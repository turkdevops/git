--- conflicted
+++ resolved
@@ -755,25 +755,6 @@
 
 ETAGS_TARGET = TAGS
 
-<<<<<<< HEAD
-=======
-# If you add a new fuzzer, please also make sure to run it in
-# ci/run-build-and-minimal-fuzzers.sh so that we make sure it still links and
-# runs in the future.
-FUZZ_OBJS += oss-fuzz/dummy-cmd-main.o
-FUZZ_OBJS += oss-fuzz/fuzz-commit-graph.o
-FUZZ_OBJS += oss-fuzz/fuzz-date.o
-FUZZ_OBJS += oss-fuzz/fuzz-pack-headers.o
-FUZZ_OBJS += oss-fuzz/fuzz-pack-idx.o
-.PHONY: fuzz-objs
-fuzz-objs: $(FUZZ_OBJS)
-
-# Always build fuzz objects even if not testing, to prevent bit-rot.
-all:: $(FUZZ_OBJS)
-
-FUZZ_PROGRAMS += $(patsubst %.o,%,$(filter-out %dummy-cmd-main.o,$(FUZZ_OBJS)))
-
->>>>>>> 95110566
 # Empty...
 EXTRA_PROGRAMS =
 
@@ -3889,22 +3870,10 @@
 #      LIB_FUZZING_ENGINE="-fsanitize=fuzzer,address" \
 #      fuzz-all
 #
-<<<<<<< HEAD
 FUZZ_CXX ?= $(CC)
 FUZZ_CXXFLAGS ?= $(ALL_CFLAGS)
 
 .PHONY: fuzz-all
-=======
-FUZZ_CXXFLAGS ?= $(ALL_CFLAGS)
-
-.PHONY: fuzz-all
-
-$(FUZZ_PROGRAMS): %: %.o oss-fuzz/dummy-cmd-main.o $(GITLIBS) GIT-LDFLAGS
-	$(QUIET_LINK)$(CXX) $(FUZZ_CXXFLAGS) -o $@ $(ALL_LDFLAGS) \
-		-Wl,--allow-multiple-definition \
-		$(filter %.o,$^) $(filter %.a,$^) $(LIBS) $(LIB_FUZZING_ENGINE)
-
->>>>>>> 95110566
 fuzz-all: $(FUZZ_PROGRAMS)
 
 $(FUZZ_PROGRAMS): %: %.o oss-fuzz/dummy-cmd-main.o $(GITLIBS) GIT-LDFLAGS
