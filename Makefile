--- conflicted
+++ resolved
@@ -927,107 +927,6 @@
 TEST_SHELL_PATH = $(SHELL_PATH)
 
 LIB_FILE = libgit.a
-ifdef DEBUG
-RUST_LIB = target/debug/libgitcore.a
-else
-RUST_LIB = target/release/libgitcore.a
-endif
-
-GITLIBS = common-main.o $(LIB_FILE)
-EXTLIBS =
-
-GIT_USER_AGENT = git/$(GIT_VERSION)
-
-ifeq ($(wildcard sha1collisiondetection/lib/sha1.h),sha1collisiondetection/lib/sha1.h)
-DC_SHA1_SUBMODULE = auto
-endif
-
-# Set CFLAGS, LDFLAGS and other *FLAGS variables. These might be
-# tweaked by config.* below as well as the command-line, both of
-# which'll override these defaults.
-# Older versions of GCC may require adding "-std=gnu99" at the end.
-CFLAGS = -g -O2 -Wall
-LDFLAGS =
-CC_LD_DYNPATH = -Wl,-rpath,
-BASIC_CFLAGS = -I.
-BASIC_LDFLAGS =
-
-# library flags
-ARFLAGS = rcs
-PTHREAD_CFLAGS =
-
-# Rust flags
-CARGO_ARGS =
-ifndef V
-CARGO_ARGS += --quiet
-endif
-ifndef DEBUG
-CARGO_ARGS += --release
-endif
-
-# For the 'sparse' target
-SPARSE_FLAGS ?= -std=gnu99 -D__STDC_NO_VLA__
-SP_EXTRA_FLAGS =
-
-# For informing GIT-BUILD-OPTIONS of the SANITIZE=leak,address targets
-SANITIZE_LEAK =
-SANITIZE_ADDRESS =
-
-# For the 'coccicheck' target
-SPATCH_INCLUDE_FLAGS = --all-includes
-SPATCH_FLAGS =
-SPATCH_TEST_FLAGS =
-
-# If *.o files are present, have "coccicheck" depend on them, with
-# COMPUTE_HEADER_DEPENDENCIES this will speed up the common-case of
-# only needing to re-generate coccicheck results for the users of a
-# given API if it's changed, and not all files in the project. If
-# COMPUTE_HEADER_DEPENDENCIES=no this will be unset too.
-SPATCH_USE_O_DEPENDENCIES = YesPlease
-
-# Set SPATCH_CONCAT_COCCI to concatenate the contrib/cocci/*.cocci
-# files into a single contrib/cocci/ALL.cocci before running
-# "coccicheck".
-#
-# Pros:
-#
-# - Speeds up a one-shot run of "make coccicheck", as we won't have to
-#   parse *.[ch] files N times for the N *.cocci rules
-#
-# Cons:
-#
-# - Will make incremental development of *.cocci slower, as
-#   e.g. changing strbuf.cocci will re-run all *.cocci.
-#
-# - Makes error and performance analysis harder, as rules will be
-#   applied from a monolithic ALL.cocci, rather than
-#   e.g. strbuf.cocci. To work around this either undefine this, or
-#   generate a specific patch, e.g. this will always use strbuf.cocci,
-#   not ALL.cocci:
-#
-#	make contrib/coccinelle/strbuf.cocci.patch
-SPATCH_CONCAT_COCCI = YesPlease
-
-# Rebuild 'coccicheck' if $(SPATCH), its flags etc. change
-TRACK_SPATCH_DEFINES =
-TRACK_SPATCH_DEFINES += $(SPATCH)
-TRACK_SPATCH_DEFINES += $(SPATCH_INCLUDE_FLAGS)
-TRACK_SPATCH_DEFINES += $(SPATCH_FLAGS)
-TRACK_SPATCH_DEFINES += $(SPATCH_TEST_FLAGS)
-GIT-SPATCH-DEFINES: FORCE
-	@FLAGS='$(TRACK_SPATCH_DEFINES)'; \
-	    if test x"$$FLAGS" != x"`cat GIT-SPATCH-DEFINES 2>/dev/null`" ; then \
-		echo >&2 "    * new spatch flags"; \
-		echo "$$FLAGS" >GIT-SPATCH-DEFINES; \
-            fi
-
-include config.mak.uname
--include config.mak.autogen
--include config.mak
-
-ifdef DEVELOPER
-include config.mak.dev
-endif
 
 ifdef DEBUG
 RUST_TARGET_DIR = target/debug
@@ -1041,8 +940,7 @@
 RUST_LIB = $(RUST_TARGET_DIR)/libgitcore.a
 endif
 
-# xdiff and reftable libs may in turn depend on what is in libgit.a
-GITLIBS = common-main.o $(LIB_FILE) $(XDIFF_LIB) $(REFTABLE_LIB) $(LIB_FILE)
+GITLIBS = common-main.o $(LIB_FILE)
 EXTLIBS =
 
 GIT_USER_AGENT = git/$(GIT_VERSION)
@@ -1665,12 +1563,9 @@
 ifdef WITH_RUST
 BASIC_CFLAGS += -DWITH_RUST
 GITLIBS += $(RUST_LIB)
-<<<<<<< HEAD
-=======
 ifeq ($(uname_S),Windows)
 EXTLIBS += -luserenv
 endif
->>>>>>> e509b5b8
 endif
 
 ifdef SANITIZE
@@ -3064,15 +2959,6 @@
 
 $(RUST_LIB): Cargo.toml $(RUST_SOURCES)
 	$(QUIET_CARGO)cargo build $(CARGO_ARGS)
-<<<<<<< HEAD
-=======
-
-.PHONY: rust
-rust: $(RUST_LIB)
-
-$(XDIFF_LIB): $(XDIFF_OBJS)
-	$(QUIET_AR)$(RM) $@ && $(AR) $(ARFLAGS) $@ $^
->>>>>>> e509b5b8
 
 .PHONY: rust
 rust: $(RUST_LIB)
