# The default target of this Makefile is...
all:

# Define MOZILLA_SHA1 environment variable when running make to make use of
# a bundled SHA1 routine coming from Mozilla. It is GPL'd and should be fast
# on non-x86 architectures (e.g. PowerPC), while the OpenSSL version (default
# choice) has very fast version optimized for i586.
#
# Define NO_OPENSSL environment variable if you do not have OpenSSL.
# This also implies MOZILLA_SHA1.
#
# Define NO_CURL if you do not have curl installed.  git-http-pull and
# git-http-push are not built, and you cannot use http:// and https://
# transports.
#
# Define CURLDIR=/foo/bar if your curl header and library files are in
# /foo/bar/include and /foo/bar/lib directories.
#
# Define NO_EXPAT if you do not have expat installed.  git-http-push is
# not built, and you cannot push using http:// and https:// transports.
#
# Define NO_D_INO_IN_DIRENT if you don't have d_ino in your struct dirent.
#
# Define NO_D_TYPE_IN_DIRENT if your platform defines DT_UNKNOWN but lacks
# d_type in struct dirent (latest Cygwin -- will be fixed soonish).
#
# Define NO_C99_FORMAT if your formatted IO functions (printf/scanf et.al.)
# do not support the 'size specifiers' introduced by C99, namely ll, hh,
# j, z, t. (representing long long int, char, intmax_t, size_t, ptrdiff_t).
# some C compilers supported these specifiers prior to C99 as an extension.
#
# Define NO_STRCASESTR if you don't have strcasestr.
#
# Define NO_STRLCPY if you don't have strlcpy.
#
# Define NO_SETENV if you don't have setenv in the C library.
#
# Define NO_SYMLINK_HEAD if you never want .git/HEAD to be a symbolic link.
# Enable it on Windows.  By default, symrefs are still used.
#
# Define NO_SVN_TESTS if you want to skip time-consuming SVN interoperability
# tests.  These tests take up a significant amount of the total test time
# but are not needed unless you plan to talk to SVN repos.
#
# Define NO_FINK if you are building on Darwin/Mac OS X, have Fink
# installed in /sw, but don't want GIT to link against any libraries
# installed there.  If defined you may specify your own (or Fink's)
# include directories and library directories by defining CFLAGS
# and LDFLAGS appropriately.
#
# Define NO_DARWIN_PORTS if you are building on Darwin/Mac OS X,
# have DarwinPorts installed in /opt/local, but don't want GIT to
# link against any libraries installed there.  If defined you may
# specify your own (or DarwinPort's) include directories and
# library directories by defining CFLAGS and LDFLAGS appropriately.
#
# Define PPC_SHA1 environment variable when running make to make use of
# a bundled SHA1 routine optimized for PowerPC.
#
# Define ARM_SHA1 environment variable when running make to make use of
# a bundled SHA1 routine optimized for ARM.
#
# Define NEEDS_SSL_WITH_CRYPTO if you need -lcrypto with -lssl (Darwin).
#
# Define NEEDS_LIBICONV if linking with libc is not enough (Darwin).
#
# Define NEEDS_SOCKET if linking with libc is not enough (SunOS,
# Patrick Mauritz).
#
# Define NO_MMAP if you want to avoid mmap.
#
# Define WITH_OWN_SUBPROCESS_PY if you want to use with python 2.3.
#
# Define NO_IPV6 if you lack IPv6 support and getaddrinfo().
#
# Define NO_SOCKADDR_STORAGE if your platform does not have struct
# sockaddr_storage.
#
# Define NO_ICONV if your libc does not properly support iconv.
#
# Define NO_ACCURATE_DIFF if your diff program at least sometimes misses
# a missing newline at the end of the file.
#
# Define NO_PYTHON if you want to lose all benefits of the recursive merge.
#
# Define COLLISION_CHECK below if you believe that SHA1's
# 1461501637330902918203684832716283019655932542976 hashes do not give you
# sufficient guarantee that no collisions between objects will ever happen.

# Define USE_NSEC below if you want git to care about sub-second file mtimes
# and ctimes. Note that you need recent glibc (at least 2.2.4) for this, and
# it will BREAK YOUR LOCAL DIFFS! show-diff and anything using it will likely
# randomly break unless your underlying filesystem supports those sub-second
# times (my ext3 doesn't).

# Define USE_STDEV below if you want git to care about the underlying device
# change being considered an inode change from the update-cache perspective.

GIT-VERSION-FILE: .FORCE-GIT-VERSION-FILE
	@$(SHELL_PATH) ./GIT-VERSION-GEN
-include GIT-VERSION-FILE

uname_S := $(shell sh -c 'uname -s 2>/dev/null || echo not')
uname_M := $(shell sh -c 'uname -m 2>/dev/null || echo not')
uname_O := $(shell sh -c 'uname -o 2>/dev/null || echo not')
uname_R := $(shell sh -c 'uname -r 2>/dev/null || echo not')
uname_P := $(shell sh -c 'uname -p 2>/dev/null || echo not')

# CFLAGS and LDFLAGS are for the users to override from the command line.

CFLAGS = -g -O2 -Wall
LDFLAGS =
ALL_CFLAGS = $(CFLAGS)
ALL_LDFLAGS = $(LDFLAGS)
STRIP ?= strip

prefix = $(HOME)
bindir = $(prefix)/bin
gitexecdir = $(bindir)
template_dir = $(prefix)/share/git-core/templates/
GIT_PYTHON_DIR = $(prefix)/share/git-core/python
# DESTDIR=

# default configuration for gitweb
GITWEB_CONFIG = gitweb_config.perl
GITWEB_HOME_LINK_STR = projects
GITWEB_SITENAME =
GITWEB_PROJECTROOT = /pub/git
GITWEB_EXPORT_OK =
GITWEB_STRICT_EXPORT =
GITWEB_BASE_URL =
GITWEB_LIST =
GITWEB_HOMETEXT = indextext.html
GITWEB_CSS = gitweb.css
GITWEB_LOGO = git-logo.png
GITWEB_FAVICON = git-favicon.png

export prefix bindir gitexecdir template_dir GIT_PYTHON_DIR

CC = gcc
AR = ar
TAR = tar
INSTALL = install
RPMBUILD = rpmbuild

# sparse is architecture-neutral, which means that we need to tell it
# explicitly what architecture to check for. Fix this up for yours..
SPARSE_FLAGS = -D__BIG_ENDIAN__ -D__powerpc__



### --- END CONFIGURATION SECTION ---

SCRIPT_SH = \
	git-bisect.sh git-branch.sh git-checkout.sh \
	git-cherry.sh git-clean.sh git-clone.sh git-commit.sh \
	git-fetch.sh \
	git-ls-remote.sh \
	git-merge-one-file.sh git-parse-remote.sh \
	git-pull.sh git-rebase.sh \
	git-repack.sh git-request-pull.sh git-reset.sh \
	git-resolve.sh git-revert.sh git-sh-setup.sh \
	git-tag.sh git-verify-tag.sh \
	git-applymbox.sh git-applypatch.sh git-am.sh \
	git-merge.sh git-merge-stupid.sh git-merge-octopus.sh \
	git-merge-resolve.sh git-merge-ours.sh \
	git-lost-found.sh git-quiltimport.sh

SCRIPT_PERL = \
	git-archimport.perl git-cvsimport.perl git-relink.perl \
	git-shortlog.perl git-rerere.perl \
	git-annotate.perl git-cvsserver.perl \
	git-svnimport.perl git-cvsexportcommit.perl \
	git-send-email.perl git-svn.perl

SCRIPT_PYTHON = \
	git-merge-recursive.py

SCRIPTS = $(patsubst %.sh,%,$(SCRIPT_SH)) \
	  $(patsubst %.perl,%,$(SCRIPT_PERL)) \
	  $(patsubst %.py,%,$(SCRIPT_PYTHON)) \
	  git-cherry-pick git-status git-instaweb

# The ones that do not have to link with lcrypto, lz nor xdiff.
SIMPLE_PROGRAMS = \
	git-daemon$X

# ... and all the rest that could be moved out of bindir to gitexecdir
PROGRAMS = \
	git-convert-objects$X git-fetch-pack$X git-fsck-objects$X \
	git-hash-object$X git-index-pack$X git-local-fetch$X \
	git-merge-base$X \
	git-merge-index$X git-mktag$X git-mktree$X git-patch-id$X \
	git-peek-remote$X git-receive-pack$X \
	git-send-pack$X git-shell$X \
	git-show-index$X git-ssh-fetch$X \
	git-ssh-upload$X git-unpack-file$X \
	git-update-server-info$X \
	git-upload-pack$X git-verify-pack$X \
	git-pack-redundant$X git-var$X \
	git-describe$X git-merge-tree$X git-blame$X git-imap-send$X \
	git-merge-recur$X \
	$(EXTRA_PROGRAMS)

# Empty...
EXTRA_PROGRAMS =

BUILT_INS = \
	git-format-patch$X git-show$X git-whatchanged$X \
	git-get-tar-commit-id$X \
	$(patsubst builtin-%.o,git-%$X,$(BUILTIN_OBJS))

# what 'all' will build and 'install' will install, in gitexecdir
ALL_PROGRAMS = $(PROGRAMS) $(SIMPLE_PROGRAMS) $(SCRIPTS)

# Backward compatibility -- to be removed after 1.0
PROGRAMS += git-ssh-pull$X git-ssh-push$X

# Set paths to tools early so that they can be used for version tests.
ifndef SHELL_PATH
	SHELL_PATH = /bin/sh
endif
ifndef PERL_PATH
	PERL_PATH = /usr/bin/perl
endif
ifndef PYTHON_PATH
	PYTHON_PATH = /usr/bin/python
endif

PYMODULES = \
	gitMergeCommon.py

LIB_FILE=libgit.a
XDIFF_LIB=xdiff/lib.a

LIB_H = \
<<<<<<< HEAD
	archive.h blob.h cache.h commit.h csum-file.h delta.h \
	diff.h object.h pack.h pkt-line.h quote.h refs.h sideband.h \
=======
	blob.h cache.h commit.h csum-file.h delta.h \
	diff.h object.h pack.h pkt-line.h quote.h refs.h list-objects.h \
>>>>>>> 4321134c
	run-command.h strbuf.h tag.h tree.h git-compat-util.h revision.h \
	tree-walk.h log-tree.h dir.h path-list.h unpack-trees.h builtin.h

DIFF_OBJS = \
	diff.o diff-lib.o diffcore-break.o diffcore-order.o \
	diffcore-pickaxe.o diffcore-rename.o tree-diff.o combine-diff.o \
	diffcore-delta.o log-tree.o

LIB_OBJS = \
	blob.o commit.o connect.o csum-file.o cache-tree.o base85.o \
	date.o diff-delta.o entry.o exec_cmd.o ident.o lockfile.o \
	object.o pack-check.o patch-delta.o path.o pkt-line.o sideband.o \
	quote.o read-cache.o refs.o run-command.o dir.o object-refs.o \
	server-info.o setup.o sha1_file.o sha1_name.o strbuf.o \
	tag.o tree.o usage.o config.o environment.o ctype.o copy.o \
	fetch-clone.o revision.o pager.o tree-walk.o xdiff-interface.o \
<<<<<<< HEAD
	write_or_die.o trace.o \
	alloc.o merge-file.o path-list.o help.o unpack-trees.o $(DIFF_OBJS) \
	color.o wt-status.o
=======
	write_or_die.o trace.o list-objects.o \
	alloc.o merge-file.o path-list.o help.o unpack-trees.o $(DIFF_OBJS)
>>>>>>> 4321134c

BUILTIN_OBJS = \
	builtin-add.o \
	builtin-apply.o \
	builtin-archive.o \
	builtin-cat-file.o \
	builtin-checkout-index.o \
	builtin-check-ref-format.o \
	builtin-commit-tree.o \
	builtin-count-objects.o \
	builtin-diff.o \
	builtin-diff-files.o \
	builtin-diff-index.o \
	builtin-diff-stages.o \
	builtin-diff-tree.o \
	builtin-fmt-merge-msg.o \
	builtin-grep.o \
	builtin-init-db.o \
	builtin-log.o \
	builtin-ls-files.o \
	builtin-ls-tree.o \
	builtin-mailinfo.o \
	builtin-mailsplit.o \
	builtin-mv.o \
	builtin-name-rev.o \
	builtin-pack-objects.o \
	builtin-prune.o \
	builtin-prune-packed.o \
	builtin-push.o \
	builtin-read-tree.o \
	builtin-repo-config.o \
	builtin-rev-list.o \
	builtin-rev-parse.o \
	builtin-rm.o \
	builtin-runstatus.o \
	builtin-show-branch.o \
	builtin-stripspace.o \
	builtin-symbolic-ref.o \
	builtin-tar-tree.o \
	builtin-unpack-objects.o \
	builtin-update-index.o \
	builtin-update-ref.o \
	builtin-upload-archive.o \
	builtin-upload-tar.o \
	builtin-verify-pack.o \
	builtin-write-tree.o \
	builtin-zip-tree.o

GITLIBS = $(LIB_FILE) $(XDIFF_LIB)
LIBS = $(GITLIBS) -lz

#
# Platform specific tweaks
#

# We choose to avoid "if .. else if .. else .. endif endif"
# because maintaining the nesting to match is a pain.  If
# we had "elif" things would have been much nicer...

ifeq ($(uname_S),Linux)
	NO_STRLCPY = YesPlease
endif
ifeq ($(uname_S),GNU/kFreeBSD)
	NO_STRLCPY = YesPlease
endif
ifeq ($(uname_S),Darwin)
	NEEDS_SSL_WITH_CRYPTO = YesPlease
	NEEDS_LIBICONV = YesPlease
	NO_STRLCPY = YesPlease
	ifndef NO_FINK
		ifeq ($(shell test -d /sw/lib && echo y),y)
			ALL_CFLAGS += -I/sw/include
			ALL_LDFLAGS += -L/sw/lib
		endif
	endif
	ifndef NO_DARWIN_PORTS
		ifeq ($(shell test -d /opt/local/lib && echo y),y)
			ALL_CFLAGS += -I/opt/local/include
			ALL_LDFLAGS += -L/opt/local/lib
		endif
	endif
endif
ifeq ($(uname_S),SunOS)
	NEEDS_SOCKET = YesPlease
	NEEDS_NSL = YesPlease
	SHELL_PATH = /bin/bash
	NO_STRCASESTR = YesPlease
	ifeq ($(uname_R),5.8)
		NEEDS_LIBICONV = YesPlease
		NO_UNSETENV = YesPlease
		NO_SETENV = YesPlease
		NO_C99_FORMAT = YesPlease
	endif
	ifeq ($(uname_R),5.9)
		NO_UNSETENV = YesPlease
		NO_SETENV = YesPlease
		NO_C99_FORMAT = YesPlease
	endif
	INSTALL = ginstall
	TAR = gtar
	ALL_CFLAGS += -D__EXTENSIONS__
endif
ifeq ($(uname_O),Cygwin)
	NO_D_TYPE_IN_DIRENT = YesPlease
	NO_D_INO_IN_DIRENT = YesPlease
	NO_STRCASESTR = YesPlease
	NO_SYMLINK_HEAD = YesPlease
	NEEDS_LIBICONV = YesPlease
	NO_C99_FORMAT = YesPlease
	# There are conflicting reports about this.
	# On some boxes NO_MMAP is needed, and not so elsewhere.
	# Try uncommenting this if you see things break -- YMMV.
	# NO_MMAP = YesPlease
	NO_IPV6 = YesPlease
	X = .exe
endif
ifeq ($(uname_S),FreeBSD)
	NEEDS_LIBICONV = YesPlease
	ALL_CFLAGS += -I/usr/local/include
	ALL_LDFLAGS += -L/usr/local/lib
endif
ifeq ($(uname_S),OpenBSD)
	NO_STRCASESTR = YesPlease
	NEEDS_LIBICONV = YesPlease
	ALL_CFLAGS += -I/usr/local/include
	ALL_LDFLAGS += -L/usr/local/lib
endif
ifeq ($(uname_S),NetBSD)
	ifeq ($(shell expr "$(uname_R)" : '[01]\.'),2)
		NEEDS_LIBICONV = YesPlease
	endif
	ALL_CFLAGS += -I/usr/pkg/include
	ALL_LDFLAGS += -L/usr/pkg/lib -Wl,-rpath,/usr/pkg/lib
endif
ifeq ($(uname_S),AIX)
	NO_STRCASESTR=YesPlease
	NO_STRLCPY = YesPlease
	NEEDS_LIBICONV=YesPlease
endif
ifeq ($(uname_S),IRIX64)
	NO_IPV6=YesPlease
	NO_SETENV=YesPlease
	NO_STRCASESTR=YesPlease
	NO_STRLCPY = YesPlease
	NO_SOCKADDR_STORAGE=YesPlease
	SHELL_PATH=/usr/gnu/bin/bash
	ALL_CFLAGS += -DPATH_MAX=1024
	# for now, build 32-bit version
	ALL_LDFLAGS += -L/usr/lib32
endif
ifneq (,$(findstring arm,$(uname_M)))
	ARM_SHA1 = YesPlease
endif

-include config.mak.autogen
-include config.mak

ifdef WITH_OWN_SUBPROCESS_PY
	PYMODULES += compat/subprocess.py
else
	ifeq ($(NO_PYTHON),)
		ifneq ($(shell $(PYTHON_PATH) -c 'import subprocess;print"OK"' 2>/dev/null),OK)
			PYMODULES += compat/subprocess.py
		endif
	endif
endif

ifndef NO_CURL
	ifdef CURLDIR
		# This is still problematic -- gcc does not always want -R.
		ALL_CFLAGS += -I$(CURLDIR)/include
		CURL_LIBCURL = -L$(CURLDIR)/lib -R$(CURLDIR)/lib -lcurl
	else
		CURL_LIBCURL = -lcurl
	endif
	PROGRAMS += git-http-fetch$X
	curl_check := $(shell (echo 070908; curl-config --vernum) | sort -r | sed -ne 2p)
	ifeq "$(curl_check)" "070908"
		ifndef NO_EXPAT
			PROGRAMS += git-http-push$X
		endif
	endif
	ifndef NO_EXPAT
		EXPAT_LIBEXPAT = -lexpat
	endif
endif

ifndef NO_OPENSSL
	OPENSSL_LIBSSL = -lssl
	ifdef OPENSSLDIR
		# Again this may be problematic -- gcc does not always want -R.
		ALL_CFLAGS += -I$(OPENSSLDIR)/include
		OPENSSL_LINK = -L$(OPENSSLDIR)/lib -R$(OPENSSLDIR)/lib
	else
		OPENSSL_LINK =
	endif
else
	ALL_CFLAGS += -DNO_OPENSSL
	MOZILLA_SHA1 = 1
	OPENSSL_LIBSSL =
endif
ifdef NEEDS_SSL_WITH_CRYPTO
	LIB_4_CRYPTO = $(OPENSSL_LINK) -lcrypto -lssl
else
	LIB_4_CRYPTO = $(OPENSSL_LINK) -lcrypto
endif
ifdef NEEDS_LIBICONV
	ifdef ICONVDIR
		# Again this may be problematic -- gcc does not always want -R.
		ALL_CFLAGS += -I$(ICONVDIR)/include
		ICONV_LINK = -L$(ICONVDIR)/lib -R$(ICONVDIR)/lib
	else
		ICONV_LINK =
	endif
	LIBS += $(ICONV_LINK) -liconv
endif
ifdef NEEDS_SOCKET
	LIBS += -lsocket
	SIMPLE_LIB += -lsocket
endif
ifdef NEEDS_NSL
	LIBS += -lnsl
	SIMPLE_LIB += -lnsl
endif
ifdef NO_D_TYPE_IN_DIRENT
	ALL_CFLAGS += -DNO_D_TYPE_IN_DIRENT
endif
ifdef NO_D_INO_IN_DIRENT
	ALL_CFLAGS += -DNO_D_INO_IN_DIRENT
endif
ifdef NO_C99_FORMAT
	ALL_CFLAGS += -DNO_C99_FORMAT
endif
ifdef NO_SYMLINK_HEAD
	ALL_CFLAGS += -DNO_SYMLINK_HEAD
endif
ifdef NO_STRCASESTR
	COMPAT_CFLAGS += -DNO_STRCASESTR
	COMPAT_OBJS += compat/strcasestr.o
endif
ifdef NO_STRLCPY
	COMPAT_CFLAGS += -DNO_STRLCPY
	COMPAT_OBJS += compat/strlcpy.o
endif
ifdef NO_SETENV
	COMPAT_CFLAGS += -DNO_SETENV
	COMPAT_OBJS += compat/setenv.o
endif
ifdef NO_UNSETENV
	COMPAT_CFLAGS += -DNO_UNSETENV
	COMPAT_OBJS += compat/unsetenv.o
endif
ifdef NO_MMAP
	COMPAT_CFLAGS += -DNO_MMAP
	COMPAT_OBJS += compat/mmap.o
endif
ifdef NO_IPV6
	ALL_CFLAGS += -DNO_IPV6
endif
ifdef NO_SOCKADDR_STORAGE
ifdef NO_IPV6
	ALL_CFLAGS += -Dsockaddr_storage=sockaddr_in
else
	ALL_CFLAGS += -Dsockaddr_storage=sockaddr_in6
endif
endif
ifdef NO_INET_NTOP
	LIB_OBJS += compat/inet_ntop.o
endif

ifdef NO_ICONV
	ALL_CFLAGS += -DNO_ICONV
endif

ifdef PPC_SHA1
	SHA1_HEADER = "ppc/sha1.h"
	LIB_OBJS += ppc/sha1.o ppc/sha1ppc.o
else
ifdef ARM_SHA1
	SHA1_HEADER = "arm/sha1.h"
	LIB_OBJS += arm/sha1.o arm/sha1_arm.o
else
ifdef MOZILLA_SHA1
	SHA1_HEADER = "mozilla-sha1/sha1.h"
	LIB_OBJS += mozilla-sha1/sha1.o
else
	SHA1_HEADER = <openssl/sha.h>
	LIBS += $(LIB_4_CRYPTO)
endif
endif
endif
ifdef NO_ACCURATE_DIFF
	ALL_CFLAGS += -DNO_ACCURATE_DIFF
endif

# Shell quote (do not use $(call) to accommodate ancient setups);

SHA1_HEADER_SQ = $(subst ','\'',$(SHA1_HEADER))

DESTDIR_SQ = $(subst ','\'',$(DESTDIR))
bindir_SQ = $(subst ','\'',$(bindir))
gitexecdir_SQ = $(subst ','\'',$(gitexecdir))
template_dir_SQ = $(subst ','\'',$(template_dir))
prefix_SQ = $(subst ','\'',$(prefix))

SHELL_PATH_SQ = $(subst ','\'',$(SHELL_PATH))
PERL_PATH_SQ = $(subst ','\'',$(PERL_PATH))
PYTHON_PATH_SQ = $(subst ','\'',$(PYTHON_PATH))
GIT_PYTHON_DIR_SQ = $(subst ','\'',$(GIT_PYTHON_DIR))

ALL_CFLAGS += -DSHA1_HEADER='$(SHA1_HEADER_SQ)' $(COMPAT_CFLAGS)
LIB_OBJS += $(COMPAT_OBJS)
export prefix TAR INSTALL DESTDIR SHELL_PATH template_dir
### Build rules

all: $(ALL_PROGRAMS) $(BUILT_INS) git$X gitk gitweb/gitweb.cgi

all:
	$(MAKE) -C templates

strip: $(PROGRAMS) git$X
	$(STRIP) $(STRIP_OPTS) $(PROGRAMS) git$X

git$X: git.c common-cmds.h $(BUILTIN_OBJS) $(GITLIBS) GIT-CFLAGS
	$(CC) -DGIT_VERSION='"$(GIT_VERSION)"' \
		$(ALL_CFLAGS) -o $@ $(filter %.c,$^) \
		$(BUILTIN_OBJS) $(ALL_LDFLAGS) $(LIBS)

help.o: common-cmds.h

$(BUILT_INS): git$X
	rm -f $@ && ln git$X $@

common-cmds.h: Documentation/git-*.txt
	./generate-cmdlist.sh > $@+
	mv $@+ $@

$(patsubst %.sh,%,$(SCRIPT_SH)) : % : %.sh
	rm -f $@ $@+
	sed -e '1s|#!.*/sh|#!$(SHELL_PATH_SQ)|' \
	    -e 's|@@PERL@@|$(PERL_PATH_SQ)|g' \
	    -e 's/@@GIT_VERSION@@/$(GIT_VERSION)/g' \
	    -e 's/@@NO_CURL@@/$(NO_CURL)/g' \
	    -e 's/@@NO_PYTHON@@/$(NO_PYTHON)/g' \
	    $@.sh >$@+
	chmod +x $@+
	mv $@+ $@

$(patsubst %.perl,%,$(SCRIPT_PERL)) : % : %.perl
	rm -f $@ $@+
	sed -e '1s|#!.*perl|#!$(PERL_PATH_SQ)|' \
	    -e 's/@@GIT_VERSION@@/$(GIT_VERSION)/g' \
	    $@.perl >$@+
	chmod +x $@+
	mv $@+ $@

$(patsubst %.py,%,$(SCRIPT_PYTHON)) : % : %.py GIT-CFLAGS
	rm -f $@ $@+
	sed -e '1s|#!.*python|#!$(PYTHON_PATH_SQ)|' \
	    -e 's|@@GIT_PYTHON_PATH@@|$(GIT_PYTHON_DIR_SQ)|g' \
	    -e 's/@@GIT_VERSION@@/$(GIT_VERSION)/g' \
	    $@.py >$@+
	chmod +x $@+
	mv $@+ $@

git-cherry-pick: git-revert
	cp $< $@+
	mv $@+ $@

git-status: git-commit
	cp $< $@+
	mv $@+ $@

gitweb/gitweb.cgi: gitweb/gitweb.perl
	rm -f $@ $@+
	sed -e '1s|#!.*perl|#!$(PERL_PATH_SQ)|' \
	    -e 's|++GIT_VERSION++|$(GIT_VERSION)|g' \
	    -e 's|++GIT_BINDIR++|$(bindir)|g' \
	    -e 's|++GITWEB_CONFIG++|$(GITWEB_CONFIG)|g' \
	    -e 's|++GITWEB_HOME_LINK_STR++|$(GITWEB_HOME_LINK_STR)|g' \
	    -e 's|++GITWEB_SITENAME++|$(GITWEB_SITENAME)|g' \
	    -e 's|++GITWEB_PROJECTROOT++|$(GITWEB_PROJECTROOT)|g' \
	    -e 's|++GITWEB_EXPORT_OK++|$(GITWEB_EXPORT_OK)|g' \
	    -e 's|++GITWEB_STRICT_EXPORT++|$(GITWEB_STRICT_EXPORT)|g' \
	    -e 's|++GITWEB_BASE_URL++|$(GITWEB_BASE_URL)|g' \
	    -e 's|++GITWEB_LIST++|$(GITWEB_LIST)|g' \
	    -e 's|++GITWEB_HOMETEXT++|$(GITWEB_HOMETEXT)|g' \
	    -e 's|++GITWEB_CSS++|$(GITWEB_CSS)|g' \
	    -e 's|++GITWEB_LOGO++|$(GITWEB_LOGO)|g' \
	    -e 's|++GITWEB_FAVICON++|$(GITWEB_FAVICON)|g' \
	    $< >$@+
	chmod +x $@+
	mv $@+ $@

git-instaweb: git-instaweb.sh gitweb/gitweb.cgi gitweb/gitweb.css
	rm -f $@ $@+
	sed -e '1s|#!.*/sh|#!$(SHELL_PATH_SQ)|' \
	    -e 's/@@GIT_VERSION@@/$(GIT_VERSION)/g' \
	    -e 's/@@NO_CURL@@/$(NO_CURL)/g' \
	    -e 's/@@NO_PYTHON@@/$(NO_PYTHON)/g' \
	    -e '/@@GITWEB_CGI@@/r gitweb/gitweb.cgi' \
	    -e '/@@GITWEB_CGI@@/d' \
	    -e '/@@GITWEB_CSS@@/r gitweb/gitweb.css' \
	    -e '/@@GITWEB_CSS@@/d' \
	    $@.sh > $@+
	chmod +x $@+
	mv $@+ $@

configure: configure.ac
	rm -f $@ $<+
	sed -e 's/@@GIT_VERSION@@/$(GIT_VERSION)/g' \
	    $< > $<+
	autoconf -o $@ $<+
	rm -f $<+

# These can record GIT_VERSION
git$X git.spec \
	$(patsubst %.sh,%,$(SCRIPT_SH)) \
	$(patsubst %.perl,%,$(SCRIPT_PERL)) \
	$(patsubst %.py,%,$(SCRIPT_PYTHON)) \
	: GIT-VERSION-FILE

%.o: %.c GIT-CFLAGS
	$(CC) -o $*.o -c $(ALL_CFLAGS) $<
%.o: %.S
	$(CC) -o $*.o -c $(ALL_CFLAGS) $<

exec_cmd.o: exec_cmd.c GIT-CFLAGS
	$(CC) -o $*.o -c $(ALL_CFLAGS) '-DGIT_EXEC_PATH="$(gitexecdir_SQ)"' $<
builtin-init-db.o: builtin-init-db.c GIT-CFLAGS
	$(CC) -o $*.o -c $(ALL_CFLAGS) -DDEFAULT_GIT_TEMPLATE_DIR='"$(template_dir_SQ)"' $<

http.o: http.c GIT-CFLAGS
	$(CC) -o $*.o -c $(ALL_CFLAGS) -DGIT_USER_AGENT='"git/$(GIT_VERSION)"' $<

ifdef NO_EXPAT
http-fetch.o: http-fetch.c http.h GIT-CFLAGS
	$(CC) -o $*.o -c $(ALL_CFLAGS) -DNO_EXPAT $<
endif

git-%$X: %.o $(GITLIBS)
	$(CC) $(ALL_CFLAGS) -o $@ $(ALL_LDFLAGS) $(filter %.o,$^) $(LIBS)

$(SIMPLE_PROGRAMS) : $(LIB_FILE)
$(SIMPLE_PROGRAMS) : git-%$X : %.o
	$(CC) $(ALL_CFLAGS) -o $@ $(ALL_LDFLAGS) $(filter %.o,$^) \
		$(LIB_FILE) $(SIMPLE_LIB)

ssh-pull.o: ssh-fetch.c
ssh-push.o: ssh-upload.c
git-local-fetch$X: fetch.o
git-ssh-fetch$X: rsh.o fetch.o
git-ssh-upload$X: rsh.o
git-ssh-pull$X: rsh.o fetch.o
git-ssh-push$X: rsh.o

git-imap-send$X: imap-send.o $(LIB_FILE)

http.o http-fetch.o http-push.o: http.h
git-http-fetch$X: fetch.o http.o http-fetch.o $(GITLIBS)
	$(CC) $(ALL_CFLAGS) -o $@ $(ALL_LDFLAGS) $(filter %.o,$^) \
		$(LIBS) $(CURL_LIBCURL) $(EXPAT_LIBEXPAT)

git-http-push$X: revision.o http.o http-push.o $(GITLIBS)
	$(CC) $(ALL_CFLAGS) -o $@ $(ALL_LDFLAGS) $(filter %.o,$^) \
		$(LIBS) $(CURL_LIBCURL) $(EXPAT_LIBEXPAT)

merge-recursive.o path-list.o: path-list.h
git-merge-recur$X: merge-recursive.o path-list.o $(GITLIBS)
	$(CC) $(ALL_CFLAGS) -o $@ $(ALL_LDFLAGS) $(filter %.o,$^) \
		$(LIBS)

$(LIB_OBJS) $(BUILTIN_OBJS): $(LIB_H)
$(patsubst git-%$X,%.o,$(PROGRAMS)): $(LIB_H) $(wildcard */*.h)
$(DIFF_OBJS): diffcore.h

$(LIB_FILE): $(LIB_OBJS)
	rm -f $@ && $(AR) rcs $@ $(LIB_OBJS)

XDIFF_OBJS=xdiff/xdiffi.o xdiff/xprepare.o xdiff/xutils.o xdiff/xemit.o

$(XDIFF_LIB): $(XDIFF_OBJS)
	rm -f $@ && $(AR) rcs $@ $(XDIFF_OBJS)


doc:
	$(MAKE) -C Documentation all

TAGS:
	rm -f TAGS
	find . -name '*.[hcS]' -print | xargs etags -a

tags:
	rm -f tags
	find . -name '*.[hcS]' -print | xargs ctags -a

### Detect prefix changes
TRACK_CFLAGS = $(subst ','\'',$(ALL_CFLAGS)):$(GIT_PYTHON_DIR_SQ):\
             $(bindir_SQ):$(gitexecdir_SQ):$(template_dir_SQ):$(prefix_SQ)

GIT-CFLAGS: .FORCE-GIT-CFLAGS
	@FLAGS='$(TRACK_CFLAGS)'; \
	    if test x"$$FLAGS" != x"`cat GIT-CFLAGS 2>/dev/null`" ; then \
		echo 1>&2 "    * new build flags or prefix"; \
		echo "$$FLAGS" >GIT-CFLAGS; \
            fi

### Testing rules

# GNU make supports exporting all variables by "export" without parameters.
# However, the environment gets quite big, and some programs have problems
# with that.

export NO_PYTHON
export NO_SVN_TESTS

test: all
	$(MAKE) -C t/ all

test-date$X: test-date.c date.o ctype.o
	$(CC) $(ALL_CFLAGS) -o $@ $(ALL_LDFLAGS) test-date.c date.o ctype.o

test-delta$X: test-delta.c diff-delta.o patch-delta.o
	$(CC) $(ALL_CFLAGS) -o $@ $(ALL_LDFLAGS) $^

test-dump-cache-tree$X: dump-cache-tree.o $(GITLIBS)
	$(CC) $(ALL_CFLAGS) -o $@ $(ALL_LDFLAGS) $(filter %.o,$^) $(LIBS)

test-sha1$X: test-sha1.o $(GITLIBS)
	$(CC) $(ALL_CFLAGS) -o $@ $(ALL_LDFLAGS) $(filter %.o,$^) $(LIBS)

check-sha1:: test-sha1$X
	./test-sha1.sh

check:
	for i in *.c; do sparse $(ALL_CFLAGS) $(SPARSE_FLAGS) $$i || exit; done



### Installation rules

install: all
	$(INSTALL) -d -m755 '$(DESTDIR_SQ)$(bindir_SQ)'
	$(INSTALL) -d -m755 '$(DESTDIR_SQ)$(gitexecdir_SQ)'
	$(INSTALL) $(ALL_PROGRAMS) '$(DESTDIR_SQ)$(gitexecdir_SQ)'
	$(INSTALL) git$X gitk '$(DESTDIR_SQ)$(bindir_SQ)'
	$(MAKE) -C templates DESTDIR='$(DESTDIR_SQ)' install
	$(INSTALL) -d -m755 '$(DESTDIR_SQ)$(GIT_PYTHON_DIR_SQ)'
	$(INSTALL) $(PYMODULES) '$(DESTDIR_SQ)$(GIT_PYTHON_DIR_SQ)'
	if test 'z$(bindir_SQ)' != 'z$(gitexecdir_SQ)'; \
	then \
		ln -f '$(DESTDIR_SQ)$(bindir_SQ)/git$X' \
			'$(DESTDIR_SQ)$(gitexecdir_SQ)/git$X' || \
		cp '$(DESTDIR_SQ)$(bindir_SQ)/git$X' \
			'$(DESTDIR_SQ)$(gitexecdir_SQ)/git$X'; \
	fi
	$(foreach p,$(BUILT_INS), rm -f '$(DESTDIR_SQ)$(gitexecdir_SQ)/$p' && ln '$(DESTDIR_SQ)$(gitexecdir_SQ)/git$X' '$(DESTDIR_SQ)$(gitexecdir_SQ)/$p' ;)

install-doc:
	$(MAKE) -C Documentation install




### Maintainer's dist rules

git.spec: git.spec.in
	sed -e 's/@@VERSION@@/$(GIT_VERSION)/g' < $< > $@+
	mv $@+ $@

GIT_TARNAME=git-$(GIT_VERSION)
dist: git.spec git-tar-tree
	./git-tar-tree HEAD^{tree} $(GIT_TARNAME) > $(GIT_TARNAME).tar
	@mkdir -p $(GIT_TARNAME)
	@cp git.spec $(GIT_TARNAME)
	@echo $(GIT_VERSION) > $(GIT_TARNAME)/version
	$(TAR) rf $(GIT_TARNAME).tar \
		$(GIT_TARNAME)/git.spec $(GIT_TARNAME)/version
	@rm -rf $(GIT_TARNAME)
	gzip -f -9 $(GIT_TARNAME).tar

rpm: dist
	$(RPMBUILD) -ta $(GIT_TARNAME).tar.gz

htmldocs = git-htmldocs-$(GIT_VERSION)
manpages = git-manpages-$(GIT_VERSION)
dist-doc:
	rm -fr .doc-tmp-dir
	mkdir .doc-tmp-dir
	$(MAKE) -C Documentation WEBDOC_DEST=../.doc-tmp-dir install-webdoc
	cd .doc-tmp-dir && $(TAR) cf ../$(htmldocs).tar .
	gzip -n -9 -f $(htmldocs).tar
	:
	rm -fr .doc-tmp-dir
	mkdir .doc-tmp-dir .doc-tmp-dir/man1 .doc-tmp-dir/man7
	$(MAKE) -C Documentation DESTDIR=./ \
		man1dir=../.doc-tmp-dir/man1 \
		man7dir=../.doc-tmp-dir/man7 \
		install
	cd .doc-tmp-dir && $(TAR) cf ../$(manpages).tar .
	gzip -n -9 -f $(manpages).tar
	rm -fr .doc-tmp-dir

### Cleaning rules

clean:
	rm -f *.o mozilla-sha1/*.o arm/*.o ppc/*.o compat/*.o xdiff/*.o \
		$(LIB_FILE) $(XDIFF_LIB)
	rm -f $(ALL_PROGRAMS) $(BUILT_INS) git$X
	rm -f *.spec *.pyc *.pyo */*.pyc */*.pyo common-cmds.h TAGS tags
	rm -rf autom4te.cache
	rm -f configure config.log config.mak.autogen config.mak.append config.status config.cache
	rm -rf $(GIT_TARNAME) .doc-tmp-dir
	rm -f $(GIT_TARNAME).tar.gz git-core_$(GIT_VERSION)-*.tar.gz
	rm -f $(htmldocs).tar.gz $(manpages).tar.gz
	rm -f gitweb/gitweb.cgi
	$(MAKE) -C Documentation/ clean
	$(MAKE) -C templates clean
	$(MAKE) -C t/ clean
	rm -f GIT-VERSION-FILE GIT-CFLAGS

.PHONY: all install clean strip
.PHONY: .FORCE-GIT-VERSION-FILE TAGS tags .FORCE-GIT-CFLAGS

### Check documentation
#
check-docs::
	@for v in $(ALL_PROGRAMS) $(BUILT_INS) git$X gitk; \
	do \
		case "$$v" in \
		git-merge-octopus | git-merge-ours | git-merge-recursive | \
		git-merge-resolve | git-merge-stupid | git-merge-recur | \
		git-ssh-pull | git-ssh-push ) continue ;; \
		esac ; \
		test -f "Documentation/$$v.txt" || \
		echo "no doc: $$v"; \
		grep -q "^gitlink:$$v\[[0-9]\]::" Documentation/git.txt || \
		case "$$v" in \
		git) ;; \
		*) echo "no link: $$v";; \
		esac ; \
	done | sort<|MERGE_RESOLUTION|>--- conflicted
+++ resolved
@@ -234,13 +234,8 @@
 XDIFF_LIB=xdiff/lib.a
 
 LIB_H = \
-<<<<<<< HEAD
 	archive.h blob.h cache.h commit.h csum-file.h delta.h \
-	diff.h object.h pack.h pkt-line.h quote.h refs.h sideband.h \
-=======
-	blob.h cache.h commit.h csum-file.h delta.h \
-	diff.h object.h pack.h pkt-line.h quote.h refs.h list-objects.h \
->>>>>>> 4321134c
+	diff.h object.h pack.h pkt-line.h quote.h refs.h list-objects.h sideband.h \
 	run-command.h strbuf.h tag.h tree.h git-compat-util.h revision.h \
 	tree-walk.h log-tree.h dir.h path-list.h unpack-trees.h builtin.h
 
@@ -257,14 +252,9 @@
 	server-info.o setup.o sha1_file.o sha1_name.o strbuf.o \
 	tag.o tree.o usage.o config.o environment.o ctype.o copy.o \
 	fetch-clone.o revision.o pager.o tree-walk.o xdiff-interface.o \
-<<<<<<< HEAD
-	write_or_die.o trace.o \
+	write_or_die.o trace.o list-objects.o \
 	alloc.o merge-file.o path-list.o help.o unpack-trees.o $(DIFF_OBJS) \
 	color.o wt-status.o
-=======
-	write_or_die.o trace.o list-objects.o \
-	alloc.o merge-file.o path-list.o help.o unpack-trees.o $(DIFF_OBJS)
->>>>>>> 4321134c
 
 BUILTIN_OBJS = \
 	builtin-add.o \
