--- conflicted
+++ resolved
@@ -4391,13 +4391,8 @@
 	static struct packed_git *last_found = NULL;
 	struct packed_git *p;
 
-<<<<<<< HEAD
-	p = (last_found != (void *)1) ? last_found :
-					packfile_store_get_packs(packs);
-=======
 	if (last_found && find_pack_entry_one(oid, last_found))
 		return 1;
->>>>>>> c31bad4f
 
 	repo_for_each_pack(the_repository, p) {
 		/*
@@ -4412,15 +4407,6 @@
 			last_found = p;
 			return 1;
 		}
-<<<<<<< HEAD
-		if (p == last_found)
-			p = packfile_store_get_packs(packs);
-		else
-			p = p->next;
-		if (p == last_found)
-			p = p->next;
-=======
->>>>>>> c31bad4f
 	}
 
 	return 0;
