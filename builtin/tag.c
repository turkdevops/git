--- conflicted
+++ resolved
@@ -155,9 +155,6 @@
 static int do_sign(struct strbuf *buffer, struct object_id **compat_oid,
 		   struct object_id *compat_oid_buf)
 {
-<<<<<<< HEAD
-	return sign_buffer(buffer, buffer, get_signing_key()) ? -1 : 0;
-=======
 	const struct git_hash_algo *compat = the_repository->compat_hash_algo;
 	struct strbuf sig = STRBUF_INIT, compat_sig = STRBUF_INIT;
 	struct strbuf compat_buf = STRBUF_INIT;
@@ -192,7 +189,6 @@
 	strbuf_release(&compat_sig);
 	strbuf_release(&compat_buf);
 	return ret;
->>>>>>> 7673ecd2
 }
 
 static const char tag_template[] =
