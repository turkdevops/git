--- conflicted
+++ resolved
@@ -505,12 +505,8 @@
 			length--;
 			putchar('?');
 		}
-<<<<<<< HEAD
 
 		printf("%.*s", (int)(length < GIT_MAX_HEXSZ ? length : GIT_MAX_HEXSZ), hex);
-=======
-		fwrite(hex, 1, length, stdout);
->>>>>>> d4cd7570
 		if (opt & OUTPUT_ANNOTATE_COMPAT) {
 			const char *name;
 			if (opt & OUTPUT_SHOW_EMAIL)
