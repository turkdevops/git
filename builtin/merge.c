/*
 * Builtin "git merge"
 *
 * Copyright (c) 2008 Miklos Vajna <vmiklos@frugalware.org>
 *
 * Based on git-merge.sh by Junio C Hamano.
 */

#include "cache.h"
#include "parse-options.h"
#include "builtin.h"
#include "run-command.h"
#include "diff.h"
#include "refs.h"
#include "commit.h"
#include "diffcore.h"
#include "revision.h"
#include "unpack-trees.h"
#include "cache-tree.h"
#include "dir.h"
#include "utf8.h"
#include "log-tree.h"
#include "color.h"
#include "rerere.h"
#include "help.h"
#include "merge-recursive.h"
#include "resolve-undo.h"

#define DEFAULT_TWOHEAD (1<<0)
#define DEFAULT_OCTOPUS (1<<1)
#define NO_FAST_FORWARD (1<<2)
#define NO_TRIVIAL      (1<<3)

struct strategy {
	const char *name;
	unsigned attr;
};

static const char * const builtin_merge_usage[] = {
	"git merge [options] <remote>...",
	"git merge [options] <msg> HEAD <remote>",
	NULL
};

static int show_diffstat = 1, shortlog_len, squash;
static int option_commit = 1, allow_fast_forward = 1;
static int fast_forward_only;
static int allow_trivial = 1, have_message;
static struct strbuf merge_msg;
static struct commit_list *remoteheads;
static unsigned char head[20], stash[20];
static struct strategy **use_strategies;
static size_t use_strategies_nr, use_strategies_alloc;
static const char **xopts;
static size_t xopts_nr, xopts_alloc;
static const char *branch;
static int option_renormalize;
static int verbosity;
static int allow_rerere_auto;
static int abort_current_merge;

static struct strategy all_strategy[] = {
	{ "recursive",  DEFAULT_TWOHEAD | NO_TRIVIAL },
	{ "octopus",    DEFAULT_OCTOPUS },
	{ "resolve",    0 },
	{ "ours",       NO_FAST_FORWARD | NO_TRIVIAL },
	{ "subtree",    NO_FAST_FORWARD | NO_TRIVIAL },
};

static const char *pull_twohead, *pull_octopus;

static int option_parse_message(const struct option *opt,
				const char *arg, int unset)
{
	struct strbuf *buf = opt->value;

	if (unset)
		strbuf_setlen(buf, 0);
	else if (arg) {
		strbuf_addf(buf, "%s%s", buf->len ? "\n\n" : "", arg);
		have_message = 1;
	} else
		return error("switch `m' requires a value");
	return 0;
}

static struct strategy *get_strategy(const char *name)
{
	int i;
	struct strategy *ret;
	static struct cmdnames main_cmds, other_cmds;
	static int loaded;

	if (!name)
		return NULL;

	for (i = 0; i < ARRAY_SIZE(all_strategy); i++)
		if (!strcmp(name, all_strategy[i].name))
			return &all_strategy[i];

	if (!loaded) {
		struct cmdnames not_strategies;
		loaded = 1;

		memset(&not_strategies, 0, sizeof(struct cmdnames));
		load_command_list("git-merge-", &main_cmds, &other_cmds);
		for (i = 0; i < main_cmds.cnt; i++) {
			int j, found = 0;
			struct cmdname *ent = main_cmds.names[i];
			for (j = 0; j < ARRAY_SIZE(all_strategy); j++)
				if (!strncmp(ent->name, all_strategy[j].name, ent->len)
						&& !all_strategy[j].name[ent->len])
					found = 1;
			if (!found)
				add_cmdname(&not_strategies, ent->name, ent->len);
		}
		exclude_cmds(&main_cmds, &not_strategies);
	}
	if (!is_in_cmdlist(&main_cmds, name) && !is_in_cmdlist(&other_cmds, name)) {
		fprintf(stderr, "Could not find merge strategy '%s'.\n", name);
		fprintf(stderr, "Available strategies are:");
		for (i = 0; i < main_cmds.cnt; i++)
			fprintf(stderr, " %s", main_cmds.names[i]->name);
		fprintf(stderr, ".\n");
		if (other_cmds.cnt) {
			fprintf(stderr, "Available custom strategies are:");
			for (i = 0; i < other_cmds.cnt; i++)
				fprintf(stderr, " %s", other_cmds.names[i]->name);
			fprintf(stderr, ".\n");
		}
		exit(1);
	}

	ret = xcalloc(1, sizeof(struct strategy));
	ret->name = xstrdup(name);
	ret->attr = NO_TRIVIAL;
	return ret;
}

static void append_strategy(struct strategy *s)
{
	ALLOC_GROW(use_strategies, use_strategies_nr + 1, use_strategies_alloc);
	use_strategies[use_strategies_nr++] = s;
}

static int option_parse_strategy(const struct option *opt,
				 const char *name, int unset)
{
	if (unset)
		return 0;

	append_strategy(get_strategy(name));
	return 0;
}

static int option_parse_x(const struct option *opt,
			  const char *arg, int unset)
{
	if (unset)
		return 0;

	ALLOC_GROW(xopts, xopts_nr + 1, xopts_alloc);
	xopts[xopts_nr++] = xstrdup(arg);
	return 0;
}

static int option_parse_n(const struct option *opt,
			  const char *arg, int unset)
{
	show_diffstat = unset;
	return 0;
}

static struct option builtin_merge_options[] = {
	{ OPTION_CALLBACK, 'n', NULL, NULL, NULL,
		"do not show a diffstat at the end of the merge",
		PARSE_OPT_NOARG, option_parse_n },
	OPT_BOOLEAN(0, "stat", &show_diffstat,
		"show a diffstat at the end of the merge"),
	OPT_BOOLEAN(0, "summary", &show_diffstat, "(synonym to --stat)"),
	{ OPTION_INTEGER, 0, "log", &shortlog_len, "n",
	  "add (at most <n>) entries from shortlog to merge commit message",
	  PARSE_OPT_OPTARG, NULL, DEFAULT_MERGE_LOG_LEN },
	OPT_BOOLEAN(0, "squash", &squash,
		"create a single commit instead of doing a merge"),
	OPT_BOOLEAN(0, "commit", &option_commit,
		"perform a commit if the merge succeeds (default)"),
	OPT_BOOLEAN(0, "ff", &allow_fast_forward,
		"allow fast-forward (default)"),
	OPT_BOOLEAN(0, "ff-only", &fast_forward_only,
		"abort if fast-forward is not possible"),
	OPT_RERERE_AUTOUPDATE(&allow_rerere_auto),
	OPT_CALLBACK('s', "strategy", &use_strategies, "strategy",
		"merge strategy to use", option_parse_strategy),
	OPT_CALLBACK('X', "strategy-option", &xopts, "option=value",
		"option for selected merge strategy", option_parse_x),
	OPT_CALLBACK('m', "message", &merge_msg, "message",
		"message to be used for the merge commit (if any)",
		option_parse_message),
	OPT__VERBOSITY(&verbosity),
	OPT_BOOLEAN(0, "abort", &abort_current_merge,
		"abort the current in-progress merge"),
	OPT_END()
};

/* Cleans up metadata that is uninteresting after a succeeded merge. */
static void drop_save(void)
{
	unlink(git_path("MERGE_HEAD"));
	unlink(git_path("MERGE_MSG"));
	unlink(git_path("MERGE_MODE"));
}

static void save_state(void)
{
	int len;
	struct child_process cp;
	struct strbuf buffer = STRBUF_INIT;
	const char *argv[] = {"stash", "create", NULL};

	memset(&cp, 0, sizeof(cp));
	cp.argv = argv;
	cp.out = -1;
	cp.git_cmd = 1;

	if (start_command(&cp))
		die("could not run stash.");
	len = strbuf_read(&buffer, cp.out, 1024);
	close(cp.out);

	if (finish_command(&cp) || len < 0)
		die("stash failed");
	else if (!len)
		return;
	strbuf_setlen(&buffer, buffer.len-1);
	if (get_sha1(buffer.buf, stash))
		die("not a valid object: %s", buffer.buf);
}

static void read_empty(unsigned const char *sha1, int verbose)
{
	int i = 0;
	const char *args[7];

	args[i++] = "read-tree";
	if (verbose)
		args[i++] = "-v";
	args[i++] = "-m";
	args[i++] = "-u";
	args[i++] = EMPTY_TREE_SHA1_HEX;
	args[i++] = sha1_to_hex(sha1);
	args[i] = NULL;

	if (run_command_v_opt(args, RUN_GIT_CMD))
		die("read-tree failed");
}

static void reset_hard(unsigned const char *sha1, int verbose)
{
	int i = 0;
	const char *args[6];

	args[i++] = "read-tree";
	if (verbose)
		args[i++] = "-v";
	args[i++] = "--reset";
	args[i++] = "-u";
	args[i++] = sha1_to_hex(sha1);
	args[i] = NULL;

	if (run_command_v_opt(args, RUN_GIT_CMD))
		die("read-tree failed");
}

static void restore_state(void)
{
	struct strbuf sb = STRBUF_INIT;
	const char *args[] = { "stash", "apply", NULL, NULL };

	if (is_null_sha1(stash))
		return;

	reset_hard(head, 1);

	args[2] = sha1_to_hex(stash);

	/*
	 * It is OK to ignore error here, for example when there was
	 * nothing to restore.
	 */
	run_command_v_opt(args, RUN_GIT_CMD);

	strbuf_release(&sb);
	refresh_cache(REFRESH_QUIET);
}

/* This is called when no merge was necessary. */
static void finish_up_to_date(const char *msg)
{
	if (verbosity >= 0)
		printf("%s%s\n", squash ? " (nothing to squash)" : "", msg);
	drop_save();
}

static void squash_message(void)
{
	struct rev_info rev;
	struct commit *commit;
	struct strbuf out = STRBUF_INIT;
	struct commit_list *j;
	int fd;
	struct pretty_print_context ctx = {0};

	printf("Squash commit -- not updating HEAD\n");
	fd = open(git_path("SQUASH_MSG"), O_WRONLY | O_CREAT, 0666);
	if (fd < 0)
		die_errno("Could not write to '%s'", git_path("SQUASH_MSG"));

	init_revisions(&rev, NULL);
	rev.ignore_merges = 1;
	rev.commit_format = CMIT_FMT_MEDIUM;

	commit = lookup_commit(head);
	commit->object.flags |= UNINTERESTING;
	add_pending_object(&rev, &commit->object, NULL);

	for (j = remoteheads; j; j = j->next)
		add_pending_object(&rev, &j->item->object, NULL);

	setup_revisions(0, NULL, &rev, NULL);
	if (prepare_revision_walk(&rev))
		die("revision walk setup failed");

	ctx.abbrev = rev.abbrev;
	ctx.date_mode = rev.date_mode;

	strbuf_addstr(&out, "Squashed commit of the following:\n");
	while ((commit = get_revision(&rev)) != NULL) {
		strbuf_addch(&out, '\n');
		strbuf_addf(&out, "commit %s\n",
			sha1_to_hex(commit->object.sha1));
		pretty_print_commit(rev.commit_format, commit, &out, &ctx);
	}
	if (write(fd, out.buf, out.len) < 0)
		die_errno("Writing SQUASH_MSG");
	if (close(fd))
		die_errno("Finishing SQUASH_MSG");
	strbuf_release(&out);
}

static void finish(const unsigned char *new_head, const char *msg)
{
	struct strbuf reflog_message = STRBUF_INIT;

	if (!msg)
		strbuf_addstr(&reflog_message, getenv("GIT_REFLOG_ACTION"));
	else {
		if (verbosity >= 0)
			printf("%s\n", msg);
		strbuf_addf(&reflog_message, "%s: %s",
			getenv("GIT_REFLOG_ACTION"), msg);
	}
	if (squash) {
		squash_message();
	} else {
		if (verbosity >= 0 && !merge_msg.len)
			printf("No merge message -- not updating HEAD\n");
		else {
			const char *argv_gc_auto[] = { "gc", "--auto", NULL };
			update_ref(reflog_message.buf, "HEAD",
				new_head, head, 0,
				DIE_ON_ERR);
			/*
			 * We ignore errors in 'gc --auto', since the
			 * user should see them.
			 */
			run_command_v_opt(argv_gc_auto, RUN_GIT_CMD);
		}
	}
	if (new_head && show_diffstat) {
		struct diff_options opts;
		diff_setup(&opts);
		opts.output_format |=
			DIFF_FORMAT_SUMMARY | DIFF_FORMAT_DIFFSTAT;
		opts.detect_rename = DIFF_DETECT_RENAME;
		if (diff_use_color_default > 0)
			DIFF_OPT_SET(&opts, COLOR_DIFF);
		if (diff_setup_done(&opts) < 0)
			die("diff_setup_done failed");
		diff_tree_sha1(head, new_head, "", &opts);
		diffcore_std(&opts);
		diff_flush(&opts);
	}

	/* Run a post-merge hook */
	run_hook(NULL, "post-merge", squash ? "1" : "0", NULL);

	strbuf_release(&reflog_message);
}

/* Get the name for the merge commit's message. */
static void merge_name(const char *remote, struct strbuf *msg)
{
	struct object *remote_head;
	unsigned char branch_head[20], buf_sha[20];
	struct strbuf buf = STRBUF_INIT;
	struct strbuf bname = STRBUF_INIT;
	const char *ptr;
	char *found_ref;
	int len, early;

	strbuf_branchname(&bname, remote);
	remote = bname.buf;

	memset(branch_head, 0, sizeof(branch_head));
	remote_head = peel_to_type(remote, 0, NULL, OBJ_COMMIT);
	if (!remote_head)
		die("'%s' does not point to a commit", remote);

	if (dwim_ref(remote, strlen(remote), branch_head, &found_ref) > 0) {
		if (!prefixcmp(found_ref, "refs/heads/")) {
			strbuf_addf(msg, "%s\t\tbranch '%s' of .\n",
				    sha1_to_hex(branch_head), remote);
			goto cleanup;
		}
		if (!prefixcmp(found_ref, "refs/remotes/")) {
			strbuf_addf(msg, "%s\t\tremote-tracking branch '%s' of .\n",
				    sha1_to_hex(branch_head), remote);
			goto cleanup;
		}
	}

	/* See if remote matches <name>^^^.. or <name>~<number> */
	for (len = 0, ptr = remote + strlen(remote);
	     remote < ptr && ptr[-1] == '^';
	     ptr--)
		len++;
	if (len)
		early = 1;
	else {
		early = 0;
		ptr = strrchr(remote, '~');
		if (ptr) {
			int seen_nonzero = 0;

			len++; /* count ~ */
			while (*++ptr && isdigit(*ptr)) {
				seen_nonzero |= (*ptr != '0');
				len++;
			}
			if (*ptr)
				len = 0; /* not ...~<number> */
			else if (seen_nonzero)
				early = 1;
			else if (len == 1)
				early = 1; /* "name~" is "name~1"! */
		}
	}
	if (len) {
		struct strbuf truname = STRBUF_INIT;
		strbuf_addstr(&truname, "refs/heads/");
		strbuf_addstr(&truname, remote);
		strbuf_setlen(&truname, truname.len - len);
		if (resolve_ref(truname.buf, buf_sha, 1, NULL)) {
			strbuf_addf(msg,
				    "%s\t\tbranch '%s'%s of .\n",
				    sha1_to_hex(remote_head->sha1),
				    truname.buf + 11,
				    (early ? " (early part)" : ""));
			strbuf_release(&truname);
			goto cleanup;
		}
	}

	if (!strcmp(remote, "FETCH_HEAD") &&
			!access(git_path("FETCH_HEAD"), R_OK)) {
		FILE *fp;
		struct strbuf line = STRBUF_INIT;
		char *ptr;

		fp = fopen(git_path("FETCH_HEAD"), "r");
		if (!fp)
			die_errno("could not open '%s' for reading",
				  git_path("FETCH_HEAD"));
		strbuf_getline(&line, fp, '\n');
		fclose(fp);
		ptr = strstr(line.buf, "\tnot-for-merge\t");
		if (ptr)
			strbuf_remove(&line, ptr-line.buf+1, 13);
		strbuf_addbuf(msg, &line);
		strbuf_release(&line);
		goto cleanup;
	}
	strbuf_addf(msg, "%s\t\tcommit '%s'\n",
		sha1_to_hex(remote_head->sha1), remote);
cleanup:
	strbuf_release(&buf);
	strbuf_release(&bname);
}

static int git_merge_config(const char *k, const char *v, void *cb)
{
	if (branch && !prefixcmp(k, "branch.") &&
		!prefixcmp(k + 7, branch) &&
		!strcmp(k + 7 + strlen(branch), ".mergeoptions")) {
		const char **argv;
		int argc;
		char *buf;

		buf = xstrdup(v);
		argc = split_cmdline(buf, &argv);
		if (argc < 0)
			die("Bad branch.%s.mergeoptions string: %s", branch,
			    split_cmdline_strerror(argc));
		argv = xrealloc(argv, sizeof(*argv) * (argc + 2));
		memmove(argv + 1, argv, sizeof(*argv) * (argc + 1));
		argc++;
		parse_options(argc, argv, NULL, builtin_merge_options,
			      builtin_merge_usage, 0);
		free(buf);
	}

	if (!strcmp(k, "merge.diffstat") || !strcmp(k, "merge.stat"))
		show_diffstat = git_config_bool(k, v);
	else if (!strcmp(k, "pull.twohead"))
		return git_config_string(&pull_twohead, k, v);
	else if (!strcmp(k, "pull.octopus"))
		return git_config_string(&pull_octopus, k, v);
	else if (!strcmp(k, "merge.renormalize"))
		option_renormalize = git_config_bool(k, v);
	else if (!strcmp(k, "merge.log") || !strcmp(k, "merge.summary")) {
		int is_bool;
		shortlog_len = git_config_bool_or_int(k, v, &is_bool);
		if (!is_bool && shortlog_len < 0)
			return error("%s: negative length %s", k, v);
		if (is_bool && shortlog_len)
			shortlog_len = DEFAULT_MERGE_LOG_LEN;
		return 0;
	}
	return git_diff_ui_config(k, v, cb);
}

static int read_tree_trivial(unsigned char *common, unsigned char *head,
			     unsigned char *one)
{
	int i, nr_trees = 0;
	struct tree *trees[MAX_UNPACK_TREES];
	struct tree_desc t[MAX_UNPACK_TREES];
	struct unpack_trees_options opts;

	memset(&opts, 0, sizeof(opts));
	opts.head_idx = 2;
	opts.src_index = &the_index;
	opts.dst_index = &the_index;
	opts.update = 1;
	opts.verbose_update = 1;
	opts.trivial_merges_only = 1;
	opts.merge = 1;
	trees[nr_trees] = parse_tree_indirect(common);
	if (!trees[nr_trees++])
		return -1;
	trees[nr_trees] = parse_tree_indirect(head);
	if (!trees[nr_trees++])
		return -1;
	trees[nr_trees] = parse_tree_indirect(one);
	if (!trees[nr_trees++])
		return -1;
	opts.fn = threeway_merge;
	cache_tree_free(&active_cache_tree);
	for (i = 0; i < nr_trees; i++) {
		parse_tree(trees[i]);
		init_tree_desc(t+i, trees[i]->buffer, trees[i]->size);
	}
	if (unpack_trees(nr_trees, t, &opts))
		return -1;
	return 0;
}

static void write_tree_trivial(unsigned char *sha1)
{
	if (write_cache_as_tree(sha1, 0, NULL))
		die("git write-tree failed to write a tree");
}

int try_merge_command(const char *strategy, struct commit_list *common,
		      const char *head_arg, struct commit_list *remotes)
{
	const char **args;
	int i = 0, x = 0, ret;
	struct commit_list *j;
	struct strbuf buf = STRBUF_INIT;

	args = xmalloc((4 + xopts_nr + commit_list_count(common) +
			commit_list_count(remotes)) * sizeof(char *));
	strbuf_addf(&buf, "merge-%s", strategy);
	args[i++] = buf.buf;
	for (x = 0; x < xopts_nr; x++) {
		char *s = xmalloc(strlen(xopts[x])+2+1);
		strcpy(s, "--");
		strcpy(s+2, xopts[x]);
		args[i++] = s;
	}
	for (j = common; j; j = j->next)
		args[i++] = xstrdup(sha1_to_hex(j->item->object.sha1));
	args[i++] = "--";
	args[i++] = head_arg;
	for (j = remotes; j; j = j->next)
		args[i++] = xstrdup(sha1_to_hex(j->item->object.sha1));
	args[i] = NULL;
	ret = run_command_v_opt(args, RUN_GIT_CMD);
	strbuf_release(&buf);
	i = 1;
	for (x = 0; x < xopts_nr; x++)
		free((void *)args[i++]);
	for (j = common; j; j = j->next)
		free((void *)args[i++]);
	i += 2;
	for (j = remotes; j; j = j->next)
		free((void *)args[i++]);
	free(args);
	discard_cache();
	if (read_cache() < 0)
		die("failed to read the cache");
	resolve_undo_clear();

	return ret;
}

static int try_merge_strategy(const char *strategy, struct commit_list *common,
			      const char *head_arg)
{
	int index_fd;
	struct lock_file *lock = xcalloc(1, sizeof(struct lock_file));

	index_fd = hold_locked_index(lock, 1);
	refresh_cache(REFRESH_QUIET);
	if (active_cache_changed &&
			(write_cache(index_fd, active_cache, active_nr) ||
			 commit_locked_index(lock)))
		return error("Unable to write index.");
	rollback_lock_file(lock);

	if (!strcmp(strategy, "recursive") || !strcmp(strategy, "subtree")) {
		int clean, x;
		struct commit *result;
		struct lock_file *lock = xcalloc(1, sizeof(struct lock_file));
		int index_fd;
		struct commit_list *reversed = NULL;
		struct merge_options o;
		struct commit_list *j;

		if (remoteheads->next) {
			error("Not handling anything other than two heads merge.");
			return 2;
		}

		init_merge_options(&o);
		if (!strcmp(strategy, "subtree"))
			o.subtree_shift = "";

		o.renormalize = option_renormalize;

		for (x = 0; x < xopts_nr; x++)
			if (parse_merge_opt(&o, xopts[x]))
				die("Unknown option for merge-recursive: -X%s", xopts[x]);

		o.branch1 = head_arg;
		o.branch2 = remoteheads->item->util;

		for (j = common; j; j = j->next)
			commit_list_insert(j->item, &reversed);

		index_fd = hold_locked_index(lock, 1);
		clean = merge_recursive(&o, lookup_commit(head),
				remoteheads->item, reversed, &result);
		if (active_cache_changed &&
				(write_cache(index_fd, active_cache, active_nr) ||
				 commit_locked_index(lock)))
			die ("unable to write %s", get_index_file());
		rollback_lock_file(lock);
		return clean ? 0 : 1;
	} else {
		return try_merge_command(strategy, common, head_arg, remoteheads);
	}
}

static void count_diff_files(struct diff_queue_struct *q,
			     struct diff_options *opt, void *data)
{
	int *count = data;

	(*count) += q->nr;
}

static int count_unmerged_entries(void)
{
	int i, ret = 0;

	for (i = 0; i < active_nr; i++)
		if (ce_stage(active_cache[i]))
			ret++;

	return ret;
}

int checkout_fast_forward(const unsigned char *head, const unsigned char *remote)
{
	struct tree *trees[MAX_UNPACK_TREES];
	struct unpack_trees_options opts;
	struct tree_desc t[MAX_UNPACK_TREES];
	int i, fd, nr_trees = 0;
	struct dir_struct dir;
	struct lock_file *lock_file = xcalloc(1, sizeof(struct lock_file));

	refresh_cache(REFRESH_QUIET);

	fd = hold_locked_index(lock_file, 1);

	memset(&trees, 0, sizeof(trees));
	memset(&opts, 0, sizeof(opts));
	memset(&t, 0, sizeof(t));
	memset(&dir, 0, sizeof(dir));
	dir.flags |= DIR_SHOW_IGNORED;
	dir.exclude_per_dir = ".gitignore";
	opts.dir = &dir;

	opts.head_idx = 1;
	opts.src_index = &the_index;
	opts.dst_index = &the_index;
	opts.update = 1;
	opts.verbose_update = 1;
	opts.merge = 1;
	opts.fn = twoway_merge;
	setup_unpack_trees_porcelain(&opts, "merge");

	trees[nr_trees] = parse_tree_indirect(head);
	if (!trees[nr_trees++])
		return -1;
	trees[nr_trees] = parse_tree_indirect(remote);
	if (!trees[nr_trees++])
		return -1;
	for (i = 0; i < nr_trees; i++) {
		parse_tree(trees[i]);
		init_tree_desc(t+i, trees[i]->buffer, trees[i]->size);
	}
	if (unpack_trees(nr_trees, t, &opts))
		return -1;
	if (write_cache(fd, active_cache, active_nr) ||
		commit_locked_index(lock_file))
		die("unable to write new index file");
	return 0;
}

static void split_merge_strategies(const char *string, struct strategy **list,
				   int *nr, int *alloc)
{
	char *p, *q, *buf;

	if (!string)
		return;

	buf = xstrdup(string);
	q = buf;
	for (;;) {
		p = strchr(q, ' ');
		if (!p) {
			ALLOC_GROW(*list, *nr + 1, *alloc);
			(*list)[(*nr)++].name = xstrdup(q);
			free(buf);
			return;
		} else {
			*p = '\0';
			ALLOC_GROW(*list, *nr + 1, *alloc);
			(*list)[(*nr)++].name = xstrdup(q);
			q = ++p;
		}
	}
}

static void add_strategies(const char *string, unsigned attr)
{
	struct strategy *list = NULL;
	int list_alloc = 0, list_nr = 0, i;

	memset(&list, 0, sizeof(list));
	split_merge_strategies(string, &list, &list_nr, &list_alloc);
	if (list) {
		for (i = 0; i < list_nr; i++)
			append_strategy(get_strategy(list[i].name));
		return;
	}
	for (i = 0; i < ARRAY_SIZE(all_strategy); i++)
		if (all_strategy[i].attr & attr)
			append_strategy(&all_strategy[i]);

}

static int merge_trivial(void)
{
	unsigned char result_tree[20], result_commit[20];
	struct commit_list *parent = xmalloc(sizeof(*parent));

	write_tree_trivial(result_tree);
	printf("Wonderful.\n");
	parent->item = lookup_commit(head);
	parent->next = xmalloc(sizeof(*parent->next));
	parent->next->item = remoteheads->item;
	parent->next->next = NULL;
	commit_tree(merge_msg.buf, result_tree, parent, result_commit, NULL);
	finish(result_commit, "In-index merge");
	drop_save();
	return 0;
}

static int finish_automerge(struct commit_list *common,
			    unsigned char *result_tree,
			    const char *wt_strategy)
{
	struct commit_list *parents = NULL, *j;
	struct strbuf buf = STRBUF_INIT;
	unsigned char result_commit[20];

	free_commit_list(common);
	if (allow_fast_forward) {
		parents = remoteheads;
		commit_list_insert(lookup_commit(head), &parents);
		parents = reduce_heads(parents);
	} else {
		struct commit_list **pptr = &parents;

		pptr = &commit_list_insert(lookup_commit(head),
				pptr)->next;
		for (j = remoteheads; j; j = j->next)
			pptr = &commit_list_insert(j->item, pptr)->next;
	}
	free_commit_list(remoteheads);
	strbuf_addch(&merge_msg, '\n');
	commit_tree(merge_msg.buf, result_tree, parents, result_commit, NULL);
	strbuf_addf(&buf, "Merge made by %s.", wt_strategy);
	finish(result_commit, buf.buf);
	strbuf_release(&buf);
	drop_save();
	return 0;
}

static int suggest_conflicts(int renormalizing)
{
	FILE *fp;
	int pos;

	fp = fopen(git_path("MERGE_MSG"), "a");
	if (!fp)
		die_errno("Could not open '%s' for writing",
			  git_path("MERGE_MSG"));
	fprintf(fp, "\nConflicts:\n");
	for (pos = 0; pos < active_nr; pos++) {
		struct cache_entry *ce = active_cache[pos];

		if (ce_stage(ce)) {
			fprintf(fp, "\t%s\n", ce->name);
			while (pos + 1 < active_nr &&
					!strcmp(ce->name,
						active_cache[pos + 1]->name))
				pos++;
		}
	}
	fclose(fp);
	rerere(allow_rerere_auto);
	printf("Automatic merge failed; "
			"fix conflicts and then commit the result.\n");
	return 1;
}

static struct commit *is_old_style_invocation(int argc, const char **argv)
{
	struct commit *second_token = NULL;
	if (argc > 2) {
		unsigned char second_sha1[20];

		if (get_sha1(argv[1], second_sha1))
			return NULL;
		second_token = lookup_commit_reference_gently(second_sha1, 0);
		if (!second_token)
			die("'%s' is not a commit", argv[1]);
		if (hashcmp(second_token->object.sha1, head))
			return NULL;
	}
	return second_token;
}

static int evaluate_result(void)
{
	int cnt = 0;
	struct rev_info rev;

	/* Check how many files differ. */
	init_revisions(&rev, "");
	setup_revisions(0, NULL, &rev, NULL);
	rev.diffopt.output_format |=
		DIFF_FORMAT_CALLBACK;
	rev.diffopt.format_callback = count_diff_files;
	rev.diffopt.format_callback_data = &cnt;
	run_diff_files(&rev, 0);

	/*
	 * Check how many unmerged entries are
	 * there.
	 */
	cnt += count_unmerged_entries();

	return cnt;
}

int cmd_merge(int argc, const char **argv, const char *prefix)
{
	unsigned char result_tree[20];
	struct strbuf buf = STRBUF_INIT;
	const char *head_arg;
	int flag, head_invalid = 0, i;
	int best_cnt = -1, merge_was_ok = 0, automerge_was_ok = 0;
	struct commit_list *common = NULL;
	const char *best_strategy = NULL, *wt_strategy = NULL;
	struct commit_list **remotes = &remoteheads;

<<<<<<< HEAD
=======
	if (argc == 2 && !strcmp(argv[1], "-h"))
		usage_with_options(builtin_merge_usage, builtin_merge_options);
	if (read_cache_unmerged()) {
		die_resolve_conflict("merge");
	}
	if (file_exists(git_path("MERGE_HEAD"))) {
		/*
		 * There is no unmerged entry, don't advise 'git
		 * add/rm <file>', just 'git commit'.
		 */
		if (advice_resolve_conflict)
			die("You have not concluded your merge (MERGE_HEAD exists).\n"
			    "Please, commit your changes before you can merge.");
		else
			die("You have not concluded your merge (MERGE_HEAD exists).");
	}

	resolve_undo_clear();
>>>>>>> 9c7c27ee
	/*
	 * Check if we are _not_ on a detached HEAD, i.e. if there is a
	 * current branch.
	 */
	branch = resolve_ref("HEAD", head, 0, &flag);
	if (branch && !prefixcmp(branch, "refs/heads/"))
		branch += 11;
	if (is_null_sha1(head))
		head_invalid = 1;

	git_config(git_merge_config, NULL);

	/* for color.ui */
	if (diff_use_color_default == -1)
		diff_use_color_default = git_use_color_default;

	argc = parse_options(argc, argv, prefix, builtin_merge_options,
			builtin_merge_usage, 0);

	if (abort_current_merge) {
		int nargc = 2;
		const char *nargv[] = {"reset", "--merge", NULL};

		if (!file_exists(git_path("MERGE_HEAD")))
			die("There is no merge to abort (MERGE_HEAD missing).");

		/* Invoke 'git reset --merge' */
		return cmd_reset(nargc, nargv, prefix);
	}

	if (read_cache_unmerged())
		die_resolve_conflict("merge");

	if (file_exists(git_path("MERGE_HEAD"))) {
		/*
		 * There is no unmerged entry, don't advise 'git
		 * add/rm <file>', just 'git commit'.
		 */
		if (advice_resolve_conflict)
			die("You have not concluded your merge (MERGE_HEAD exists).\n"
			    "Please, commit your changes before you can merge.");
		else
			die("You have not concluded your merge (MERGE_HEAD exists).");
	}
	resolve_undo_clear();

	if (verbosity < 0)
		show_diffstat = 0;

	if (squash) {
		if (!allow_fast_forward)
			die("You cannot combine --squash with --no-ff.");
		option_commit = 0;
	}

	if (!allow_fast_forward && fast_forward_only)
		die("You cannot combine --no-ff with --ff-only.");

	if (!argc)
		usage_with_options(builtin_merge_usage,
			builtin_merge_options);

	/*
	 * This could be traditional "merge <msg> HEAD <commit>..."  and
	 * the way we can tell it is to see if the second token is HEAD,
	 * but some people might have misused the interface and used a
	 * committish that is the same as HEAD there instead.
	 * Traditional format never would have "-m" so it is an
	 * additional safety measure to check for it.
	 */

	if (!have_message && is_old_style_invocation(argc, argv)) {
		strbuf_addstr(&merge_msg, argv[0]);
		head_arg = argv[1];
		argv += 2;
		argc -= 2;
	} else if (head_invalid) {
		struct object *remote_head;
		/*
		 * If the merged head is a valid one there is no reason
		 * to forbid "git merge" into a branch yet to be born.
		 * We do the same for "git pull".
		 */
		if (argc != 1)
			die("Can merge only exactly one commit into "
				"empty head");
		if (squash)
			die("Squash commit into empty head not supported yet");
		if (!allow_fast_forward)
			die("Non-fast-forward commit does not make sense into "
			    "an empty head");
		remote_head = peel_to_type(argv[0], 0, NULL, OBJ_COMMIT);
		if (!remote_head)
			die("%s - not something we can merge", argv[0]);
		update_ref("initial pull", "HEAD", remote_head->sha1, NULL, 0,
				DIE_ON_ERR);
		read_empty(remote_head->sha1, 0);
		return 0;
	} else {
		struct strbuf merge_names = STRBUF_INIT;

		/* We are invoked directly as the first-class UI. */
		head_arg = "HEAD";

		/*
		 * All the rest are the commits being merged;
		 * prepare the standard merge summary message to
		 * be appended to the given message.  If remote
		 * is invalid we will die later in the common
		 * codepath so we discard the error in this
		 * loop.
		 */
		for (i = 0; i < argc; i++)
			merge_name(argv[i], &merge_names);

		if (!have_message || shortlog_len) {
			fmt_merge_msg(&merge_names, &merge_msg, !have_message,
				      shortlog_len);
			if (merge_msg.len)
				strbuf_setlen(&merge_msg, merge_msg.len - 1);
		}
	}

	if (head_invalid || !argc)
		usage_with_options(builtin_merge_usage,
			builtin_merge_options);

	strbuf_addstr(&buf, "merge");
	for (i = 0; i < argc; i++)
		strbuf_addf(&buf, " %s", argv[i]);
	setenv("GIT_REFLOG_ACTION", buf.buf, 0);
	strbuf_reset(&buf);

	for (i = 0; i < argc; i++) {
		struct object *o;
		struct commit *commit;

		o = peel_to_type(argv[i], 0, NULL, OBJ_COMMIT);
		if (!o)
			die("%s - not something we can merge", argv[i]);
		commit = lookup_commit(o->sha1);
		commit->util = (void *)argv[i];
		remotes = &commit_list_insert(commit, remotes)->next;

		strbuf_addf(&buf, "GITHEAD_%s", sha1_to_hex(o->sha1));
		setenv(buf.buf, argv[i], 1);
		strbuf_reset(&buf);
	}

	if (!use_strategies) {
		if (!remoteheads->next)
			add_strategies(pull_twohead, DEFAULT_TWOHEAD);
		else
			add_strategies(pull_octopus, DEFAULT_OCTOPUS);
	}

	for (i = 0; i < use_strategies_nr; i++) {
		if (use_strategies[i]->attr & NO_FAST_FORWARD)
			allow_fast_forward = 0;
		if (use_strategies[i]->attr & NO_TRIVIAL)
			allow_trivial = 0;
	}

	if (!remoteheads->next)
		common = get_merge_bases(lookup_commit(head),
				remoteheads->item, 1);
	else {
		struct commit_list *list = remoteheads;
		commit_list_insert(lookup_commit(head), &list);
		common = get_octopus_merge_bases(list);
		free(list);
	}

	update_ref("updating ORIG_HEAD", "ORIG_HEAD", head, NULL, 0,
		DIE_ON_ERR);

	if (!common)
		; /* No common ancestors found. We need a real merge. */
	else if (!remoteheads->next && !common->next &&
			common->item == remoteheads->item) {
		/*
		 * If head can reach all the merge then we are up to date.
		 * but first the most common case of merging one remote.
		 */
		finish_up_to_date("Already up-to-date.");
		return 0;
	} else if (allow_fast_forward && !remoteheads->next &&
			!common->next &&
			!hashcmp(common->item->object.sha1, head)) {
		/* Again the most common case of merging one remote. */
		struct strbuf msg = STRBUF_INIT;
		struct object *o;
		char hex[41];

		strcpy(hex, find_unique_abbrev(head, DEFAULT_ABBREV));

		if (verbosity >= 0)
			printf("Updating %s..%s\n",
				hex,
				find_unique_abbrev(remoteheads->item->object.sha1,
				DEFAULT_ABBREV));
		strbuf_addstr(&msg, "Fast-forward");
		if (have_message)
			strbuf_addstr(&msg,
				" (no commit created; -m option ignored)");
		o = peel_to_type(sha1_to_hex(remoteheads->item->object.sha1),
			0, NULL, OBJ_COMMIT);
		if (!o)
			return 1;

		if (checkout_fast_forward(head, remoteheads->item->object.sha1))
			return 1;

		finish(o->sha1, msg.buf);
		drop_save();
		return 0;
	} else if (!remoteheads->next && common->next)
		;
		/*
		 * We are not doing octopus and not fast-forward.  Need
		 * a real merge.
		 */
	else if (!remoteheads->next && !common->next && option_commit) {
		/*
		 * We are not doing octopus, not fast-forward, and have
		 * only one common.
		 */
		refresh_cache(REFRESH_QUIET);
		if (allow_trivial && !fast_forward_only) {
			/* See if it is really trivial. */
			git_committer_info(IDENT_ERROR_ON_NO_NAME);
			printf("Trying really trivial in-index merge...\n");
			if (!read_tree_trivial(common->item->object.sha1,
					head, remoteheads->item->object.sha1))
				return merge_trivial();
			printf("Nope.\n");
		}
	} else {
		/*
		 * An octopus.  If we can reach all the remote we are up
		 * to date.
		 */
		int up_to_date = 1;
		struct commit_list *j;

		for (j = remoteheads; j; j = j->next) {
			struct commit_list *common_one;

			/*
			 * Here we *have* to calculate the individual
			 * merge_bases again, otherwise "git merge HEAD^
			 * HEAD^^" would be missed.
			 */
			common_one = get_merge_bases(lookup_commit(head),
				j->item, 1);
			if (hashcmp(common_one->item->object.sha1,
				j->item->object.sha1)) {
				up_to_date = 0;
				break;
			}
		}
		if (up_to_date) {
			finish_up_to_date("Already up-to-date. Yeeah!");
			return 0;
		}
	}

	if (fast_forward_only)
		die("Not possible to fast-forward, aborting.");

	/* We are going to make a new commit. */
	git_committer_info(IDENT_ERROR_ON_NO_NAME);

	/*
	 * At this point, we need a real merge.  No matter what strategy
	 * we use, it would operate on the index, possibly affecting the
	 * working tree, and when resolved cleanly, have the desired
	 * tree in the index -- this means that the index must be in
	 * sync with the head commit.  The strategies are responsible
	 * to ensure this.
	 */
	if (use_strategies_nr != 1) {
		/*
		 * Stash away the local changes so that we can try more
		 * than one.
		 */
		save_state();
	} else {
		memcpy(stash, null_sha1, 20);
	}

	for (i = 0; i < use_strategies_nr; i++) {
		int ret;
		if (i) {
			printf("Rewinding the tree to pristine...\n");
			restore_state();
		}
		if (use_strategies_nr != 1)
			printf("Trying merge strategy %s...\n",
				use_strategies[i]->name);
		/*
		 * Remember which strategy left the state in the working
		 * tree.
		 */
		wt_strategy = use_strategies[i]->name;

		ret = try_merge_strategy(use_strategies[i]->name,
			common, head_arg);
		if (!option_commit && !ret) {
			merge_was_ok = 1;
			/*
			 * This is necessary here just to avoid writing
			 * the tree, but later we will *not* exit with
			 * status code 1 because merge_was_ok is set.
			 */
			ret = 1;
		}

		if (ret) {
			/*
			 * The backend exits with 1 when conflicts are
			 * left to be resolved, with 2 when it does not
			 * handle the given merge at all.
			 */
			if (ret == 1) {
				int cnt = evaluate_result();

				if (best_cnt <= 0 || cnt <= best_cnt) {
					best_strategy = use_strategies[i]->name;
					best_cnt = cnt;
				}
			}
			if (merge_was_ok)
				break;
			else
				continue;
		}

		/* Automerge succeeded. */
		write_tree_trivial(result_tree);
		automerge_was_ok = 1;
		break;
	}

	/*
	 * If we have a resulting tree, that means the strategy module
	 * auto resolved the merge cleanly.
	 */
	if (automerge_was_ok)
		return finish_automerge(common, result_tree, wt_strategy);

	/*
	 * Pick the result from the best strategy and have the user fix
	 * it up.
	 */
	if (!best_strategy) {
		restore_state();
		if (use_strategies_nr > 1)
			fprintf(stderr,
				"No merge strategy handled the merge.\n");
		else
			fprintf(stderr, "Merge with strategy %s failed.\n",
				use_strategies[0]->name);
		return 2;
	} else if (best_strategy == wt_strategy)
		; /* We already have its result in the working tree. */
	else {
		printf("Rewinding the tree to pristine...\n");
		restore_state();
		printf("Using the %s to prepare resolving by hand.\n",
			best_strategy);
		try_merge_strategy(best_strategy, common, head_arg);
	}

	if (squash)
		finish(NULL, NULL);
	else {
		int fd;
		struct commit_list *j;

		for (j = remoteheads; j; j = j->next)
			strbuf_addf(&buf, "%s\n",
				sha1_to_hex(j->item->object.sha1));
		fd = open(git_path("MERGE_HEAD"), O_WRONLY | O_CREAT, 0666);
		if (fd < 0)
			die_errno("Could not open '%s' for writing",
				  git_path("MERGE_HEAD"));
		if (write_in_full(fd, buf.buf, buf.len) != buf.len)
			die_errno("Could not write to '%s'", git_path("MERGE_HEAD"));
		close(fd);
		strbuf_addch(&merge_msg, '\n');
		fd = open(git_path("MERGE_MSG"), O_WRONLY | O_CREAT, 0666);
		if (fd < 0)
			die_errno("Could not open '%s' for writing",
				  git_path("MERGE_MSG"));
		if (write_in_full(fd, merge_msg.buf, merge_msg.len) !=
			merge_msg.len)
			die_errno("Could not write to '%s'", git_path("MERGE_MSG"));
		close(fd);
		fd = open(git_path("MERGE_MODE"), O_WRONLY | O_CREAT | O_TRUNC, 0666);
		if (fd < 0)
			die_errno("Could not open '%s' for writing",
				  git_path("MERGE_MODE"));
		strbuf_reset(&buf);
		if (!allow_fast_forward)
			strbuf_addf(&buf, "no-ff");
		if (write_in_full(fd, buf.buf, buf.len) != buf.len)
			die_errno("Could not write to '%s'", git_path("MERGE_MODE"));
		close(fd);
	}

	if (merge_was_ok) {
		fprintf(stderr, "Automatic merge went well; "
			"stopped before committing as requested\n");
		return 0;
	} else
		return suggest_conflicts(option_renormalize);
}<|MERGE_RESOLUTION|>--- conflicted
+++ resolved
@@ -922,27 +922,9 @@
 	const char *best_strategy = NULL, *wt_strategy = NULL;
 	struct commit_list **remotes = &remoteheads;
 
-<<<<<<< HEAD
-=======
 	if (argc == 2 && !strcmp(argv[1], "-h"))
 		usage_with_options(builtin_merge_usage, builtin_merge_options);
-	if (read_cache_unmerged()) {
-		die_resolve_conflict("merge");
-	}
-	if (file_exists(git_path("MERGE_HEAD"))) {
-		/*
-		 * There is no unmerged entry, don't advise 'git
-		 * add/rm <file>', just 'git commit'.
-		 */
-		if (advice_resolve_conflict)
-			die("You have not concluded your merge (MERGE_HEAD exists).\n"
-			    "Please, commit your changes before you can merge.");
-		else
-			die("You have not concluded your merge (MERGE_HEAD exists).");
-	}
-
-	resolve_undo_clear();
->>>>>>> 9c7c27ee
+
 	/*
 	 * Check if we are _not_ on a detached HEAD, i.e. if there is a
 	 * current branch.
