#include "builtin.h"
#include "config.h"
#include "delta.h"
#include "pack.h"
#include "csum-file.h"
#include "blob.h"
#include "commit.h"
#include "tag.h"
#include "tree.h"
#include "progress.h"
#include "fsck.h"
#include "exec_cmd.h"
#include "streaming.h"
#include "thread-utils.h"
#include "packfile.h"

static const char index_pack_usage[] =
"git index-pack [-v] [-o <index-file>] [--keep | --keep=<msg>] [--verify] [--strict] (<pack-file> | --stdin [--fix-thin] [<pack-file>])";

struct object_entry {
	struct pack_idx_entry idx;
	unsigned long size;
	unsigned char hdr_size;
	signed char type;
	signed char real_type;
};

struct object_stat {
	unsigned delta_depth;
	int base_object_no;
};

struct base_data {
	struct base_data *base;
	struct base_data *child;
	struct object_entry *obj;
	void *data;
	unsigned long size;
	int ref_first, ref_last;
	int ofs_first, ofs_last;
};

struct thread_local {
#ifndef NO_PTHREADS
	pthread_t thread;
#endif
	struct base_data *base_cache;
	size_t base_cache_used;
	int pack_fd;
};

/* Remember to update object flag allocation in object.h */
#define FLAG_LINK (1u<<20)
#define FLAG_CHECKED (1u<<21)

struct ofs_delta_entry {
	off_t offset;
	int obj_no;
};

struct ref_delta_entry {
	unsigned char sha1[20];
	int obj_no;
};

static struct object_entry *objects;
static struct object_stat *obj_stat;
static struct ofs_delta_entry *ofs_deltas;
static struct ref_delta_entry *ref_deltas;
static struct thread_local nothread_data;
static int nr_objects;
static int nr_ofs_deltas;
static int nr_ref_deltas;
static int ref_deltas_alloc;
static int nr_resolved_deltas;
static int nr_threads;

static int from_stdin;
static int strict;
static int do_fsck_object;
static struct fsck_options fsck_options = FSCK_OPTIONS_STRICT;
static int verbose;
static int show_resolving_progress;
static int show_stat;
static int check_self_contained_and_connected;

static struct progress *progress;

/* We always read in 4kB chunks. */
static unsigned char input_buffer[4096];
static unsigned int input_offset, input_len;
static off_t consumed_bytes;
static off_t max_input_size;
static unsigned deepest_delta;
static git_hash_ctx input_ctx;
static uint32_t input_crc32;
static int input_fd, output_fd;
static const char *curr_pack;

#ifndef NO_PTHREADS

static struct thread_local *thread_data;
static int nr_dispatched;
static int threads_active;

static pthread_mutex_t read_mutex;
#define read_lock()		lock_mutex(&read_mutex)
#define read_unlock()		unlock_mutex(&read_mutex)

static pthread_mutex_t counter_mutex;
#define counter_lock()		lock_mutex(&counter_mutex)
#define counter_unlock()	unlock_mutex(&counter_mutex)

static pthread_mutex_t work_mutex;
#define work_lock()		lock_mutex(&work_mutex)
#define work_unlock()		unlock_mutex(&work_mutex)

static pthread_mutex_t deepest_delta_mutex;
#define deepest_delta_lock()	lock_mutex(&deepest_delta_mutex)
#define deepest_delta_unlock()	unlock_mutex(&deepest_delta_mutex)

static pthread_mutex_t type_cas_mutex;
#define type_cas_lock()		lock_mutex(&type_cas_mutex)
#define type_cas_unlock()	unlock_mutex(&type_cas_mutex)

static pthread_key_t key;

static inline void lock_mutex(pthread_mutex_t *mutex)
{
	if (threads_active)
		pthread_mutex_lock(mutex);
}

static inline void unlock_mutex(pthread_mutex_t *mutex)
{
	if (threads_active)
		pthread_mutex_unlock(mutex);
}

/*
 * Mutex and conditional variable can't be statically-initialized on Windows.
 */
static void init_thread(void)
{
	int i;
	init_recursive_mutex(&read_mutex);
	pthread_mutex_init(&counter_mutex, NULL);
	pthread_mutex_init(&work_mutex, NULL);
	pthread_mutex_init(&type_cas_mutex, NULL);
	if (show_stat)
		pthread_mutex_init(&deepest_delta_mutex, NULL);
	pthread_key_create(&key, NULL);
	thread_data = xcalloc(nr_threads, sizeof(*thread_data));
	for (i = 0; i < nr_threads; i++) {
		thread_data[i].pack_fd = open(curr_pack, O_RDONLY);
		if (thread_data[i].pack_fd == -1)
			die_errno(_("unable to open %s"), curr_pack);
	}

	threads_active = 1;
}

static void cleanup_thread(void)
{
	int i;
	if (!threads_active)
		return;
	threads_active = 0;
	pthread_mutex_destroy(&read_mutex);
	pthread_mutex_destroy(&counter_mutex);
	pthread_mutex_destroy(&work_mutex);
	pthread_mutex_destroy(&type_cas_mutex);
	if (show_stat)
		pthread_mutex_destroy(&deepest_delta_mutex);
	for (i = 0; i < nr_threads; i++)
		close(thread_data[i].pack_fd);
	pthread_key_delete(key);
	free(thread_data);
}

#else

#define read_lock()
#define read_unlock()

#define counter_lock()
#define counter_unlock()

#define work_lock()
#define work_unlock()

#define deepest_delta_lock()
#define deepest_delta_unlock()

#define type_cas_lock()
#define type_cas_unlock()

#endif


static int mark_link(struct object *obj, int type, void *data, struct fsck_options *options)
{
	if (!obj)
		return -1;

	if (type != OBJ_ANY && obj->type != type)
		die(_("object type mismatch at %s"), oid_to_hex(&obj->oid));

	obj->flags |= FLAG_LINK;
	return 0;
}

/* The content of each linked object must have been checked
   or it must be already present in the object database */
static unsigned check_object(struct object *obj)
{
	if (!obj)
		return 0;

	if (!(obj->flags & FLAG_LINK))
		return 0;

	if (!(obj->flags & FLAG_CHECKED)) {
		unsigned long size;
		int type = sha1_object_info(obj->oid.hash, &size);
		if (type <= 0)
			die(_("did not receive expected object %s"),
			      oid_to_hex(&obj->oid));
		if (type != obj->type)
			die(_("object %s: expected type %s, found %s"),
			    oid_to_hex(&obj->oid),
			    type_name(obj->type), type_name(type));
		obj->flags |= FLAG_CHECKED;
		return 1;
	}

	return 0;
}

static unsigned check_objects(void)
{
	unsigned i, max, foreign_nr = 0;

	max = get_max_object_index();
	for (i = 0; i < max; i++)
		foreign_nr += check_object(get_indexed_object(i));
	return foreign_nr;
}


/* Discard current buffer used content. */
static void flush(void)
{
	if (input_offset) {
		if (output_fd >= 0)
			write_or_die(output_fd, input_buffer, input_offset);
		the_hash_algo->update_fn(&input_ctx, input_buffer, input_offset);
		memmove(input_buffer, input_buffer + input_offset, input_len);
		input_offset = 0;
	}
}

/*
 * Make sure at least "min" bytes are available in the buffer, and
 * return the pointer to the buffer.
 */
static void *fill(int min)
{
	if (min <= input_len)
		return input_buffer + input_offset;
	if (min > sizeof(input_buffer))
		die(Q_("cannot fill %d byte",
		       "cannot fill %d bytes",
		       min),
		    min);
	flush();
	do {
		ssize_t ret = xread(input_fd, input_buffer + input_len,
				sizeof(input_buffer) - input_len);
		if (ret <= 0) {
			if (!ret)
				die(_("early EOF"));
			die_errno(_("read error on input"));
		}
		input_len += ret;
		if (from_stdin)
			display_throughput(progress, consumed_bytes + input_len);
	} while (input_len < min);
	return input_buffer;
}

static void use(int bytes)
{
	if (bytes > input_len)
		die(_("used more bytes than were available"));
	input_crc32 = crc32(input_crc32, input_buffer + input_offset, bytes);
	input_len -= bytes;
	input_offset += bytes;

	/* make sure off_t is sufficiently large not to wrap */
	if (signed_add_overflows(consumed_bytes, bytes))
		die(_("pack too large for current definition of off_t"));
	consumed_bytes += bytes;
	if (max_input_size && consumed_bytes > max_input_size)
		die(_("pack exceeds maximum allowed size"));
}

static const char *open_pack_file(const char *pack_name)
{
	if (from_stdin) {
		input_fd = 0;
		if (!pack_name) {
			struct strbuf tmp_file = STRBUF_INIT;
			output_fd = odb_mkstemp(&tmp_file,
						"pack/tmp_pack_XXXXXX");
			pack_name = strbuf_detach(&tmp_file, NULL);
		} else {
			output_fd = open(pack_name, O_CREAT|O_EXCL|O_RDWR, 0600);
			if (output_fd < 0)
				die_errno(_("unable to create '%s'"), pack_name);
		}
		nothread_data.pack_fd = output_fd;
	} else {
		input_fd = open(pack_name, O_RDONLY);
		if (input_fd < 0)
			die_errno(_("cannot open packfile '%s'"), pack_name);
		output_fd = -1;
		nothread_data.pack_fd = input_fd;
	}
	the_hash_algo->init_fn(&input_ctx);
	return pack_name;
}

static void parse_pack_header(void)
{
	struct pack_header *hdr = fill(sizeof(struct pack_header));

	/* Header consistency check */
	if (hdr->hdr_signature != htonl(PACK_SIGNATURE))
		die(_("pack signature mismatch"));
	if (!pack_version_ok(hdr->hdr_version))
		die(_("pack version %"PRIu32" unsupported"),
			ntohl(hdr->hdr_version));

	nr_objects = ntohl(hdr->hdr_entries);
	use(sizeof(struct pack_header));
}

static NORETURN void bad_object(off_t offset, const char *format,
		       ...) __attribute__((format (printf, 2, 3)));

static NORETURN void bad_object(off_t offset, const char *format, ...)
{
	va_list params;
	char buf[1024];

	va_start(params, format);
	vsnprintf(buf, sizeof(buf), format, params);
	va_end(params);
	die(_("pack has bad object at offset %"PRIuMAX": %s"),
	    (uintmax_t)offset, buf);
}

static inline struct thread_local *get_thread_data(void)
{
#ifndef NO_PTHREADS
	if (threads_active)
		return pthread_getspecific(key);
	assert(!threads_active &&
	       "This should only be reached when all threads are gone");
#endif
	return &nothread_data;
}

#ifndef NO_PTHREADS
static void set_thread_data(struct thread_local *data)
{
	if (threads_active)
		pthread_setspecific(key, data);
}
#endif

static struct base_data *alloc_base_data(void)
{
	struct base_data *base = xcalloc(1, sizeof(struct base_data));
	base->ref_last = -1;
	base->ofs_last = -1;
	return base;
}

static void free_base_data(struct base_data *c)
{
	if (c->data) {
		FREE_AND_NULL(c->data);
		get_thread_data()->base_cache_used -= c->size;
	}
}

static void prune_base_data(struct base_data *retain)
{
	struct base_data *b;
	struct thread_local *data = get_thread_data();
	for (b = data->base_cache;
	     data->base_cache_used > delta_base_cache_limit && b;
	     b = b->child) {
		if (b->data && b != retain)
			free_base_data(b);
	}
}

static void link_base_data(struct base_data *base, struct base_data *c)
{
	if (base)
		base->child = c;
	else
		get_thread_data()->base_cache = c;

	c->base = base;
	c->child = NULL;
	if (c->data)
		get_thread_data()->base_cache_used += c->size;
	prune_base_data(c);
}

static void unlink_base_data(struct base_data *c)
{
	struct base_data *base = c->base;
	if (base)
		base->child = NULL;
	else
		get_thread_data()->base_cache = NULL;
	free_base_data(c);
}

static int is_delta_type(enum object_type type)
{
	return (type == OBJ_REF_DELTA || type == OBJ_OFS_DELTA);
}

static void *unpack_entry_data(off_t offset, unsigned long size,
			       enum object_type type, struct object_id *oid)
{
	static char fixed_buf[8192];
	int status;
	git_zstream stream;
	void *buf;
	git_hash_ctx c;
	char hdr[32];
	int hdrlen;

	if (!is_delta_type(type)) {
		hdrlen = xsnprintf(hdr, sizeof(hdr), "%s %lu", type_name(type), size) + 1;
		the_hash_algo->init_fn(&c);
		the_hash_algo->update_fn(&c, hdr, hdrlen);
	} else
		oid = NULL;
	if (type == OBJ_BLOB && size > big_file_threshold)
		buf = fixed_buf;
	else
		buf = xmallocz(size);

	memset(&stream, 0, sizeof(stream));
	git_inflate_init(&stream);
	stream.next_out = buf;
	stream.avail_out = buf == fixed_buf ? sizeof(fixed_buf) : size;

	do {
		unsigned char *last_out = stream.next_out;
		stream.next_in = fill(1);
		stream.avail_in = input_len;
		status = git_inflate(&stream, 0);
		use(input_len - stream.avail_in);
		if (oid)
			the_hash_algo->update_fn(&c, last_out, stream.next_out - last_out);
		if (buf == fixed_buf) {
			stream.next_out = buf;
			stream.avail_out = sizeof(fixed_buf);
		}
	} while (status == Z_OK);
	if (stream.total_out != size || status != Z_STREAM_END)
		bad_object(offset, _("inflate returned %d"), status);
	git_inflate_end(&stream);
	if (oid)
		the_hash_algo->final_fn(oid->hash, &c);
	return buf == fixed_buf ? NULL : buf;
}

static void *unpack_raw_entry(struct object_entry *obj,
			      off_t *ofs_offset,
			      struct object_id *ref_oid,
			      struct object_id *oid)
{
	unsigned char *p;
	unsigned long size, c;
	off_t base_offset;
	unsigned shift;
	void *data;

	obj->idx.offset = consumed_bytes;
	input_crc32 = crc32(0, NULL, 0);

	p = fill(1);
	c = *p;
	use(1);
	obj->type = (c >> 4) & 7;
	size = (c & 15);
	shift = 4;
	while (c & 0x80) {
		p = fill(1);
		c = *p;
		use(1);
		size += (c & 0x7f) << shift;
		shift += 7;
	}
	obj->size = size;

	switch (obj->type) {
	case OBJ_REF_DELTA:
		hashcpy(ref_oid->hash, fill(the_hash_algo->rawsz));
		use(the_hash_algo->rawsz);
		break;
	case OBJ_OFS_DELTA:
		p = fill(1);
		c = *p;
		use(1);
		base_offset = c & 127;
		while (c & 128) {
			base_offset += 1;
			if (!base_offset || MSB(base_offset, 7))
				bad_object(obj->idx.offset, _("offset value overflow for delta base object"));
			p = fill(1);
			c = *p;
			use(1);
			base_offset = (base_offset << 7) + (c & 127);
		}
		*ofs_offset = obj->idx.offset - base_offset;
		if (*ofs_offset <= 0 || *ofs_offset >= obj->idx.offset)
			bad_object(obj->idx.offset, _("delta base offset is out of bound"));
		break;
	case OBJ_COMMIT:
	case OBJ_TREE:
	case OBJ_BLOB:
	case OBJ_TAG:
		break;
	default:
		bad_object(obj->idx.offset, _("unknown object type %d"), obj->type);
	}
	obj->hdr_size = consumed_bytes - obj->idx.offset;

	data = unpack_entry_data(obj->idx.offset, obj->size, obj->type, oid);
	obj->idx.crc32 = input_crc32;
	return data;
}

static void *unpack_data(struct object_entry *obj,
			 int (*consume)(const unsigned char *, unsigned long, void *),
			 void *cb_data)
{
	off_t from = obj[0].idx.offset + obj[0].hdr_size;
	off_t len = obj[1].idx.offset - from;
	unsigned char *data, *inbuf;
	git_zstream stream;
	int status;

	data = xmallocz(consume ? 64*1024 : obj->size);
	inbuf = xmalloc((len < 64*1024) ? (int)len : 64*1024);

	memset(&stream, 0, sizeof(stream));
	git_inflate_init(&stream);
	stream.next_out = data;
	stream.avail_out = consume ? 64*1024 : obj->size;

	do {
		ssize_t n = (len < 64*1024) ? (ssize_t)len : 64*1024;
		n = xpread(get_thread_data()->pack_fd, inbuf, n, from);
		if (n < 0)
			die_errno(_("cannot pread pack file"));
		if (!n)
			die(Q_("premature end of pack file, %"PRIuMAX" byte missing",
			       "premature end of pack file, %"PRIuMAX" bytes missing",
			       (unsigned int)len),
			    (uintmax_t)len);
		from += n;
		len -= n;
		stream.next_in = inbuf;
		stream.avail_in = n;
		if (!consume)
			status = git_inflate(&stream, 0);
		else {
			do {
				status = git_inflate(&stream, 0);
				if (consume(data, stream.next_out - data, cb_data)) {
					free(inbuf);
					free(data);
					return NULL;
				}
				stream.next_out = data;
				stream.avail_out = 64*1024;
			} while (status == Z_OK && stream.avail_in);
		}
	} while (len && status == Z_OK && !stream.avail_in);

	/* This has been inflated OK when first encountered, so... */
	if (status != Z_STREAM_END || stream.total_out != obj->size)
		die(_("serious inflate inconsistency"));

	git_inflate_end(&stream);
	free(inbuf);
	if (consume) {
		FREE_AND_NULL(data);
	}
	return data;
}

static void *get_data_from_pack(struct object_entry *obj)
{
	return unpack_data(obj, NULL, NULL);
}

static int compare_ofs_delta_bases(off_t offset1, off_t offset2,
				   enum object_type type1,
				   enum object_type type2)
{
	int cmp = type1 - type2;
	if (cmp)
		return cmp;
	return offset1 < offset2 ? -1 :
	       offset1 > offset2 ?  1 :
	       0;
}

static int find_ofs_delta(const off_t offset, enum object_type type)
{
	int first = 0, last = nr_ofs_deltas;

	while (first < last) {
		int next = first + (last - first) / 2;
		struct ofs_delta_entry *delta = &ofs_deltas[next];
		int cmp;

		cmp = compare_ofs_delta_bases(offset, delta->offset,
					      type, objects[delta->obj_no].type);
		if (!cmp)
			return next;
		if (cmp < 0) {
			last = next;
			continue;
		}
		first = next+1;
	}
	return -first-1;
}

static void find_ofs_delta_children(off_t offset,
				    int *first_index, int *last_index,
				    enum object_type type)
{
	int first = find_ofs_delta(offset, type);
	int last = first;
	int end = nr_ofs_deltas - 1;

	if (first < 0) {
		*first_index = 0;
		*last_index = -1;
		return;
	}
	while (first > 0 && ofs_deltas[first - 1].offset == offset)
		--first;
	while (last < end && ofs_deltas[last + 1].offset == offset)
		++last;
	*first_index = first;
	*last_index = last;
}

static int compare_ref_delta_bases(const unsigned char *sha1,
				   const unsigned char *sha2,
				   enum object_type type1,
				   enum object_type type2)
{
	int cmp = type1 - type2;
	if (cmp)
		return cmp;
	return hashcmp(sha1, sha2);
}

static int find_ref_delta(const unsigned char *sha1, enum object_type type)
{
	int first = 0, last = nr_ref_deltas;

	while (first < last) {
		int next = first + (last - first) / 2;
		struct ref_delta_entry *delta = &ref_deltas[next];
		int cmp;

		cmp = compare_ref_delta_bases(sha1, delta->sha1,
					      type, objects[delta->obj_no].type);
		if (!cmp)
			return next;
		if (cmp < 0) {
			last = next;
			continue;
		}
		first = next+1;
	}
	return -first-1;
}

static void find_ref_delta_children(const unsigned char *sha1,
				    int *first_index, int *last_index,
				    enum object_type type)
{
	int first = find_ref_delta(sha1, type);
	int last = first;
	int end = nr_ref_deltas - 1;

	if (first < 0) {
		*first_index = 0;
		*last_index = -1;
		return;
	}
	while (first > 0 && !hashcmp(ref_deltas[first - 1].sha1, sha1))
		--first;
	while (last < end && !hashcmp(ref_deltas[last + 1].sha1, sha1))
		++last;
	*first_index = first;
	*last_index = last;
}

struct compare_data {
	struct object_entry *entry;
	struct git_istream *st;
	unsigned char *buf;
	unsigned long buf_size;
};

static int compare_objects(const unsigned char *buf, unsigned long size,
			   void *cb_data)
{
	struct compare_data *data = cb_data;

	if (data->buf_size < size) {
		free(data->buf);
		data->buf = xmalloc(size);
		data->buf_size = size;
	}

	while (size) {
		ssize_t len = read_istream(data->st, data->buf, size);
		if (len == 0)
			die(_("SHA1 COLLISION FOUND WITH %s !"),
			    oid_to_hex(&data->entry->idx.oid));
		if (len < 0)
			die(_("unable to read %s"),
			    oid_to_hex(&data->entry->idx.oid));
		if (memcmp(buf, data->buf, len))
			die(_("SHA1 COLLISION FOUND WITH %s !"),
			    oid_to_hex(&data->entry->idx.oid));
		size -= len;
		buf += len;
	}
	return 0;
}

static int check_collison(struct object_entry *entry)
{
	struct compare_data data;
	enum object_type type;
	unsigned long size;

	if (entry->size <= big_file_threshold || entry->type != OBJ_BLOB)
		return -1;

	memset(&data, 0, sizeof(data));
	data.entry = entry;
	data.st = open_istream(entry->idx.oid.hash, &type, &size, NULL);
	if (!data.st)
		return -1;
	if (size != entry->size || type != entry->type)
		die(_("SHA1 COLLISION FOUND WITH %s !"),
		    oid_to_hex(&entry->idx.oid));
	unpack_data(entry, compare_objects, &data);
	close_istream(data.st);
	free(data.buf);
	return 0;
}

static void sha1_object(const void *data, struct object_entry *obj_entry,
			unsigned long size, enum object_type type,
			const struct object_id *oid)
{
	void *new_data = NULL;
	int collision_test_needed = 0;

	assert(data || obj_entry);

	if (startup_info->have_repository) {
		read_lock();
		collision_test_needed =
			has_sha1_file_with_flags(oid->hash, OBJECT_INFO_QUICK);
		read_unlock();
	}

	if (collision_test_needed && !data) {
		read_lock();
		if (!check_collison(obj_entry))
			collision_test_needed = 0;
		read_unlock();
	}
	if (collision_test_needed) {
		void *has_data;
		enum object_type has_type;
		unsigned long has_size;
		read_lock();
		has_type = sha1_object_info(oid->hash, &has_size);
		if (has_type < 0)
			die(_("cannot read existing object info %s"), oid_to_hex(oid));
		if (has_type != type || has_size != size)
			die(_("SHA1 COLLISION FOUND WITH %s !"), oid_to_hex(oid));
		has_data = read_sha1_file(oid->hash, &has_type, &has_size);
		read_unlock();
		if (!data)
			data = new_data = get_data_from_pack(obj_entry);
		if (!has_data)
			die(_("cannot read existing object %s"), oid_to_hex(oid));
		if (size != has_size || type != has_type ||
		    memcmp(data, has_data, size) != 0)
			die(_("SHA1 COLLISION FOUND WITH %s !"), oid_to_hex(oid));
		free(has_data);
	}

	if (strict || do_fsck_object) {
		read_lock();
		if (type == OBJ_BLOB) {
			struct blob *blob = lookup_blob(oid);
			if (blob)
				blob->object.flags |= FLAG_CHECKED;
			else
				die(_("invalid blob object %s"), oid_to_hex(oid));
<<<<<<< HEAD
=======
			if (do_fsck_object &&
			    fsck_object(&blob->object, (void *)data, size, &fsck_options))
				die(_("fsck error in packed object"));
>>>>>>> b7b1fca1
		} else {
			struct object *obj;
			int eaten;
			void *buf = (void *) data;

			assert(data && "data can only be NULL for large _blobs_");

			/*
			 * we do not need to free the memory here, as the
			 * buf is deleted by the caller.
			 */
			obj = parse_object_buffer(oid, type, size, buf,
						  &eaten);
			if (!obj)
				die(_("invalid %s"), type_name(type));
			if (do_fsck_object &&
			    fsck_object(obj, buf, size, &fsck_options))
<<<<<<< HEAD
				die(_("Error in object"));
=======
				die(_("fsck error in packed object"));
>>>>>>> b7b1fca1
			if (strict && fsck_walk(obj, NULL, &fsck_options))
				die(_("Not all child objects of %s are reachable"), oid_to_hex(&obj->oid));

			if (obj->type == OBJ_TREE) {
				struct tree *item = (struct tree *) obj;
				item->buffer = NULL;
				obj->parsed = 0;
			}
			if (obj->type == OBJ_COMMIT) {
				struct commit *commit = (struct commit *) obj;
				if (detach_commit_buffer(commit, NULL) != data)
					die("BUG: parse_object_buffer transmogrified our buffer");
			}
			obj->flags |= FLAG_CHECKED;
		}
		read_unlock();
	}

	free(new_data);
}

/*
 * This function is part of find_unresolved_deltas(). There are two
 * walkers going in the opposite ways.
 *
 * The first one in find_unresolved_deltas() traverses down from
 * parent node to children, deflating nodes along the way. However,
 * memory for deflated nodes is limited by delta_base_cache_limit, so
 * at some point parent node's deflated content may be freed.
 *
 * The second walker is this function, which goes from current node up
 * to top parent if necessary to deflate the node. In normal
 * situation, its parent node would be already deflated, so it just
 * needs to apply delta.
 *
 * In the worst case scenario, parent node is no longer deflated because
 * we're running out of delta_base_cache_limit; we need to re-deflate
 * parents, possibly up to the top base.
 *
 * All deflated objects here are subject to be freed if we exceed
 * delta_base_cache_limit, just like in find_unresolved_deltas(), we
 * just need to make sure the last node is not freed.
 */
static void *get_base_data(struct base_data *c)
{
	if (!c->data) {
		struct object_entry *obj = c->obj;
		struct base_data **delta = NULL;
		int delta_nr = 0, delta_alloc = 0;

		while (is_delta_type(c->obj->type) && !c->data) {
			ALLOC_GROW(delta, delta_nr + 1, delta_alloc);
			delta[delta_nr++] = c;
			c = c->base;
		}
		if (!delta_nr) {
			c->data = get_data_from_pack(obj);
			c->size = obj->size;
			get_thread_data()->base_cache_used += c->size;
			prune_base_data(c);
		}
		for (; delta_nr > 0; delta_nr--) {
			void *base, *raw;
			c = delta[delta_nr - 1];
			obj = c->obj;
			base = get_base_data(c->base);
			raw = get_data_from_pack(obj);
			c->data = patch_delta(
				base, c->base->size,
				raw, obj->size,
				&c->size);
			free(raw);
			if (!c->data)
				bad_object(obj->idx.offset, _("failed to apply delta"));
			get_thread_data()->base_cache_used += c->size;
			prune_base_data(c);
		}
		free(delta);
	}
	return c->data;
}

static void resolve_delta(struct object_entry *delta_obj,
			  struct base_data *base, struct base_data *result)
{
	void *base_data, *delta_data;

	if (show_stat) {
		int i = delta_obj - objects;
		int j = base->obj - objects;
		obj_stat[i].delta_depth = obj_stat[j].delta_depth + 1;
		deepest_delta_lock();
		if (deepest_delta < obj_stat[i].delta_depth)
			deepest_delta = obj_stat[i].delta_depth;
		deepest_delta_unlock();
		obj_stat[i].base_object_no = j;
	}
	delta_data = get_data_from_pack(delta_obj);
	base_data = get_base_data(base);
	result->obj = delta_obj;
	result->data = patch_delta(base_data, base->size,
				   delta_data, delta_obj->size, &result->size);
	free(delta_data);
	if (!result->data)
		bad_object(delta_obj->idx.offset, _("failed to apply delta"));
	hash_object_file(result->data, result->size,
			 type_name(delta_obj->real_type), &delta_obj->idx.oid);
	sha1_object(result->data, NULL, result->size, delta_obj->real_type,
		    &delta_obj->idx.oid);
	counter_lock();
	nr_resolved_deltas++;
	counter_unlock();
}

/*
 * Standard boolean compare-and-swap: atomically check whether "*type" is
 * "want"; if so, swap in "set" and return true. Otherwise, leave it untouched
 * and return false.
 */
static int compare_and_swap_type(signed char *type,
				 enum object_type want,
				 enum object_type set)
{
	enum object_type old;

	type_cas_lock();
	old = *type;
	if (old == want)
		*type = set;
	type_cas_unlock();

	return old == want;
}

static struct base_data *find_unresolved_deltas_1(struct base_data *base,
						  struct base_data *prev_base)
{
	if (base->ref_last == -1 && base->ofs_last == -1) {
		find_ref_delta_children(base->obj->idx.oid.hash,
					&base->ref_first, &base->ref_last,
					OBJ_REF_DELTA);

		find_ofs_delta_children(base->obj->idx.offset,
					&base->ofs_first, &base->ofs_last,
					OBJ_OFS_DELTA);

		if (base->ref_last == -1 && base->ofs_last == -1) {
			free(base->data);
			return NULL;
		}

		link_base_data(prev_base, base);
	}

	if (base->ref_first <= base->ref_last) {
		struct object_entry *child = objects + ref_deltas[base->ref_first].obj_no;
		struct base_data *result = alloc_base_data();

		if (!compare_and_swap_type(&child->real_type, OBJ_REF_DELTA,
					   base->obj->real_type))
			die("BUG: child->real_type != OBJ_REF_DELTA");

		resolve_delta(child, base, result);
		if (base->ref_first == base->ref_last && base->ofs_last == -1)
			free_base_data(base);

		base->ref_first++;
		return result;
	}

	if (base->ofs_first <= base->ofs_last) {
		struct object_entry *child = objects + ofs_deltas[base->ofs_first].obj_no;
		struct base_data *result = alloc_base_data();

		assert(child->real_type == OBJ_OFS_DELTA);
		child->real_type = base->obj->real_type;
		resolve_delta(child, base, result);
		if (base->ofs_first == base->ofs_last)
			free_base_data(base);

		base->ofs_first++;
		return result;
	}

	unlink_base_data(base);
	return NULL;
}

static void find_unresolved_deltas(struct base_data *base)
{
	struct base_data *new_base, *prev_base = NULL;
	for (;;) {
		new_base = find_unresolved_deltas_1(base, prev_base);

		if (new_base) {
			prev_base = base;
			base = new_base;
		} else {
			free(base);
			base = prev_base;
			if (!base)
				return;
			prev_base = base->base;
		}
	}
}

static int compare_ofs_delta_entry(const void *a, const void *b)
{
	const struct ofs_delta_entry *delta_a = a;
	const struct ofs_delta_entry *delta_b = b;

	return delta_a->offset < delta_b->offset ? -1 :
	       delta_a->offset > delta_b->offset ?  1 :
	       0;
}

static int compare_ref_delta_entry(const void *a, const void *b)
{
	const struct ref_delta_entry *delta_a = a;
	const struct ref_delta_entry *delta_b = b;

	return hashcmp(delta_a->sha1, delta_b->sha1);
}

static void resolve_base(struct object_entry *obj)
{
	struct base_data *base_obj = alloc_base_data();
	base_obj->obj = obj;
	base_obj->data = NULL;
	find_unresolved_deltas(base_obj);
}

#ifndef NO_PTHREADS
static void *threaded_second_pass(void *data)
{
	set_thread_data(data);
	for (;;) {
		int i;
		counter_lock();
		display_progress(progress, nr_resolved_deltas);
		counter_unlock();
		work_lock();
		while (nr_dispatched < nr_objects &&
		       is_delta_type(objects[nr_dispatched].type))
			nr_dispatched++;
		if (nr_dispatched >= nr_objects) {
			work_unlock();
			break;
		}
		i = nr_dispatched++;
		work_unlock();

		resolve_base(&objects[i]);
	}
	return NULL;
}
#endif

/*
 * First pass:
 * - find locations of all objects;
 * - calculate SHA1 of all non-delta objects;
 * - remember base (SHA1 or offset) for all deltas.
 */
static void parse_pack_objects(unsigned char *hash)
{
	int i, nr_delays = 0;
	struct ofs_delta_entry *ofs_delta = ofs_deltas;
	struct object_id ref_delta_oid;
	struct stat st;

	if (verbose)
		progress = start_progress(
				from_stdin ? _("Receiving objects") : _("Indexing objects"),
				nr_objects);
	for (i = 0; i < nr_objects; i++) {
		struct object_entry *obj = &objects[i];
		void *data = unpack_raw_entry(obj, &ofs_delta->offset,
					      &ref_delta_oid,
					      &obj->idx.oid);
		obj->real_type = obj->type;
		if (obj->type == OBJ_OFS_DELTA) {
			nr_ofs_deltas++;
			ofs_delta->obj_no = i;
			ofs_delta++;
		} else if (obj->type == OBJ_REF_DELTA) {
			ALLOC_GROW(ref_deltas, nr_ref_deltas + 1, ref_deltas_alloc);
			hashcpy(ref_deltas[nr_ref_deltas].sha1, ref_delta_oid.hash);
			ref_deltas[nr_ref_deltas].obj_no = i;
			nr_ref_deltas++;
		} else if (!data) {
			/* large blobs, check later */
			obj->real_type = OBJ_BAD;
			nr_delays++;
		} else
			sha1_object(data, NULL, obj->size, obj->type,
				    &obj->idx.oid);
		free(data);
		display_progress(progress, i+1);
	}
	objects[i].idx.offset = consumed_bytes;
	stop_progress(&progress);

	/* Check pack integrity */
	flush();
	the_hash_algo->final_fn(hash, &input_ctx);
	if (hashcmp(fill(the_hash_algo->rawsz), hash))
		die(_("pack is corrupted (SHA1 mismatch)"));
	use(the_hash_algo->rawsz);

	/* If input_fd is a file, we should have reached its end now. */
	if (fstat(input_fd, &st))
		die_errno(_("cannot fstat packfile"));
	if (S_ISREG(st.st_mode) &&
			lseek(input_fd, 0, SEEK_CUR) - input_len != st.st_size)
		die(_("pack has junk at the end"));

	for (i = 0; i < nr_objects; i++) {
		struct object_entry *obj = &objects[i];
		if (obj->real_type != OBJ_BAD)
			continue;
		obj->real_type = obj->type;
		sha1_object(NULL, obj, obj->size, obj->type,
			    &obj->idx.oid);
		nr_delays--;
	}
	if (nr_delays)
		die(_("confusion beyond insanity in parse_pack_objects()"));
}

/*
 * Second pass:
 * - for all non-delta objects, look if it is used as a base for
 *   deltas;
 * - if used as a base, uncompress the object and apply all deltas,
 *   recursively checking if the resulting object is used as a base
 *   for some more deltas.
 */
static void resolve_deltas(void)
{
	int i;

	if (!nr_ofs_deltas && !nr_ref_deltas)
		return;

	/* Sort deltas by base SHA1/offset for fast searching */
	QSORT(ofs_deltas, nr_ofs_deltas, compare_ofs_delta_entry);
	QSORT(ref_deltas, nr_ref_deltas, compare_ref_delta_entry);

	if (verbose || show_resolving_progress)
		progress = start_progress(_("Resolving deltas"),
					  nr_ref_deltas + nr_ofs_deltas);

#ifndef NO_PTHREADS
	nr_dispatched = 0;
	if (nr_threads > 1 || getenv("GIT_FORCE_THREADS")) {
		init_thread();
		for (i = 0; i < nr_threads; i++) {
			int ret = pthread_create(&thread_data[i].thread, NULL,
						 threaded_second_pass, thread_data + i);
			if (ret)
				die(_("unable to create thread: %s"),
				    strerror(ret));
		}
		for (i = 0; i < nr_threads; i++)
			pthread_join(thread_data[i].thread, NULL);
		cleanup_thread();
		return;
	}
#endif

	for (i = 0; i < nr_objects; i++) {
		struct object_entry *obj = &objects[i];

		if (is_delta_type(obj->type))
			continue;
		resolve_base(obj);
		display_progress(progress, nr_resolved_deltas);
	}
}

/*
 * Third pass:
 * - append objects to convert thin pack to full pack if required
 * - write the final pack hash
 */
static void fix_unresolved_deltas(struct hashfile *f);
static void conclude_pack(int fix_thin_pack, const char *curr_pack, unsigned char *pack_hash)
{
	if (nr_ref_deltas + nr_ofs_deltas == nr_resolved_deltas) {
		stop_progress(&progress);
		/* Flush remaining pack final hash. */
		flush();
		return;
	}

	if (fix_thin_pack) {
		struct hashfile *f;
		unsigned char read_hash[GIT_MAX_RAWSZ], tail_hash[GIT_MAX_RAWSZ];
		struct strbuf msg = STRBUF_INIT;
		int nr_unresolved = nr_ofs_deltas + nr_ref_deltas - nr_resolved_deltas;
		int nr_objects_initial = nr_objects;
		if (nr_unresolved <= 0)
			die(_("confusion beyond insanity"));
		REALLOC_ARRAY(objects, nr_objects + nr_unresolved + 1);
		memset(objects + nr_objects + 1, 0,
		       nr_unresolved * sizeof(*objects));
		f = hashfd(output_fd, curr_pack);
		fix_unresolved_deltas(f);
		strbuf_addf(&msg, Q_("completed with %d local object",
				     "completed with %d local objects",
				     nr_objects - nr_objects_initial),
			    nr_objects - nr_objects_initial);
		stop_progress_msg(&progress, msg.buf);
		strbuf_release(&msg);
		hashclose(f, tail_hash, 0);
		hashcpy(read_hash, pack_hash);
		fixup_pack_header_footer(output_fd, pack_hash,
					 curr_pack, nr_objects,
					 read_hash, consumed_bytes-the_hash_algo->rawsz);
		if (hashcmp(read_hash, tail_hash) != 0)
			die(_("Unexpected tail checksum for %s "
			      "(disk corruption?)"), curr_pack);
	}
	if (nr_ofs_deltas + nr_ref_deltas != nr_resolved_deltas)
		die(Q_("pack has %d unresolved delta",
		       "pack has %d unresolved deltas",
		       nr_ofs_deltas + nr_ref_deltas - nr_resolved_deltas),
		    nr_ofs_deltas + nr_ref_deltas - nr_resolved_deltas);
}

static int write_compressed(struct hashfile *f, void *in, unsigned int size)
{
	git_zstream stream;
	int status;
	unsigned char outbuf[4096];

	git_deflate_init(&stream, zlib_compression_level);
	stream.next_in = in;
	stream.avail_in = size;

	do {
		stream.next_out = outbuf;
		stream.avail_out = sizeof(outbuf);
		status = git_deflate(&stream, Z_FINISH);
		hashwrite(f, outbuf, sizeof(outbuf) - stream.avail_out);
	} while (status == Z_OK);

	if (status != Z_STREAM_END)
		die(_("unable to deflate appended object (%d)"), status);
	size = stream.total_out;
	git_deflate_end(&stream);
	return size;
}

static struct object_entry *append_obj_to_pack(struct hashfile *f,
			       const unsigned char *sha1, void *buf,
			       unsigned long size, enum object_type type)
{
	struct object_entry *obj = &objects[nr_objects++];
	unsigned char header[10];
	unsigned long s = size;
	int n = 0;
	unsigned char c = (type << 4) | (s & 15);
	s >>= 4;
	while (s) {
		header[n++] = c | 0x80;
		c = s & 0x7f;
		s >>= 7;
	}
	header[n++] = c;
	crc32_begin(f);
	hashwrite(f, header, n);
	obj[0].size = size;
	obj[0].hdr_size = n;
	obj[0].type = type;
	obj[0].real_type = type;
	obj[1].idx.offset = obj[0].idx.offset + n;
	obj[1].idx.offset += write_compressed(f, buf, size);
	obj[0].idx.crc32 = crc32_end(f);
	hashflush(f);
	hashcpy(obj->idx.oid.hash, sha1);
	return obj;
}

static int delta_pos_compare(const void *_a, const void *_b)
{
	struct ref_delta_entry *a = *(struct ref_delta_entry **)_a;
	struct ref_delta_entry *b = *(struct ref_delta_entry **)_b;
	return a->obj_no - b->obj_no;
}

static void fix_unresolved_deltas(struct hashfile *f)
{
	struct ref_delta_entry **sorted_by_pos;
	int i;

	/*
	 * Since many unresolved deltas may well be themselves base objects
	 * for more unresolved deltas, we really want to include the
	 * smallest number of base objects that would cover as much delta
	 * as possible by picking the
	 * trunc deltas first, allowing for other deltas to resolve without
	 * additional base objects.  Since most base objects are to be found
	 * before deltas depending on them, a good heuristic is to start
	 * resolving deltas in the same order as their position in the pack.
	 */
	ALLOC_ARRAY(sorted_by_pos, nr_ref_deltas);
	for (i = 0; i < nr_ref_deltas; i++)
		sorted_by_pos[i] = &ref_deltas[i];
	QSORT(sorted_by_pos, nr_ref_deltas, delta_pos_compare);

	for (i = 0; i < nr_ref_deltas; i++) {
		struct ref_delta_entry *d = sorted_by_pos[i];
		enum object_type type;
		struct base_data *base_obj = alloc_base_data();

		if (objects[d->obj_no].real_type != OBJ_REF_DELTA)
			continue;
		base_obj->data = read_sha1_file(d->sha1, &type, &base_obj->size);
		if (!base_obj->data)
			continue;

		if (check_sha1_signature(d->sha1, base_obj->data,
				base_obj->size, type_name(type)))
			die(_("local object %s is corrupt"), sha1_to_hex(d->sha1));
		base_obj->obj = append_obj_to_pack(f, d->sha1,
					base_obj->data, base_obj->size, type);
		find_unresolved_deltas(base_obj);
		display_progress(progress, nr_resolved_deltas);
	}
	free(sorted_by_pos);
}

static const char *derive_filename(const char *pack_name, const char *suffix,
				   struct strbuf *buf)
{
	size_t len;
	if (!strip_suffix(pack_name, ".pack", &len))
		die(_("packfile name '%s' does not end with '.pack'"),
		    pack_name);
	strbuf_add(buf, pack_name, len);
	strbuf_addch(buf, '.');
	strbuf_addstr(buf, suffix);
	return buf->buf;
}

static void write_special_file(const char *suffix, const char *msg,
			       const char *pack_name, const unsigned char *hash,
			       const char **report)
{
	struct strbuf name_buf = STRBUF_INIT;
	const char *filename;
	int fd;
	int msg_len = strlen(msg);

	if (pack_name)
		filename = derive_filename(pack_name, suffix, &name_buf);
	else
		filename = odb_pack_name(&name_buf, hash, suffix);

	fd = odb_pack_keep(filename);
	if (fd < 0) {
		if (errno != EEXIST)
			die_errno(_("cannot write %s file '%s'"),
				  suffix, filename);
	} else {
		if (msg_len > 0) {
			write_or_die(fd, msg, msg_len);
			write_or_die(fd, "\n", 1);
		}
		if (close(fd) != 0)
			die_errno(_("cannot close written %s file '%s'"),
				  suffix, filename);
		if (report)
			*report = suffix;
	}
	strbuf_release(&name_buf);
}

static void final(const char *final_pack_name, const char *curr_pack_name,
		  const char *final_index_name, const char *curr_index_name,
		  const char *keep_msg, const char *promisor_msg,
		  unsigned char *hash)
{
	const char *report = "pack";
	struct strbuf pack_name = STRBUF_INIT;
	struct strbuf index_name = STRBUF_INIT;
	int err;

	if (!from_stdin) {
		close(input_fd);
	} else {
		fsync_or_die(output_fd, curr_pack_name);
		err = close(output_fd);
		if (err)
			die_errno(_("error while closing pack file"));
	}

	if (keep_msg)
		write_special_file("keep", keep_msg, final_pack_name, hash,
				   &report);
	if (promisor_msg)
		write_special_file("promisor", promisor_msg, final_pack_name,
				   hash, NULL);

	if (final_pack_name != curr_pack_name) {
		if (!final_pack_name)
			final_pack_name = odb_pack_name(&pack_name, hash, "pack");
		if (finalize_object_file(curr_pack_name, final_pack_name))
			die(_("cannot store pack file"));
	} else if (from_stdin)
		chmod(final_pack_name, 0444);

	if (final_index_name != curr_index_name) {
		if (!final_index_name)
			final_index_name = odb_pack_name(&index_name, hash, "idx");
		if (finalize_object_file(curr_index_name, final_index_name))
			die(_("cannot store index file"));
	} else
		chmod(final_index_name, 0444);

	if (do_fsck_object)
		add_packed_git(final_index_name, strlen(final_index_name), 0);

	if (!from_stdin) {
		printf("%s\n", sha1_to_hex(hash));
	} else {
		struct strbuf buf = STRBUF_INIT;

		strbuf_addf(&buf, "%s\t%s\n", report, sha1_to_hex(hash));
		write_or_die(1, buf.buf, buf.len);
		strbuf_release(&buf);

		/*
		 * Let's just mimic git-unpack-objects here and write
		 * the last part of the input buffer to stdout.
		 */
		while (input_len) {
			err = xwrite(1, input_buffer + input_offset, input_len);
			if (err <= 0)
				break;
			input_len -= err;
			input_offset += err;
		}
	}

	strbuf_release(&index_name);
	strbuf_release(&pack_name);
}

static int git_index_pack_config(const char *k, const char *v, void *cb)
{
	struct pack_idx_option *opts = cb;

	if (!strcmp(k, "pack.indexversion")) {
		opts->version = git_config_int(k, v);
		if (opts->version > 2)
			die(_("bad pack.indexversion=%"PRIu32), opts->version);
		return 0;
	}
	if (!strcmp(k, "pack.threads")) {
		nr_threads = git_config_int(k, v);
		if (nr_threads < 0)
			die(_("invalid number of threads specified (%d)"),
			    nr_threads);
#ifdef NO_PTHREADS
		if (nr_threads != 1)
			warning(_("no threads support, ignoring %s"), k);
		nr_threads = 1;
#endif
		return 0;
	}
	return git_default_config(k, v, cb);
}

static int cmp_uint32(const void *a_, const void *b_)
{
	uint32_t a = *((uint32_t *)a_);
	uint32_t b = *((uint32_t *)b_);

	return (a < b) ? -1 : (a != b);
}

static void read_v2_anomalous_offsets(struct packed_git *p,
				      struct pack_idx_option *opts)
{
	const uint32_t *idx1, *idx2;
	uint32_t i;

	/* The address of the 4-byte offset table */
	idx1 = (((const uint32_t *)p->index_data)
		+ 2 /* 8-byte header */
		+ 256 /* fan out */
		+ 5 * p->num_objects /* 20-byte SHA-1 table */
		+ p->num_objects /* CRC32 table */
		);

	/* The address of the 8-byte offset table */
	idx2 = idx1 + p->num_objects;

	for (i = 0; i < p->num_objects; i++) {
		uint32_t off = ntohl(idx1[i]);
		if (!(off & 0x80000000))
			continue;
		off = off & 0x7fffffff;
		check_pack_index_ptr(p, &idx2[off * 2]);
		if (idx2[off * 2])
			continue;
		/*
		 * The real offset is ntohl(idx2[off * 2]) in high 4
		 * octets, and ntohl(idx2[off * 2 + 1]) in low 4
		 * octets.  But idx2[off * 2] is Zero!!!
		 */
		ALLOC_GROW(opts->anomaly, opts->anomaly_nr + 1, opts->anomaly_alloc);
		opts->anomaly[opts->anomaly_nr++] = ntohl(idx2[off * 2 + 1]);
	}

	QSORT(opts->anomaly, opts->anomaly_nr, cmp_uint32);
}

static void read_idx_option(struct pack_idx_option *opts, const char *pack_name)
{
	struct packed_git *p = add_packed_git(pack_name, strlen(pack_name), 1);

	if (!p)
		die(_("Cannot open existing pack file '%s'"), pack_name);
	if (open_pack_index(p))
		die(_("Cannot open existing pack idx file for '%s'"), pack_name);

	/* Read the attributes from the existing idx file */
	opts->version = p->index_version;

	if (opts->version == 2)
		read_v2_anomalous_offsets(p, opts);

	/*
	 * Get rid of the idx file as we do not need it anymore.
	 * NEEDSWORK: extract this bit from free_pack_by_name() in
	 * sha1_file.c, perhaps?  It shouldn't matter very much as we
	 * know we haven't installed this pack (hence we never have
	 * read anything from it).
	 */
	close_pack_index(p);
	free(p);
}

static void show_pack_info(int stat_only)
{
	int i, baseobjects = nr_objects - nr_ref_deltas - nr_ofs_deltas;
	unsigned long *chain_histogram = NULL;

	if (deepest_delta)
		chain_histogram = xcalloc(deepest_delta, sizeof(unsigned long));

	for (i = 0; i < nr_objects; i++) {
		struct object_entry *obj = &objects[i];

		if (is_delta_type(obj->type))
			chain_histogram[obj_stat[i].delta_depth - 1]++;
		if (stat_only)
			continue;
		printf("%s %-6s %lu %lu %"PRIuMAX,
		       oid_to_hex(&obj->idx.oid),
		       type_name(obj->real_type), obj->size,
		       (unsigned long)(obj[1].idx.offset - obj->idx.offset),
		       (uintmax_t)obj->idx.offset);
		if (is_delta_type(obj->type)) {
			struct object_entry *bobj = &objects[obj_stat[i].base_object_no];
			printf(" %u %s", obj_stat[i].delta_depth,
			       oid_to_hex(&bobj->idx.oid));
		}
		putchar('\n');
	}

	if (baseobjects)
		printf_ln(Q_("non delta: %d object",
			     "non delta: %d objects",
			     baseobjects),
			  baseobjects);
	for (i = 0; i < deepest_delta; i++) {
		if (!chain_histogram[i])
			continue;
		printf_ln(Q_("chain length = %d: %lu object",
			     "chain length = %d: %lu objects",
			     chain_histogram[i]),
			  i + 1,
			  chain_histogram[i]);
	}
}

int cmd_index_pack(int argc, const char **argv, const char *prefix)
{
	int i, fix_thin_pack = 0, verify = 0, stat_only = 0;
	const char *curr_index;
	const char *index_name = NULL, *pack_name = NULL;
	const char *keep_msg = NULL;
	const char *promisor_msg = NULL;
	struct strbuf index_name_buf = STRBUF_INIT;
	struct pack_idx_entry **idx_objects;
	struct pack_idx_option opts;
	unsigned char pack_hash[GIT_MAX_RAWSZ];
	unsigned foreign_nr = 1;	/* zero is a "good" value, assume bad */
	int report_end_of_input = 0;

	/*
	 * index-pack never needs to fetch missing objects, since it only
	 * accesses the repo to do hash collision checks
	 */
	fetch_if_missing = 0;

	if (argc == 2 && !strcmp(argv[1], "-h"))
		usage(index_pack_usage);

	check_replace_refs = 0;
	fsck_options.walk = mark_link;

	reset_pack_idx_option(&opts);
	git_config(git_index_pack_config, &opts);
	if (prefix && chdir(prefix))
		die(_("Cannot come back to cwd"));

	for (i = 1; i < argc; i++) {
		const char *arg = argv[i];

		if (*arg == '-') {
			if (!strcmp(arg, "--stdin")) {
				from_stdin = 1;
			} else if (!strcmp(arg, "--fix-thin")) {
				fix_thin_pack = 1;
			} else if (skip_to_optional_arg(arg, "--strict", &arg)) {
				strict = 1;
				do_fsck_object = 1;
				fsck_set_msg_types(&fsck_options, arg);
			} else if (!strcmp(arg, "--check-self-contained-and-connected")) {
				strict = 1;
				check_self_contained_and_connected = 1;
			} else if (!strcmp(arg, "--fsck-objects")) {
				do_fsck_object = 1;
			} else if (!strcmp(arg, "--verify")) {
				verify = 1;
			} else if (!strcmp(arg, "--verify-stat")) {
				verify = 1;
				show_stat = 1;
			} else if (!strcmp(arg, "--verify-stat-only")) {
				verify = 1;
				show_stat = 1;
				stat_only = 1;
			} else if (skip_to_optional_arg(arg, "--keep", &keep_msg)) {
				; /* nothing to do */
			} else if (skip_to_optional_arg(arg, "--promisor", &promisor_msg)) {
				; /* already parsed */
			} else if (starts_with(arg, "--threads=")) {
				char *end;
				nr_threads = strtoul(arg+10, &end, 0);
				if (!arg[10] || *end || nr_threads < 0)
					usage(index_pack_usage);
#ifdef NO_PTHREADS
				if (nr_threads != 1)
					warning(_("no threads support, "
						  "ignoring %s"), arg);
				nr_threads = 1;
#endif
			} else if (starts_with(arg, "--pack_header=")) {
				struct pack_header *hdr;
				char *c;

				hdr = (struct pack_header *)input_buffer;
				hdr->hdr_signature = htonl(PACK_SIGNATURE);
				hdr->hdr_version = htonl(strtoul(arg + 14, &c, 10));
				if (*c != ',')
					die(_("bad %s"), arg);
				hdr->hdr_entries = htonl(strtoul(c + 1, &c, 10));
				if (*c)
					die(_("bad %s"), arg);
				input_len = sizeof(*hdr);
			} else if (!strcmp(arg, "-v")) {
				verbose = 1;
			} else if (!strcmp(arg, "--show-resolving-progress")) {
				show_resolving_progress = 1;
			} else if (!strcmp(arg, "--report-end-of-input")) {
				report_end_of_input = 1;
			} else if (!strcmp(arg, "-o")) {
				if (index_name || (i+1) >= argc)
					usage(index_pack_usage);
				index_name = argv[++i];
			} else if (starts_with(arg, "--index-version=")) {
				char *c;
				opts.version = strtoul(arg + 16, &c, 10);
				if (opts.version > 2)
					die(_("bad %s"), arg);
				if (*c == ',')
					opts.off32_limit = strtoul(c+1, &c, 0);
				if (*c || opts.off32_limit & 0x80000000)
					die(_("bad %s"), arg);
			} else if (skip_prefix(arg, "--max-input-size=", &arg)) {
				max_input_size = strtoumax(arg, NULL, 10);
			} else
				usage(index_pack_usage);
			continue;
		}

		if (pack_name)
			usage(index_pack_usage);
		pack_name = arg;
	}

	if (!pack_name && !from_stdin)
		usage(index_pack_usage);
	if (fix_thin_pack && !from_stdin)
		die(_("--fix-thin cannot be used without --stdin"));
	if (from_stdin && !startup_info->have_repository)
		die(_("--stdin requires a git repository"));
	if (!index_name && pack_name)
		index_name = derive_filename(pack_name, "idx", &index_name_buf);

	if (verify) {
		if (!index_name)
			die(_("--verify with no packfile name given"));
		read_idx_option(&opts, index_name);
		opts.flags |= WRITE_IDX_VERIFY | WRITE_IDX_STRICT;
	}
	if (strict)
		opts.flags |= WRITE_IDX_STRICT;

#ifndef NO_PTHREADS
	if (!nr_threads) {
		nr_threads = online_cpus();
		/* An experiment showed that more threads does not mean faster */
		if (nr_threads > 3)
			nr_threads = 3;
	}
#endif

	curr_pack = open_pack_file(pack_name);
	parse_pack_header();
	objects = xcalloc(st_add(nr_objects, 1), sizeof(struct object_entry));
	if (show_stat)
		obj_stat = xcalloc(st_add(nr_objects, 1), sizeof(struct object_stat));
	ofs_deltas = xcalloc(nr_objects, sizeof(struct ofs_delta_entry));
	parse_pack_objects(pack_hash);
	if (report_end_of_input)
		write_in_full(2, "\0", 1);
	resolve_deltas();
	conclude_pack(fix_thin_pack, curr_pack, pack_hash);
	free(ofs_deltas);
	free(ref_deltas);
	if (strict)
		foreign_nr = check_objects();

	if (show_stat)
		show_pack_info(stat_only);

	ALLOC_ARRAY(idx_objects, nr_objects);
	for (i = 0; i < nr_objects; i++)
		idx_objects[i] = &objects[i].idx;
	curr_index = write_idx_file(index_name, idx_objects, nr_objects, &opts, pack_hash);
	free(idx_objects);

	if (!verify)
		final(pack_name, curr_pack,
		      index_name, curr_index,
		      keep_msg, promisor_msg,
		      pack_hash);
	else
		close(input_fd);

	if (do_fsck_object && fsck_finish(&fsck_options))
		die(_("fsck error in pack objects"));

	free(objects);
	strbuf_release(&index_name_buf);
	if (pack_name == NULL)
		free((void *) curr_pack);
	if (index_name == NULL)
		free((void *) curr_index);

	/*
	 * Let the caller know this pack is not self contained
	 */
	if (check_self_contained_and_connected && foreign_nr)
		return 1;

	return 0;
}<|MERGE_RESOLUTION|>--- conflicted
+++ resolved
@@ -836,12 +836,9 @@
 				blob->object.flags |= FLAG_CHECKED;
 			else
 				die(_("invalid blob object %s"), oid_to_hex(oid));
-<<<<<<< HEAD
-=======
 			if (do_fsck_object &&
 			    fsck_object(&blob->object, (void *)data, size, &fsck_options))
 				die(_("fsck error in packed object"));
->>>>>>> b7b1fca1
 		} else {
 			struct object *obj;
 			int eaten;
@@ -859,11 +856,7 @@
 				die(_("invalid %s"), type_name(type));
 			if (do_fsck_object &&
 			    fsck_object(obj, buf, size, &fsck_options))
-<<<<<<< HEAD
-				die(_("Error in object"));
-=======
 				die(_("fsck error in packed object"));
->>>>>>> b7b1fca1
 			if (strict && fsck_walk(obj, NULL, &fsck_options))
 				die(_("Not all child objects of %s are reachable"), oid_to_hex(&obj->oid));
 
