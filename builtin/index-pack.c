#include "builtin.h"
#include "config.h"
#include "delta.h"
#include "pack.h"
#include "csum-file.h"
#include "blob.h"
#include "commit.h"
#include "tag.h"
#include "tree.h"
#include "progress.h"
#include "fsck.h"
#include "exec_cmd.h"
#include "streaming.h"
#include "thread-utils.h"
#include "packfile.h"

static const char index_pack_usage[] =
"git index-pack [-v] [-o <index-file>] [--keep | --keep=<msg>] [--verify] [--strict] (<pack-file> | --stdin [--fix-thin] [<pack-file>])";

struct object_entry {
	struct pack_idx_entry idx;
	unsigned long size;
	unsigned char hdr_size;
	signed char type;
	signed char real_type;
};

struct object_stat {
	unsigned delta_depth;
	int base_object_no;
};

struct base_data {
	struct base_data *base;
	struct base_data *child;
	struct object_entry *obj;
	void *data;
	unsigned long size;
	int ref_first, ref_last;
	int ofs_first, ofs_last;
};

struct thread_local {
#ifndef NO_PTHREADS
	pthread_t thread;
#endif
	struct base_data *base_cache;
	size_t base_cache_used;
	int pack_fd;
};

#define FLAG_LINK (1u<<20)
#define FLAG_CHECKED (1u<<21)

struct ofs_delta_entry {
	off_t offset;
	int obj_no;
};

struct ref_delta_entry {
	unsigned char sha1[20];
	int obj_no;
};

static struct object_entry *objects;
static struct object_stat *obj_stat;
static struct ofs_delta_entry *ofs_deltas;
static struct ref_delta_entry *ref_deltas;
static struct thread_local nothread_data;
static int nr_objects;
static int nr_ofs_deltas;
static int nr_ref_deltas;
static int ref_deltas_alloc;
static int nr_resolved_deltas;
static int nr_threads;

static int from_stdin;
static int strict;
static int do_fsck_object;
static struct fsck_options fsck_options = FSCK_OPTIONS_STRICT;
static int verbose;
static int show_resolving_progress;
static int show_stat;
static int check_self_contained_and_connected;

static struct progress *progress;

/* We always read in 4kB chunks. */
static unsigned char input_buffer[4096];
static unsigned int input_offset, input_len;
static off_t consumed_bytes;
static off_t max_input_size;
static unsigned deepest_delta;
static git_hash_ctx input_ctx;
static uint32_t input_crc32;
static int input_fd, output_fd;
static const char *curr_pack;

#ifndef NO_PTHREADS

static struct thread_local *thread_data;
static int nr_dispatched;
static int threads_active;

static pthread_mutex_t read_mutex;
#define read_lock()		lock_mutex(&read_mutex)
#define read_unlock()		unlock_mutex(&read_mutex)

static pthread_mutex_t counter_mutex;
#define counter_lock()		lock_mutex(&counter_mutex)
#define counter_unlock()	unlock_mutex(&counter_mutex)

static pthread_mutex_t work_mutex;
#define work_lock()		lock_mutex(&work_mutex)
#define work_unlock()		unlock_mutex(&work_mutex)

static pthread_mutex_t deepest_delta_mutex;
#define deepest_delta_lock()	lock_mutex(&deepest_delta_mutex)
#define deepest_delta_unlock()	unlock_mutex(&deepest_delta_mutex)

static pthread_mutex_t type_cas_mutex;
#define type_cas_lock()		lock_mutex(&type_cas_mutex)
#define type_cas_unlock()	unlock_mutex(&type_cas_mutex)

static pthread_key_t key;

static inline void lock_mutex(pthread_mutex_t *mutex)
{
	if (threads_active)
		pthread_mutex_lock(mutex);
}

static inline void unlock_mutex(pthread_mutex_t *mutex)
{
	if (threads_active)
		pthread_mutex_unlock(mutex);
}

/*
 * Mutex and conditional variable can't be statically-initialized on Windows.
 */
static void init_thread(void)
{
	int i;
	init_recursive_mutex(&read_mutex);
	pthread_mutex_init(&counter_mutex, NULL);
	pthread_mutex_init(&work_mutex, NULL);
	pthread_mutex_init(&type_cas_mutex, NULL);
	if (show_stat)
		pthread_mutex_init(&deepest_delta_mutex, NULL);
	pthread_key_create(&key, NULL);
	thread_data = xcalloc(nr_threads, sizeof(*thread_data));
	for (i = 0; i < nr_threads; i++) {
		thread_data[i].pack_fd = open(curr_pack, O_RDONLY);
		if (thread_data[i].pack_fd == -1)
			die_errno(_("unable to open %s"), curr_pack);
	}

	threads_active = 1;
}

static void cleanup_thread(void)
{
	int i;
	if (!threads_active)
		return;
	threads_active = 0;
	pthread_mutex_destroy(&read_mutex);
	pthread_mutex_destroy(&counter_mutex);
	pthread_mutex_destroy(&work_mutex);
	pthread_mutex_destroy(&type_cas_mutex);
	if (show_stat)
		pthread_mutex_destroy(&deepest_delta_mutex);
	for (i = 0; i < nr_threads; i++)
		close(thread_data[i].pack_fd);
	pthread_key_delete(key);
	free(thread_data);
}

#else

#define read_lock()
#define read_unlock()

#define counter_lock()
#define counter_unlock()

#define work_lock()
#define work_unlock()

#define deepest_delta_lock()
#define deepest_delta_unlock()

#define type_cas_lock()
#define type_cas_unlock()

#endif


static int mark_link(struct object *obj, int type, void *data, struct fsck_options *options)
{
	if (!obj)
		return -1;

	if (type != OBJ_ANY && obj->type != type)
		die(_("object type mismatch at %s"), oid_to_hex(&obj->oid));

	obj->flags |= FLAG_LINK;
	return 0;
}

/* The content of each linked object must have been checked
   or it must be already present in the object database */
static unsigned check_object(struct object *obj)
{
	if (!obj)
		return 0;

	if (!(obj->flags & FLAG_LINK))
		return 0;

	if (!(obj->flags & FLAG_CHECKED)) {
		unsigned long size;
		int type = sha1_object_info(obj->oid.hash, &size);
		if (type <= 0)
			die(_("did not receive expected object %s"),
			      oid_to_hex(&obj->oid));
		if (type != obj->type)
			die(_("object %s: expected type %s, found %s"),
			    oid_to_hex(&obj->oid),
			    typename(obj->type), typename(type));
		obj->flags |= FLAG_CHECKED;
		return 1;
	}

	return 0;
}

static unsigned check_objects(void)
{
	unsigned i, max, foreign_nr = 0;

	max = get_max_object_index();
	for (i = 0; i < max; i++)
		foreign_nr += check_object(get_indexed_object(i));
	return foreign_nr;
}


/* Discard current buffer used content. */
static void flush(void)
{
	if (input_offset) {
		if (output_fd >= 0)
			write_or_die(output_fd, input_buffer, input_offset);
		the_hash_algo->update_fn(&input_ctx, input_buffer, input_offset);
		memmove(input_buffer, input_buffer + input_offset, input_len);
		input_offset = 0;
	}
}

/*
 * Make sure at least "min" bytes are available in the buffer, and
 * return the pointer to the buffer.
 */
static void *fill(int min)
{
	if (min <= input_len)
		return input_buffer + input_offset;
	if (min > sizeof(input_buffer))
		die(Q_("cannot fill %d byte",
		       "cannot fill %d bytes",
		       min),
		    min);
	flush();
	do {
		ssize_t ret = xread(input_fd, input_buffer + input_len,
				sizeof(input_buffer) - input_len);
		if (ret <= 0) {
			if (!ret)
				die(_("early EOF"));
			die_errno(_("read error on input"));
		}
		input_len += ret;
		if (from_stdin)
			display_throughput(progress, consumed_bytes + input_len);
	} while (input_len < min);
	return input_buffer;
}

static void use(int bytes)
{
	if (bytes > input_len)
		die(_("used more bytes than were available"));
	input_crc32 = crc32(input_crc32, input_buffer + input_offset, bytes);
	input_len -= bytes;
	input_offset += bytes;

	/* make sure off_t is sufficiently large not to wrap */
	if (signed_add_overflows(consumed_bytes, bytes))
		die(_("pack too large for current definition of off_t"));
	consumed_bytes += bytes;
	if (max_input_size && consumed_bytes > max_input_size)
		die(_("pack exceeds maximum allowed size"));
}

static const char *open_pack_file(const char *pack_name)
{
	if (from_stdin) {
		input_fd = 0;
		if (!pack_name) {
			struct strbuf tmp_file = STRBUF_INIT;
			output_fd = odb_mkstemp(&tmp_file,
						"pack/tmp_pack_XXXXXX");
			pack_name = strbuf_detach(&tmp_file, NULL);
		} else {
			output_fd = open(pack_name, O_CREAT|O_EXCL|O_RDWR, 0600);
			if (output_fd < 0)
				die_errno(_("unable to create '%s'"), pack_name);
		}
		nothread_data.pack_fd = output_fd;
	} else {
		input_fd = open(pack_name, O_RDONLY);
		if (input_fd < 0)
			die_errno(_("cannot open packfile '%s'"), pack_name);
		output_fd = -1;
		nothread_data.pack_fd = input_fd;
	}
	the_hash_algo->init_fn(&input_ctx);
	return pack_name;
}

static void parse_pack_header(void)
{
	struct pack_header *hdr = fill(sizeof(struct pack_header));

	/* Header consistency check */
	if (hdr->hdr_signature != htonl(PACK_SIGNATURE))
		die(_("pack signature mismatch"));
	if (!pack_version_ok(hdr->hdr_version))
		die(_("pack version %"PRIu32" unsupported"),
			ntohl(hdr->hdr_version));

	nr_objects = ntohl(hdr->hdr_entries);
	use(sizeof(struct pack_header));
}

static NORETURN void bad_object(off_t offset, const char *format,
		       ...) __attribute__((format (printf, 2, 3)));

static NORETURN void bad_object(off_t offset, const char *format, ...)
{
	va_list params;
	char buf[1024];

	va_start(params, format);
	vsnprintf(buf, sizeof(buf), format, params);
	va_end(params);
	die(_("pack has bad object at offset %"PRIuMAX": %s"),
	    (uintmax_t)offset, buf);
}

static inline struct thread_local *get_thread_data(void)
{
#ifndef NO_PTHREADS
	if (threads_active)
		return pthread_getspecific(key);
	assert(!threads_active &&
	       "This should only be reached when all threads are gone");
#endif
	return &nothread_data;
}

#ifndef NO_PTHREADS
static void set_thread_data(struct thread_local *data)
{
	if (threads_active)
		pthread_setspecific(key, data);
}
#endif

static struct base_data *alloc_base_data(void)
{
	struct base_data *base = xcalloc(1, sizeof(struct base_data));
	base->ref_last = -1;
	base->ofs_last = -1;
	return base;
}

static void free_base_data(struct base_data *c)
{
	if (c->data) {
		FREE_AND_NULL(c->data);
		get_thread_data()->base_cache_used -= c->size;
	}
}

static void prune_base_data(struct base_data *retain)
{
	struct base_data *b;
	struct thread_local *data = get_thread_data();
	for (b = data->base_cache;
	     data->base_cache_used > delta_base_cache_limit && b;
	     b = b->child) {
		if (b->data && b != retain)
			free_base_data(b);
	}
}

static void link_base_data(struct base_data *base, struct base_data *c)
{
	if (base)
		base->child = c;
	else
		get_thread_data()->base_cache = c;

	c->base = base;
	c->child = NULL;
	if (c->data)
		get_thread_data()->base_cache_used += c->size;
	prune_base_data(c);
}

static void unlink_base_data(struct base_data *c)
{
	struct base_data *base = c->base;
	if (base)
		base->child = NULL;
	else
		get_thread_data()->base_cache = NULL;
	free_base_data(c);
}

static int is_delta_type(enum object_type type)
{
	return (type == OBJ_REF_DELTA || type == OBJ_OFS_DELTA);
}

static void *unpack_entry_data(off_t offset, unsigned long size,
			       enum object_type type, struct object_id *oid)
{
	static char fixed_buf[8192];
	int status;
	git_zstream stream;
	void *buf;
	git_hash_ctx c;
	char hdr[32];
	int hdrlen;

	if (!is_delta_type(type)) {
		hdrlen = xsnprintf(hdr, sizeof(hdr), "%s %lu", typename(type), size) + 1;
		the_hash_algo->init_fn(&c);
		the_hash_algo->update_fn(&c, hdr, hdrlen);
	} else
		oid = NULL;
	if (type == OBJ_BLOB && size > big_file_threshold)
		buf = fixed_buf;
	else
		buf = xmallocz(size);

	memset(&stream, 0, sizeof(stream));
	git_inflate_init(&stream);
	stream.next_out = buf;
	stream.avail_out = buf == fixed_buf ? sizeof(fixed_buf) : size;

	do {
		unsigned char *last_out = stream.next_out;
		stream.next_in = fill(1);
		stream.avail_in = input_len;
		status = git_inflate(&stream, 0);
		use(input_len - stream.avail_in);
		if (oid)
			the_hash_algo->update_fn(&c, last_out, stream.next_out - last_out);
		if (buf == fixed_buf) {
			stream.next_out = buf;
			stream.avail_out = sizeof(fixed_buf);
		}
	} while (status == Z_OK);
	if (stream.total_out != size || status != Z_STREAM_END)
		bad_object(offset, _("inflate returned %d"), status);
	git_inflate_end(&stream);
	if (oid)
		the_hash_algo->final_fn(oid->hash, &c);
	return buf == fixed_buf ? NULL : buf;
}

static void *unpack_raw_entry(struct object_entry *obj,
			      off_t *ofs_offset,
			      struct object_id *ref_oid,
			      struct object_id *oid)
{
	unsigned char *p;
	unsigned long size, c;
	off_t base_offset;
	unsigned shift;
	void *data;

	obj->idx.offset = consumed_bytes;
	input_crc32 = crc32(0, NULL, 0);

	p = fill(1);
	c = *p;
	use(1);
	obj->type = (c >> 4) & 7;
	size = (c & 15);
	shift = 4;
	while (c & 0x80) {
		p = fill(1);
		c = *p;
		use(1);
		size += (c & 0x7f) << shift;
		shift += 7;
	}
	obj->size = size;

	switch (obj->type) {
	case OBJ_REF_DELTA:
		hashcpy(ref_oid->hash, fill(the_hash_algo->rawsz));
		use(the_hash_algo->rawsz);
		break;
	case OBJ_OFS_DELTA:
		p = fill(1);
		c = *p;
		use(1);
		base_offset = c & 127;
		while (c & 128) {
			base_offset += 1;
			if (!base_offset || MSB(base_offset, 7))
				bad_object(obj->idx.offset, _("offset value overflow for delta base object"));
			p = fill(1);
			c = *p;
			use(1);
			base_offset = (base_offset << 7) + (c & 127);
		}
		*ofs_offset = obj->idx.offset - base_offset;
		if (*ofs_offset <= 0 || *ofs_offset >= obj->idx.offset)
			bad_object(obj->idx.offset, _("delta base offset is out of bound"));
		break;
	case OBJ_COMMIT:
	case OBJ_TREE:
	case OBJ_BLOB:
	case OBJ_TAG:
		break;
	default:
		bad_object(obj->idx.offset, _("unknown object type %d"), obj->type);
	}
	obj->hdr_size = consumed_bytes - obj->idx.offset;

	data = unpack_entry_data(obj->idx.offset, obj->size, obj->type, oid);
	obj->idx.crc32 = input_crc32;
	return data;
}

static void *unpack_data(struct object_entry *obj,
			 int (*consume)(const unsigned char *, unsigned long, void *),
			 void *cb_data)
{
	off_t from = obj[0].idx.offset + obj[0].hdr_size;
	off_t len = obj[1].idx.offset - from;
	unsigned char *data, *inbuf;
	git_zstream stream;
	int status;

	data = xmallocz(consume ? 64*1024 : obj->size);
	inbuf = xmalloc((len < 64*1024) ? (int)len : 64*1024);

	memset(&stream, 0, sizeof(stream));
	git_inflate_init(&stream);
	stream.next_out = data;
	stream.avail_out = consume ? 64*1024 : obj->size;

	do {
		ssize_t n = (len < 64*1024) ? (ssize_t)len : 64*1024;
		n = xpread(get_thread_data()->pack_fd, inbuf, n, from);
		if (n < 0)
			die_errno(_("cannot pread pack file"));
		if (!n)
			die(Q_("premature end of pack file, %"PRIuMAX" byte missing",
			       "premature end of pack file, %"PRIuMAX" bytes missing",
			       (unsigned int)len),
			    (uintmax_t)len);
		from += n;
		len -= n;
		stream.next_in = inbuf;
		stream.avail_in = n;
		if (!consume)
			status = git_inflate(&stream, 0);
		else {
			do {
				status = git_inflate(&stream, 0);
				if (consume(data, stream.next_out - data, cb_data)) {
					free(inbuf);
					free(data);
					return NULL;
				}
				stream.next_out = data;
				stream.avail_out = 64*1024;
			} while (status == Z_OK && stream.avail_in);
		}
	} while (len && status == Z_OK && !stream.avail_in);

	/* This has been inflated OK when first encountered, so... */
	if (status != Z_STREAM_END || stream.total_out != obj->size)
		die(_("serious inflate inconsistency"));

	git_inflate_end(&stream);
	free(inbuf);
	if (consume) {
		FREE_AND_NULL(data);
	}
	return data;
}

static void *get_data_from_pack(struct object_entry *obj)
{
	return unpack_data(obj, NULL, NULL);
}

static int compare_ofs_delta_bases(off_t offset1, off_t offset2,
				   enum object_type type1,
				   enum object_type type2)
{
	int cmp = type1 - type2;
	if (cmp)
		return cmp;
	return offset1 < offset2 ? -1 :
	       offset1 > offset2 ?  1 :
	       0;
}

static int find_ofs_delta(const off_t offset, enum object_type type)
{
	int first = 0, last = nr_ofs_deltas;

	while (first < last) {
		int next = first + (last - first) / 2;
		struct ofs_delta_entry *delta = &ofs_deltas[next];
		int cmp;

		cmp = compare_ofs_delta_bases(offset, delta->offset,
					      type, objects[delta->obj_no].type);
		if (!cmp)
			return next;
		if (cmp < 0) {
			last = next;
			continue;
		}
		first = next+1;
	}
	return -first-1;
}

static void find_ofs_delta_children(off_t offset,
				    int *first_index, int *last_index,
				    enum object_type type)
{
	int first = find_ofs_delta(offset, type);
	int last = first;
	int end = nr_ofs_deltas - 1;

	if (first < 0) {
		*first_index = 0;
		*last_index = -1;
		return;
	}
	while (first > 0 && ofs_deltas[first - 1].offset == offset)
		--first;
	while (last < end && ofs_deltas[last + 1].offset == offset)
		++last;
	*first_index = first;
	*last_index = last;
}

static int compare_ref_delta_bases(const unsigned char *sha1,
				   const unsigned char *sha2,
				   enum object_type type1,
				   enum object_type type2)
{
	int cmp = type1 - type2;
	if (cmp)
		return cmp;
	return hashcmp(sha1, sha2);
}

static int find_ref_delta(const unsigned char *sha1, enum object_type type)
{
	int first = 0, last = nr_ref_deltas;

	while (first < last) {
		int next = first + (last - first) / 2;
		struct ref_delta_entry *delta = &ref_deltas[next];
		int cmp;

		cmp = compare_ref_delta_bases(sha1, delta->sha1,
					      type, objects[delta->obj_no].type);
		if (!cmp)
			return next;
		if (cmp < 0) {
			last = next;
			continue;
		}
		first = next+1;
	}
	return -first-1;
}

static void find_ref_delta_children(const unsigned char *sha1,
				    int *first_index, int *last_index,
				    enum object_type type)
{
	int first = find_ref_delta(sha1, type);
	int last = first;
	int end = nr_ref_deltas - 1;

	if (first < 0) {
		*first_index = 0;
		*last_index = -1;
		return;
	}
	while (first > 0 && !hashcmp(ref_deltas[first - 1].sha1, sha1))
		--first;
	while (last < end && !hashcmp(ref_deltas[last + 1].sha1, sha1))
		++last;
	*first_index = first;
	*last_index = last;
}

struct compare_data {
	struct object_entry *entry;
	struct git_istream *st;
	unsigned char *buf;
	unsigned long buf_size;
};

static int compare_objects(const unsigned char *buf, unsigned long size,
			   void *cb_data)
{
	struct compare_data *data = cb_data;

	if (data->buf_size < size) {
		free(data->buf);
		data->buf = xmalloc(size);
		data->buf_size = size;
	}

	while (size) {
		ssize_t len = read_istream(data->st, data->buf, size);
		if (len == 0)
			die(_("SHA1 COLLISION FOUND WITH %s !"),
			    oid_to_hex(&data->entry->idx.oid));
		if (len < 0)
			die(_("unable to read %s"),
			    oid_to_hex(&data->entry->idx.oid));
		if (memcmp(buf, data->buf, len))
			die(_("SHA1 COLLISION FOUND WITH %s !"),
			    oid_to_hex(&data->entry->idx.oid));
		size -= len;
		buf += len;
	}
	return 0;
}

static int check_collison(struct object_entry *entry)
{
	struct compare_data data;
	enum object_type type;
	unsigned long size;

	if (entry->size <= big_file_threshold || entry->type != OBJ_BLOB)
		return -1;

	memset(&data, 0, sizeof(data));
	data.entry = entry;
	data.st = open_istream(entry->idx.oid.hash, &type, &size, NULL);
	if (!data.st)
		return -1;
	if (size != entry->size || type != entry->type)
		die(_("SHA1 COLLISION FOUND WITH %s !"),
		    oid_to_hex(&entry->idx.oid));
	unpack_data(entry, compare_objects, &data);
	close_istream(data.st);
	free(data.buf);
	return 0;
}

static void sha1_object(const void *data, struct object_entry *obj_entry,
			unsigned long size, enum object_type type,
			const struct object_id *oid)
{
	void *new_data = NULL;
	int collision_test_needed = 0;

	assert(data || obj_entry);

	if (startup_info->have_repository) {
		read_lock();
		collision_test_needed =
			has_sha1_file_with_flags(oid->hash, OBJECT_INFO_QUICK);
		read_unlock();
	}

	if (collision_test_needed && !data) {
		read_lock();
		if (!check_collison(obj_entry))
			collision_test_needed = 0;
		read_unlock();
	}
	if (collision_test_needed) {
		void *has_data;
		enum object_type has_type;
		unsigned long has_size;
		read_lock();
		has_type = sha1_object_info(oid->hash, &has_size);
		if (has_type < 0)
			die(_("cannot read existing object info %s"), oid_to_hex(oid));
		if (has_type != type || has_size != size)
			die(_("SHA1 COLLISION FOUND WITH %s !"), oid_to_hex(oid));
		has_data = read_sha1_file(oid->hash, &has_type, &has_size);
		read_unlock();
		if (!data)
			data = new_data = get_data_from_pack(obj_entry);
		if (!has_data)
			die(_("cannot read existing object %s"), oid_to_hex(oid));
		if (size != has_size || type != has_type ||
		    memcmp(data, has_data, size) != 0)
			die(_("SHA1 COLLISION FOUND WITH %s !"), oid_to_hex(oid));
		free(has_data);
	}

	if (strict) {
		read_lock();
		if (type == OBJ_BLOB) {
			struct blob *blob = lookup_blob(oid);
			if (blob)
				blob->object.flags |= FLAG_CHECKED;
			else
				die(_("invalid blob object %s"), oid_to_hex(oid));
		} else {
			struct object *obj;
			int eaten;
			void *buf = (void *) data;

			assert(data && "data can only be NULL for large _blobs_");

			/*
			 * we do not need to free the memory here, as the
			 * buf is deleted by the caller.
			 */
			obj = parse_object_buffer(oid, type, size, buf,
						  &eaten);
			if (!obj)
				die(_("invalid %s"), typename(type));
			if (do_fsck_object &&
			    fsck_object(obj, buf, size, &fsck_options))
				die(_("Error in object"));
			if (fsck_walk(obj, NULL, &fsck_options))
				die(_("Not all child objects of %s are reachable"), oid_to_hex(&obj->oid));

			if (obj->type == OBJ_TREE) {
				struct tree *item = (struct tree *) obj;
				item->buffer = NULL;
				obj->parsed = 0;
			}
			if (obj->type == OBJ_COMMIT) {
				struct commit *commit = (struct commit *) obj;
				if (detach_commit_buffer(commit, NULL) != data)
					die("BUG: parse_object_buffer transmogrified our buffer");
			}
			obj->flags |= FLAG_CHECKED;
		}
		read_unlock();
	}

	free(new_data);
}

/*
 * This function is part of find_unresolved_deltas(). There are two
 * walkers going in the opposite ways.
 *
 * The first one in find_unresolved_deltas() traverses down from
 * parent node to children, deflating nodes along the way. However,
 * memory for deflated nodes is limited by delta_base_cache_limit, so
 * at some point parent node's deflated content may be freed.
 *
 * The second walker is this function, which goes from current node up
 * to top parent if necessary to deflate the node. In normal
 * situation, its parent node would be already deflated, so it just
 * needs to apply delta.
 *
 * In the worst case scenario, parent node is no longer deflated because
 * we're running out of delta_base_cache_limit; we need to re-deflate
 * parents, possibly up to the top base.
 *
 * All deflated objects here are subject to be freed if we exceed
 * delta_base_cache_limit, just like in find_unresolved_deltas(), we
 * just need to make sure the last node is not freed.
 */
static void *get_base_data(struct base_data *c)
{
	if (!c->data) {
		struct object_entry *obj = c->obj;
		struct base_data **delta = NULL;
		int delta_nr = 0, delta_alloc = 0;

		while (is_delta_type(c->obj->type) && !c->data) {
			ALLOC_GROW(delta, delta_nr + 1, delta_alloc);
			delta[delta_nr++] = c;
			c = c->base;
		}
		if (!delta_nr) {
			c->data = get_data_from_pack(obj);
			c->size = obj->size;
			get_thread_data()->base_cache_used += c->size;
			prune_base_data(c);
		}
		for (; delta_nr > 0; delta_nr--) {
			void *base, *raw;
			c = delta[delta_nr - 1];
			obj = c->obj;
			base = get_base_data(c->base);
			raw = get_data_from_pack(obj);
			c->data = patch_delta(
				base, c->base->size,
				raw, obj->size,
				&c->size);
			free(raw);
			if (!c->data)
				bad_object(obj->idx.offset, _("failed to apply delta"));
			get_thread_data()->base_cache_used += c->size;
			prune_base_data(c);
		}
		free(delta);
	}
	return c->data;
}

static void resolve_delta(struct object_entry *delta_obj,
			  struct base_data *base, struct base_data *result)
{
	void *base_data, *delta_data;

	if (show_stat) {
		int i = delta_obj - objects;
		int j = base->obj - objects;
		obj_stat[i].delta_depth = obj_stat[j].delta_depth + 1;
		deepest_delta_lock();
		if (deepest_delta < obj_stat[i].delta_depth)
			deepest_delta = obj_stat[i].delta_depth;
		deepest_delta_unlock();
		obj_stat[i].base_object_no = j;
	}
	delta_data = get_data_from_pack(delta_obj);
	base_data = get_base_data(base);
	result->obj = delta_obj;
	result->data = patch_delta(base_data, base->size,
				   delta_data, delta_obj->size, &result->size);
	free(delta_data);
	if (!result->data)
		bad_object(delta_obj->idx.offset, _("failed to apply delta"));
	hash_object_file(result->data, result->size,
			 typename(delta_obj->real_type), &delta_obj->idx.oid);
	sha1_object(result->data, NULL, result->size, delta_obj->real_type,
		    &delta_obj->idx.oid);
	counter_lock();
	nr_resolved_deltas++;
	counter_unlock();
}

/*
 * Standard boolean compare-and-swap: atomically check whether "*type" is
 * "want"; if so, swap in "set" and return true. Otherwise, leave it untouched
 * and return false.
 */
static int compare_and_swap_type(signed char *type,
				 enum object_type want,
				 enum object_type set)
{
	enum object_type old;

	type_cas_lock();
	old = *type;
	if (old == want)
		*type = set;
	type_cas_unlock();

	return old == want;
}

static struct base_data *find_unresolved_deltas_1(struct base_data *base,
						  struct base_data *prev_base)
{
	if (base->ref_last == -1 && base->ofs_last == -1) {
		find_ref_delta_children(base->obj->idx.oid.hash,
					&base->ref_first, &base->ref_last,
					OBJ_REF_DELTA);

		find_ofs_delta_children(base->obj->idx.offset,
					&base->ofs_first, &base->ofs_last,
					OBJ_OFS_DELTA);

		if (base->ref_last == -1 && base->ofs_last == -1) {
			free(base->data);
			return NULL;
		}

		link_base_data(prev_base, base);
	}

	if (base->ref_first <= base->ref_last) {
		struct object_entry *child = objects + ref_deltas[base->ref_first].obj_no;
		struct base_data *result = alloc_base_data();

		if (!compare_and_swap_type(&child->real_type, OBJ_REF_DELTA,
					   base->obj->real_type))
			die("BUG: child->real_type != OBJ_REF_DELTA");

		resolve_delta(child, base, result);
		if (base->ref_first == base->ref_last && base->ofs_last == -1)
			free_base_data(base);

		base->ref_first++;
		return result;
	}

	if (base->ofs_first <= base->ofs_last) {
		struct object_entry *child = objects + ofs_deltas[base->ofs_first].obj_no;
		struct base_data *result = alloc_base_data();

		assert(child->real_type == OBJ_OFS_DELTA);
		child->real_type = base->obj->real_type;
		resolve_delta(child, base, result);
		if (base->ofs_first == base->ofs_last)
			free_base_data(base);

		base->ofs_first++;
		return result;
	}

	unlink_base_data(base);
	return NULL;
}

static void find_unresolved_deltas(struct base_data *base)
{
	struct base_data *new_base, *prev_base = NULL;
	for (;;) {
		new_base = find_unresolved_deltas_1(base, prev_base);

		if (new_base) {
			prev_base = base;
			base = new_base;
		} else {
			free(base);
			base = prev_base;
			if (!base)
				return;
			prev_base = base->base;
		}
	}
}

static int compare_ofs_delta_entry(const void *a, const void *b)
{
	const struct ofs_delta_entry *delta_a = a;
	const struct ofs_delta_entry *delta_b = b;

	return delta_a->offset < delta_b->offset ? -1 :
	       delta_a->offset > delta_b->offset ?  1 :
	       0;
}

static int compare_ref_delta_entry(const void *a, const void *b)
{
	const struct ref_delta_entry *delta_a = a;
	const struct ref_delta_entry *delta_b = b;

	return hashcmp(delta_a->sha1, delta_b->sha1);
}

static void resolve_base(struct object_entry *obj)
{
	struct base_data *base_obj = alloc_base_data();
	base_obj->obj = obj;
	base_obj->data = NULL;
	find_unresolved_deltas(base_obj);
}

#ifndef NO_PTHREADS
static void *threaded_second_pass(void *data)
{
	set_thread_data(data);
	for (;;) {
		int i;
		counter_lock();
		display_progress(progress, nr_resolved_deltas);
		counter_unlock();
		work_lock();
		while (nr_dispatched < nr_objects &&
		       is_delta_type(objects[nr_dispatched].type))
			nr_dispatched++;
		if (nr_dispatched >= nr_objects) {
			work_unlock();
			break;
		}
		i = nr_dispatched++;
		work_unlock();

		resolve_base(&objects[i]);
	}
	return NULL;
}
#endif

/*
 * First pass:
 * - find locations of all objects;
 * - calculate SHA1 of all non-delta objects;
 * - remember base (SHA1 or offset) for all deltas.
 */
static void parse_pack_objects(unsigned char *hash)
{
	int i, nr_delays = 0;
	struct ofs_delta_entry *ofs_delta = ofs_deltas;
	struct object_id ref_delta_oid;
	struct stat st;

	if (verbose)
		progress = start_progress(
				from_stdin ? _("Receiving objects") : _("Indexing objects"),
				nr_objects);
	for (i = 0; i < nr_objects; i++) {
		struct object_entry *obj = &objects[i];
		void *data = unpack_raw_entry(obj, &ofs_delta->offset,
					      &ref_delta_oid,
					      &obj->idx.oid);
		obj->real_type = obj->type;
		if (obj->type == OBJ_OFS_DELTA) {
			nr_ofs_deltas++;
			ofs_delta->obj_no = i;
			ofs_delta++;
		} else if (obj->type == OBJ_REF_DELTA) {
			ALLOC_GROW(ref_deltas, nr_ref_deltas + 1, ref_deltas_alloc);
			hashcpy(ref_deltas[nr_ref_deltas].sha1, ref_delta_oid.hash);
			ref_deltas[nr_ref_deltas].obj_no = i;
			nr_ref_deltas++;
		} else if (!data) {
			/* large blobs, check later */
			obj->real_type = OBJ_BAD;
			nr_delays++;
		} else
			sha1_object(data, NULL, obj->size, obj->type,
				    &obj->idx.oid);
		free(data);
		display_progress(progress, i+1);
	}
	objects[i].idx.offset = consumed_bytes;
	stop_progress(&progress);

	/* Check pack integrity */
	flush();
	the_hash_algo->final_fn(hash, &input_ctx);
	if (hashcmp(fill(the_hash_algo->rawsz), hash))
		die(_("pack is corrupted (SHA1 mismatch)"));
	use(the_hash_algo->rawsz);

	/* If input_fd is a file, we should have reached its end now. */
	if (fstat(input_fd, &st))
		die_errno(_("cannot fstat packfile"));
	if (S_ISREG(st.st_mode) &&
			lseek(input_fd, 0, SEEK_CUR) - input_len != st.st_size)
		die(_("pack has junk at the end"));

	for (i = 0; i < nr_objects; i++) {
		struct object_entry *obj = &objects[i];
		if (obj->real_type != OBJ_BAD)
			continue;
		obj->real_type = obj->type;
		sha1_object(NULL, obj, obj->size, obj->type,
			    &obj->idx.oid);
		nr_delays--;
	}
	if (nr_delays)
		die(_("confusion beyond insanity in parse_pack_objects()"));
}

/*
 * Second pass:
 * - for all non-delta objects, look if it is used as a base for
 *   deltas;
 * - if used as a base, uncompress the object and apply all deltas,
 *   recursively checking if the resulting object is used as a base
 *   for some more deltas.
 */
static void resolve_deltas(void)
{
	int i;

	if (!nr_ofs_deltas && !nr_ref_deltas)
		return;

	/* Sort deltas by base SHA1/offset for fast searching */
	QSORT(ofs_deltas, nr_ofs_deltas, compare_ofs_delta_entry);
	QSORT(ref_deltas, nr_ref_deltas, compare_ref_delta_entry);

	if (verbose || show_resolving_progress)
		progress = start_progress(_("Resolving deltas"),
					  nr_ref_deltas + nr_ofs_deltas);

#ifndef NO_PTHREADS
	nr_dispatched = 0;
	if (nr_threads > 1 || getenv("GIT_FORCE_THREADS")) {
		init_thread();
		for (i = 0; i < nr_threads; i++) {
			int ret = pthread_create(&thread_data[i].thread, NULL,
						 threaded_second_pass, thread_data + i);
			if (ret)
				die(_("unable to create thread: %s"),
				    strerror(ret));
		}
		for (i = 0; i < nr_threads; i++)
			pthread_join(thread_data[i].thread, NULL);
		cleanup_thread();
		return;
	}
#endif

	for (i = 0; i < nr_objects; i++) {
		struct object_entry *obj = &objects[i];

		if (is_delta_type(obj->type))
			continue;
		resolve_base(obj);
		display_progress(progress, nr_resolved_deltas);
	}
}

/*
 * Third pass:
 * - append objects to convert thin pack to full pack if required
 * - write the final pack hash
 */
static void fix_unresolved_deltas(struct hashfile *f);
static void conclude_pack(int fix_thin_pack, const char *curr_pack, unsigned char *pack_hash)
{
	if (nr_ref_deltas + nr_ofs_deltas == nr_resolved_deltas) {
		stop_progress(&progress);
		/* Flush remaining pack final hash. */
		flush();
		return;
	}

	if (fix_thin_pack) {
		struct hashfile *f;
		unsigned char read_hash[GIT_MAX_RAWSZ], tail_hash[GIT_MAX_RAWSZ];
		struct strbuf msg = STRBUF_INIT;
		int nr_unresolved = nr_ofs_deltas + nr_ref_deltas - nr_resolved_deltas;
		int nr_objects_initial = nr_objects;
		if (nr_unresolved <= 0)
			die(_("confusion beyond insanity"));
		REALLOC_ARRAY(objects, nr_objects + nr_unresolved + 1);
		memset(objects + nr_objects + 1, 0,
		       nr_unresolved * sizeof(*objects));
		f = hashfd(output_fd, curr_pack);
		fix_unresolved_deltas(f);
		strbuf_addf(&msg, Q_("completed with %d local object",
				     "completed with %d local objects",
				     nr_objects - nr_objects_initial),
			    nr_objects - nr_objects_initial);
		stop_progress_msg(&progress, msg.buf);
		strbuf_release(&msg);
		hashclose(f, tail_hash, 0);
		hashcpy(read_hash, pack_hash);
		fixup_pack_header_footer(output_fd, pack_hash,
					 curr_pack, nr_objects,
					 read_hash, consumed_bytes-the_hash_algo->rawsz);
		if (hashcmp(read_hash, tail_hash) != 0)
			die(_("Unexpected tail checksum for %s "
			      "(disk corruption?)"), curr_pack);
	}
	if (nr_ofs_deltas + nr_ref_deltas != nr_resolved_deltas)
		die(Q_("pack has %d unresolved delta",
		       "pack has %d unresolved deltas",
		       nr_ofs_deltas + nr_ref_deltas - nr_resolved_deltas),
		    nr_ofs_deltas + nr_ref_deltas - nr_resolved_deltas);
}

static int write_compressed(struct hashfile *f, void *in, unsigned int size)
{
	git_zstream stream;
	int status;
	unsigned char outbuf[4096];

	git_deflate_init(&stream, zlib_compression_level);
	stream.next_in = in;
	stream.avail_in = size;

	do {
		stream.next_out = outbuf;
		stream.avail_out = sizeof(outbuf);
		status = git_deflate(&stream, Z_FINISH);
		hashwrite(f, outbuf, sizeof(outbuf) - stream.avail_out);
	} while (status == Z_OK);

	if (status != Z_STREAM_END)
		die(_("unable to deflate appended object (%d)"), status);
	size = stream.total_out;
	git_deflate_end(&stream);
	return size;
}

static struct object_entry *append_obj_to_pack(struct hashfile *f,
			       const unsigned char *sha1, void *buf,
			       unsigned long size, enum object_type type)
{
	struct object_entry *obj = &objects[nr_objects++];
	unsigned char header[10];
	unsigned long s = size;
	int n = 0;
	unsigned char c = (type << 4) | (s & 15);
	s >>= 4;
	while (s) {
		header[n++] = c | 0x80;
		c = s & 0x7f;
		s >>= 7;
	}
	header[n++] = c;
	crc32_begin(f);
	hashwrite(f, header, n);
	obj[0].size = size;
	obj[0].hdr_size = n;
	obj[0].type = type;
	obj[0].real_type = type;
	obj[1].idx.offset = obj[0].idx.offset + n;
	obj[1].idx.offset += write_compressed(f, buf, size);
	obj[0].idx.crc32 = crc32_end(f);
	hashflush(f);
	hashcpy(obj->idx.oid.hash, sha1);
	return obj;
}

static int delta_pos_compare(const void *_a, const void *_b)
{
	struct ref_delta_entry *a = *(struct ref_delta_entry **)_a;
	struct ref_delta_entry *b = *(struct ref_delta_entry **)_b;
	return a->obj_no - b->obj_no;
}

static void fix_unresolved_deltas(struct hashfile *f)
{
	struct ref_delta_entry **sorted_by_pos;
	int i;

	/*
	 * Since many unresolved deltas may well be themselves base objects
	 * for more unresolved deltas, we really want to include the
	 * smallest number of base objects that would cover as much delta
	 * as possible by picking the
	 * trunc deltas first, allowing for other deltas to resolve without
	 * additional base objects.  Since most base objects are to be found
	 * before deltas depending on them, a good heuristic is to start
	 * resolving deltas in the same order as their position in the pack.
	 */
	ALLOC_ARRAY(sorted_by_pos, nr_ref_deltas);
	for (i = 0; i < nr_ref_deltas; i++)
		sorted_by_pos[i] = &ref_deltas[i];
	QSORT(sorted_by_pos, nr_ref_deltas, delta_pos_compare);

	for (i = 0; i < nr_ref_deltas; i++) {
		struct ref_delta_entry *d = sorted_by_pos[i];
		enum object_type type;
		struct base_data *base_obj = alloc_base_data();

		if (objects[d->obj_no].real_type != OBJ_REF_DELTA)
			continue;
		base_obj->data = read_sha1_file(d->sha1, &type, &base_obj->size);
		if (!base_obj->data)
			continue;

		if (check_sha1_signature(d->sha1, base_obj->data,
				base_obj->size, typename(type)))
			die(_("local object %s is corrupt"), sha1_to_hex(d->sha1));
		base_obj->obj = append_obj_to_pack(f, d->sha1,
					base_obj->data, base_obj->size, type);
		find_unresolved_deltas(base_obj);
		display_progress(progress, nr_resolved_deltas);
	}
	free(sorted_by_pos);
}

static const char *derive_filename(const char *pack_name, const char *suffix,
				   struct strbuf *buf)
{
	size_t len;
	if (!strip_suffix(pack_name, ".pack", &len))
		die(_("packfile name '%s' does not end with '.pack'"),
		    pack_name);
	strbuf_add(buf, pack_name, len);
	strbuf_addch(buf, '.');
	strbuf_addstr(buf, suffix);
	return buf->buf;
}

static void write_special_file(const char *suffix, const char *msg,
			       const char *pack_name, const unsigned char *sha1,
			       const char **report)
{
	struct strbuf name_buf = STRBUF_INIT;
	const char *filename;
	int fd;
	int msg_len = strlen(msg);

	if (pack_name)
		filename = derive_filename(pack_name, suffix, &name_buf);
	else
		filename = odb_pack_name(&name_buf, sha1, suffix);

	fd = odb_pack_keep(filename);
	if (fd < 0) {
		if (errno != EEXIST)
			die_errno(_("cannot write %s file '%s'"),
				  suffix, filename);
	} else {
		if (msg_len > 0) {
			write_or_die(fd, msg, msg_len);
			write_or_die(fd, "\n", 1);
		}
		if (close(fd) != 0)
			die_errno(_("cannot close written %s file '%s'"),
				  suffix, filename);
		if (report)
			*report = suffix;
	}
	strbuf_release(&name_buf);
}

static void final(const char *final_pack_name, const char *curr_pack_name,
		  const char *final_index_name, const char *curr_index_name,
<<<<<<< HEAD
		  const char *keep_msg, const char *promisor_msg,
		  unsigned char *sha1)
=======
		  const char *keep_name, const char *keep_msg,
		  unsigned char *hash)
>>>>>>> b212c0ca
{
	const char *report = "pack";
	struct strbuf pack_name = STRBUF_INIT;
	struct strbuf index_name = STRBUF_INIT;
	int err;

	if (!from_stdin) {
		close(input_fd);
	} else {
		fsync_or_die(output_fd, curr_pack_name);
		err = close(output_fd);
		if (err)
			die_errno(_("error while closing pack file"));
	}

<<<<<<< HEAD
	if (keep_msg)
		write_special_file("keep", keep_msg, final_pack_name, sha1,
				   &report);
	if (promisor_msg)
		write_special_file("promisor", promisor_msg, final_pack_name,
				   sha1, NULL);
=======
	if (keep_msg) {
		int keep_fd, keep_msg_len = strlen(keep_msg);

		if (!keep_name)
			keep_name = odb_pack_name(&keep_name_buf, hash, "keep");

		keep_fd = odb_pack_keep(keep_name);
		if (keep_fd < 0) {
			if (errno != EEXIST)
				die_errno(_("cannot write keep file '%s'"),
					  keep_name);
		} else {
			if (keep_msg_len > 0) {
				write_or_die(keep_fd, keep_msg, keep_msg_len);
				write_or_die(keep_fd, "\n", 1);
			}
			if (close(keep_fd) != 0)
				die_errno(_("cannot close written keep file '%s'"),
					  keep_name);
			report = "keep";
		}
	}
>>>>>>> b212c0ca

	if (final_pack_name != curr_pack_name) {
		if (!final_pack_name)
			final_pack_name = odb_pack_name(&pack_name, hash, "pack");
		if (finalize_object_file(curr_pack_name, final_pack_name))
			die(_("cannot store pack file"));
	} else if (from_stdin)
		chmod(final_pack_name, 0444);

	if (final_index_name != curr_index_name) {
		if (!final_index_name)
			final_index_name = odb_pack_name(&index_name, hash, "idx");
		if (finalize_object_file(curr_index_name, final_index_name))
			die(_("cannot store index file"));
	} else
		chmod(final_index_name, 0444);

	if (!from_stdin) {
		printf("%s\n", sha1_to_hex(hash));
	} else {
		struct strbuf buf = STRBUF_INIT;

		strbuf_addf(&buf, "%s\t%s\n", report, sha1_to_hex(hash));
		write_or_die(1, buf.buf, buf.len);
		strbuf_release(&buf);

		/*
		 * Let's just mimic git-unpack-objects here and write
		 * the last part of the input buffer to stdout.
		 */
		while (input_len) {
			err = xwrite(1, input_buffer + input_offset, input_len);
			if (err <= 0)
				break;
			input_len -= err;
			input_offset += err;
		}
	}

	strbuf_release(&index_name);
	strbuf_release(&pack_name);
}

static int git_index_pack_config(const char *k, const char *v, void *cb)
{
	struct pack_idx_option *opts = cb;

	if (!strcmp(k, "pack.indexversion")) {
		opts->version = git_config_int(k, v);
		if (opts->version > 2)
			die(_("bad pack.indexversion=%"PRIu32), opts->version);
		return 0;
	}
	if (!strcmp(k, "pack.threads")) {
		nr_threads = git_config_int(k, v);
		if (nr_threads < 0)
			die(_("invalid number of threads specified (%d)"),
			    nr_threads);
#ifdef NO_PTHREADS
		if (nr_threads != 1)
			warning(_("no threads support, ignoring %s"), k);
		nr_threads = 1;
#endif
		return 0;
	}
	return git_default_config(k, v, cb);
}

static int cmp_uint32(const void *a_, const void *b_)
{
	uint32_t a = *((uint32_t *)a_);
	uint32_t b = *((uint32_t *)b_);

	return (a < b) ? -1 : (a != b);
}

static void read_v2_anomalous_offsets(struct packed_git *p,
				      struct pack_idx_option *opts)
{
	const uint32_t *idx1, *idx2;
	uint32_t i;

	/* The address of the 4-byte offset table */
	idx1 = (((const uint32_t *)p->index_data)
		+ 2 /* 8-byte header */
		+ 256 /* fan out */
		+ 5 * p->num_objects /* 20-byte SHA-1 table */
		+ p->num_objects /* CRC32 table */
		);

	/* The address of the 8-byte offset table */
	idx2 = idx1 + p->num_objects;

	for (i = 0; i < p->num_objects; i++) {
		uint32_t off = ntohl(idx1[i]);
		if (!(off & 0x80000000))
			continue;
		off = off & 0x7fffffff;
		check_pack_index_ptr(p, &idx2[off * 2]);
		if (idx2[off * 2])
			continue;
		/*
		 * The real offset is ntohl(idx2[off * 2]) in high 4
		 * octets, and ntohl(idx2[off * 2 + 1]) in low 4
		 * octets.  But idx2[off * 2] is Zero!!!
		 */
		ALLOC_GROW(opts->anomaly, opts->anomaly_nr + 1, opts->anomaly_alloc);
		opts->anomaly[opts->anomaly_nr++] = ntohl(idx2[off * 2 + 1]);
	}

	QSORT(opts->anomaly, opts->anomaly_nr, cmp_uint32);
}

static void read_idx_option(struct pack_idx_option *opts, const char *pack_name)
{
	struct packed_git *p = add_packed_git(pack_name, strlen(pack_name), 1);

	if (!p)
		die(_("Cannot open existing pack file '%s'"), pack_name);
	if (open_pack_index(p))
		die(_("Cannot open existing pack idx file for '%s'"), pack_name);

	/* Read the attributes from the existing idx file */
	opts->version = p->index_version;

	if (opts->version == 2)
		read_v2_anomalous_offsets(p, opts);

	/*
	 * Get rid of the idx file as we do not need it anymore.
	 * NEEDSWORK: extract this bit from free_pack_by_name() in
	 * sha1_file.c, perhaps?  It shouldn't matter very much as we
	 * know we haven't installed this pack (hence we never have
	 * read anything from it).
	 */
	close_pack_index(p);
	free(p);
}

static void show_pack_info(int stat_only)
{
	int i, baseobjects = nr_objects - nr_ref_deltas - nr_ofs_deltas;
	unsigned long *chain_histogram = NULL;

	if (deepest_delta)
		chain_histogram = xcalloc(deepest_delta, sizeof(unsigned long));

	for (i = 0; i < nr_objects; i++) {
		struct object_entry *obj = &objects[i];

		if (is_delta_type(obj->type))
			chain_histogram[obj_stat[i].delta_depth - 1]++;
		if (stat_only)
			continue;
		printf("%s %-6s %lu %lu %"PRIuMAX,
		       oid_to_hex(&obj->idx.oid),
		       typename(obj->real_type), obj->size,
		       (unsigned long)(obj[1].idx.offset - obj->idx.offset),
		       (uintmax_t)obj->idx.offset);
		if (is_delta_type(obj->type)) {
			struct object_entry *bobj = &objects[obj_stat[i].base_object_no];
			printf(" %u %s", obj_stat[i].delta_depth,
			       oid_to_hex(&bobj->idx.oid));
		}
		putchar('\n');
	}

	if (baseobjects)
		printf_ln(Q_("non delta: %d object",
			     "non delta: %d objects",
			     baseobjects),
			  baseobjects);
	for (i = 0; i < deepest_delta; i++) {
		if (!chain_histogram[i])
			continue;
		printf_ln(Q_("chain length = %d: %lu object",
			     "chain length = %d: %lu objects",
			     chain_histogram[i]),
			  i + 1,
			  chain_histogram[i]);
	}
}

int cmd_index_pack(int argc, const char **argv, const char *prefix)
{
	int i, fix_thin_pack = 0, verify = 0, stat_only = 0;
	const char *curr_index;
	const char *index_name = NULL, *pack_name = NULL;
	const char *keep_msg = NULL;
	const char *promisor_msg = NULL;
	struct strbuf index_name_buf = STRBUF_INIT;
	struct pack_idx_entry **idx_objects;
	struct pack_idx_option opts;
	unsigned char pack_hash[GIT_MAX_RAWSZ];
	unsigned foreign_nr = 1;	/* zero is a "good" value, assume bad */
	int report_end_of_input = 0;

	/*
	 * index-pack never needs to fetch missing objects, since it only
	 * accesses the repo to do hash collision checks
	 */
	fetch_if_missing = 0;

	if (argc == 2 && !strcmp(argv[1], "-h"))
		usage(index_pack_usage);

	check_replace_refs = 0;
	fsck_options.walk = mark_link;

	reset_pack_idx_option(&opts);
	git_config(git_index_pack_config, &opts);
	if (prefix && chdir(prefix))
		die(_("Cannot come back to cwd"));

	for (i = 1; i < argc; i++) {
		const char *arg = argv[i];

		if (*arg == '-') {
			if (!strcmp(arg, "--stdin")) {
				from_stdin = 1;
			} else if (!strcmp(arg, "--fix-thin")) {
				fix_thin_pack = 1;
			} else if (skip_to_optional_arg(arg, "--strict", &arg)) {
				strict = 1;
				do_fsck_object = 1;
				fsck_set_msg_types(&fsck_options, arg);
			} else if (!strcmp(arg, "--check-self-contained-and-connected")) {
				strict = 1;
				check_self_contained_and_connected = 1;
			} else if (!strcmp(arg, "--verify")) {
				verify = 1;
			} else if (!strcmp(arg, "--verify-stat")) {
				verify = 1;
				show_stat = 1;
			} else if (!strcmp(arg, "--verify-stat-only")) {
				verify = 1;
				show_stat = 1;
				stat_only = 1;
			} else if (skip_to_optional_arg(arg, "--keep", &keep_msg)) {
				; /* nothing to do */
			} else if (skip_to_optional_arg(arg, "--promisor", &promisor_msg)) {
				; /* already parsed */
			} else if (starts_with(arg, "--threads=")) {
				char *end;
				nr_threads = strtoul(arg+10, &end, 0);
				if (!arg[10] || *end || nr_threads < 0)
					usage(index_pack_usage);
#ifdef NO_PTHREADS
				if (nr_threads != 1)
					warning(_("no threads support, "
						  "ignoring %s"), arg);
				nr_threads = 1;
#endif
			} else if (starts_with(arg, "--pack_header=")) {
				struct pack_header *hdr;
				char *c;

				hdr = (struct pack_header *)input_buffer;
				hdr->hdr_signature = htonl(PACK_SIGNATURE);
				hdr->hdr_version = htonl(strtoul(arg + 14, &c, 10));
				if (*c != ',')
					die(_("bad %s"), arg);
				hdr->hdr_entries = htonl(strtoul(c + 1, &c, 10));
				if (*c)
					die(_("bad %s"), arg);
				input_len = sizeof(*hdr);
			} else if (!strcmp(arg, "-v")) {
				verbose = 1;
			} else if (!strcmp(arg, "--show-resolving-progress")) {
				show_resolving_progress = 1;
			} else if (!strcmp(arg, "--report-end-of-input")) {
				report_end_of_input = 1;
			} else if (!strcmp(arg, "-o")) {
				if (index_name || (i+1) >= argc)
					usage(index_pack_usage);
				index_name = argv[++i];
			} else if (starts_with(arg, "--index-version=")) {
				char *c;
				opts.version = strtoul(arg + 16, &c, 10);
				if (opts.version > 2)
					die(_("bad %s"), arg);
				if (*c == ',')
					opts.off32_limit = strtoul(c+1, &c, 0);
				if (*c || opts.off32_limit & 0x80000000)
					die(_("bad %s"), arg);
			} else if (skip_prefix(arg, "--max-input-size=", &arg)) {
				max_input_size = strtoumax(arg, NULL, 10);
			} else
				usage(index_pack_usage);
			continue;
		}

		if (pack_name)
			usage(index_pack_usage);
		pack_name = arg;
	}

	if (!pack_name && !from_stdin)
		usage(index_pack_usage);
	if (fix_thin_pack && !from_stdin)
		die(_("--fix-thin cannot be used without --stdin"));
	if (from_stdin && !startup_info->have_repository)
		die(_("--stdin requires a git repository"));
	if (!index_name && pack_name)
		index_name = derive_filename(pack_name, "idx", &index_name_buf);

	if (verify) {
		if (!index_name)
			die(_("--verify with no packfile name given"));
		read_idx_option(&opts, index_name);
		opts.flags |= WRITE_IDX_VERIFY | WRITE_IDX_STRICT;
	}
	if (strict)
		opts.flags |= WRITE_IDX_STRICT;

#ifndef NO_PTHREADS
	if (!nr_threads) {
		nr_threads = online_cpus();
		/* An experiment showed that more threads does not mean faster */
		if (nr_threads > 3)
			nr_threads = 3;
	}
#endif

	curr_pack = open_pack_file(pack_name);
	parse_pack_header();
	objects = xcalloc(st_add(nr_objects, 1), sizeof(struct object_entry));
	if (show_stat)
		obj_stat = xcalloc(st_add(nr_objects, 1), sizeof(struct object_stat));
	ofs_deltas = xcalloc(nr_objects, sizeof(struct ofs_delta_entry));
	parse_pack_objects(pack_hash);
	if (report_end_of_input)
		write_in_full(2, "\0", 1);
	resolve_deltas();
	conclude_pack(fix_thin_pack, curr_pack, pack_hash);
	free(ofs_deltas);
	free(ref_deltas);
	if (strict)
		foreign_nr = check_objects();

	if (show_stat)
		show_pack_info(stat_only);

	ALLOC_ARRAY(idx_objects, nr_objects);
	for (i = 0; i < nr_objects; i++)
		idx_objects[i] = &objects[i].idx;
	curr_index = write_idx_file(index_name, idx_objects, nr_objects, &opts, pack_hash);
	free(idx_objects);

	if (!verify)
		final(pack_name, curr_pack,
		      index_name, curr_index,
<<<<<<< HEAD
		      keep_msg, promisor_msg,
		      pack_sha1);
=======
		      keep_name, keep_msg,
		      pack_hash);
>>>>>>> b212c0ca
	else
		close(input_fd);
	free(objects);
	strbuf_release(&index_name_buf);
	if (pack_name == NULL)
		free((void *) curr_pack);
	if (index_name == NULL)
		free((void *) curr_index);

	/*
	 * Let the caller know this pack is not self contained
	 */
	if (check_self_contained_and_connected && foreign_nr)
		return 1;

	return 0;
}<|MERGE_RESOLUTION|>--- conflicted
+++ resolved
@@ -1402,7 +1402,7 @@
 }
 
 static void write_special_file(const char *suffix, const char *msg,
-			       const char *pack_name, const unsigned char *sha1,
+			       const char *pack_name, const unsigned char *hash,
 			       const char **report)
 {
 	struct strbuf name_buf = STRBUF_INIT;
@@ -1413,7 +1413,7 @@
 	if (pack_name)
 		filename = derive_filename(pack_name, suffix, &name_buf);
 	else
-		filename = odb_pack_name(&name_buf, sha1, suffix);
+		filename = odb_pack_name(&name_buf, hash, suffix);
 
 	fd = odb_pack_keep(filename);
 	if (fd < 0) {
@@ -1436,13 +1436,8 @@
 
 static void final(const char *final_pack_name, const char *curr_pack_name,
 		  const char *final_index_name, const char *curr_index_name,
-<<<<<<< HEAD
 		  const char *keep_msg, const char *promisor_msg,
-		  unsigned char *sha1)
-=======
-		  const char *keep_name, const char *keep_msg,
 		  unsigned char *hash)
->>>>>>> b212c0ca
 {
 	const char *report = "pack";
 	struct strbuf pack_name = STRBUF_INIT;
@@ -1458,37 +1453,12 @@
 			die_errno(_("error while closing pack file"));
 	}
 
-<<<<<<< HEAD
 	if (keep_msg)
-		write_special_file("keep", keep_msg, final_pack_name, sha1,
+		write_special_file("keep", keep_msg, final_pack_name, hash,
 				   &report);
 	if (promisor_msg)
 		write_special_file("promisor", promisor_msg, final_pack_name,
-				   sha1, NULL);
-=======
-	if (keep_msg) {
-		int keep_fd, keep_msg_len = strlen(keep_msg);
-
-		if (!keep_name)
-			keep_name = odb_pack_name(&keep_name_buf, hash, "keep");
-
-		keep_fd = odb_pack_keep(keep_name);
-		if (keep_fd < 0) {
-			if (errno != EEXIST)
-				die_errno(_("cannot write keep file '%s'"),
-					  keep_name);
-		} else {
-			if (keep_msg_len > 0) {
-				write_or_die(keep_fd, keep_msg, keep_msg_len);
-				write_or_die(keep_fd, "\n", 1);
-			}
-			if (close(keep_fd) != 0)
-				die_errno(_("cannot close written keep file '%s'"),
-					  keep_name);
-			report = "keep";
-		}
-	}
->>>>>>> b212c0ca
+				   hash, NULL);
 
 	if (final_pack_name != curr_pack_name) {
 		if (!final_pack_name)
@@ -1841,13 +1811,8 @@
 	if (!verify)
 		final(pack_name, curr_pack,
 		      index_name, curr_index,
-<<<<<<< HEAD
 		      keep_msg, promisor_msg,
-		      pack_sha1);
-=======
-		      keep_name, keep_msg,
 		      pack_hash);
->>>>>>> b212c0ca
 	else
 		close(input_fd);
 	free(objects);
