/*
 * Builtin "git clone"
 *
 * Copyright (c) 2007 Kristian Høgsberg <krh@redhat.com>,
 *		 2008 Daniel Barkalow <barkalow@iabervon.org>
 * Based on git-commit.sh by Junio C Hamano and Linus Torvalds
 *
 * Clone a repository into a different directory that does not yet exist.
 */

#define USE_THE_INDEX_VARIABLE
#include "builtin.h"
#include "abspath.h"
#include "advice.h"
#include "config.h"
#include "copy.h"
#include "environment.h"
#include "gettext.h"
#include "hex.h"
#include "lockfile.h"
#include "parse-options.h"
#include "fetch-pack.h"
#include "refs.h"
#include "refspec.h"
#include "object-file.h"
<<<<<<< HEAD
#include "object-store-ll.h"
=======
#include "object-store.h"
>>>>>>> 0f158320
#include "tree.h"
#include "tree-walk.h"
#include "unpack-trees.h"
#include "transport.h"
#include "strbuf.h"
#include "dir.h"
#include "dir-iterator.h"
#include "iterator.h"
#include "sigchain.h"
#include "branch.h"
#include "remote.h"
#include "run-command.h"
#include "setup.h"
#include "connected.h"
#include "packfile.h"
<<<<<<< HEAD
#include "path.h"
=======
>>>>>>> 0f158320
#include "pkt-line.h"
#include "list-objects-filter-options.h"
#include "hook.h"
#include "bundle.h"
#include "bundle-uri.h"
#include "wrapper.h"

/*
 * Overall FIXMEs:
 *  - respect DB_ENVIRONMENT for .git/objects.
 *
 * Implementation notes:
 *  - dropping use-separate-remote and no-separate-remote compatibility
 *
 */
static const char * const builtin_clone_usage[] = {
	N_("git clone [<options>] [--] <repo> [<dir>]"),
	NULL
};

static int option_no_checkout, option_bare, option_mirror, option_single_branch = -1;
static int option_local = -1, option_no_hardlinks, option_shared;
static int option_no_tags;
static int option_shallow_submodules;
static int option_reject_shallow = -1;    /* unspecified */
static int config_reject_shallow = -1;    /* unspecified */
static int deepen;
static char *option_template, *option_depth, *option_since;
static char *option_origin = NULL;
static char *remote_name = NULL;
static char *option_branch = NULL;
static struct string_list option_not = STRING_LIST_INIT_NODUP;
static const char *real_git_dir;
static char *option_upload_pack = "git-upload-pack";
static int option_verbosity;
static int option_progress = -1;
static int option_sparse_checkout;
static enum transport_family family;
static struct string_list option_config = STRING_LIST_INIT_NODUP;
static struct string_list option_required_reference = STRING_LIST_INIT_NODUP;
static struct string_list option_optional_reference = STRING_LIST_INIT_NODUP;
static int option_dissociate;
static int max_jobs = -1;
static struct string_list option_recurse_submodules = STRING_LIST_INIT_NODUP;
static struct list_objects_filter_options filter_options = LIST_OBJECTS_FILTER_INIT;
static int option_filter_submodules = -1;    /* unspecified */
static int config_filter_submodules = -1;    /* unspecified */
static struct string_list server_options = STRING_LIST_INIT_NODUP;
static int option_remote_submodules;
static const char *bundle_uri;

static int recurse_submodules_cb(const struct option *opt,
				 const char *arg, int unset)
{
	if (unset)
		string_list_clear((struct string_list *)opt->value, 0);
	else if (arg)
		string_list_append((struct string_list *)opt->value, arg);
	else
		string_list_append((struct string_list *)opt->value,
				   (const char *)opt->defval);

	return 0;
}

static struct option builtin_clone_options[] = {
	OPT__VERBOSITY(&option_verbosity),
	OPT_BOOL(0, "progress", &option_progress,
		 N_("force progress reporting")),
	OPT_BOOL(0, "reject-shallow", &option_reject_shallow,
		 N_("don't clone shallow repository")),
	OPT_BOOL('n', "no-checkout", &option_no_checkout,
		 N_("don't create a checkout")),
	OPT_BOOL(0, "bare", &option_bare, N_("create a bare repository")),
	OPT_HIDDEN_BOOL(0, "naked", &option_bare,
			N_("create a bare repository")),
	OPT_BOOL(0, "mirror", &option_mirror,
		 N_("create a mirror repository (implies bare)")),
	OPT_BOOL('l', "local", &option_local,
		N_("to clone from a local repository")),
	OPT_BOOL(0, "no-hardlinks", &option_no_hardlinks,
		    N_("don't use local hardlinks, always copy")),
	OPT_BOOL('s', "shared", &option_shared,
		    N_("setup as shared repository")),
	{ OPTION_CALLBACK, 0, "recurse-submodules", &option_recurse_submodules,
	  N_("pathspec"), N_("initialize submodules in the clone"),
	  PARSE_OPT_OPTARG, recurse_submodules_cb, (intptr_t)"." },
	OPT_ALIAS(0, "recursive", "recurse-submodules"),
	OPT_INTEGER('j', "jobs", &max_jobs,
		    N_("number of submodules cloned in parallel")),
	OPT_STRING(0, "template", &option_template, N_("template-directory"),
		   N_("directory from which templates will be used")),
	OPT_STRING_LIST(0, "reference", &option_required_reference, N_("repo"),
			N_("reference repository")),
	OPT_STRING_LIST(0, "reference-if-able", &option_optional_reference,
			N_("repo"), N_("reference repository")),
	OPT_BOOL(0, "dissociate", &option_dissociate,
		 N_("use --reference only while cloning")),
	OPT_STRING('o', "origin", &option_origin, N_("name"),
		   N_("use <name> instead of 'origin' to track upstream")),
	OPT_STRING('b', "branch", &option_branch, N_("branch"),
		   N_("checkout <branch> instead of the remote's HEAD")),
	OPT_STRING('u', "upload-pack", &option_upload_pack, N_("path"),
		   N_("path to git-upload-pack on the remote")),
	OPT_STRING(0, "depth", &option_depth, N_("depth"),
		    N_("create a shallow clone of that depth")),
	OPT_STRING(0, "shallow-since", &option_since, N_("time"),
		    N_("create a shallow clone since a specific time")),
	OPT_STRING_LIST(0, "shallow-exclude", &option_not, N_("revision"),
			N_("deepen history of shallow clone, excluding rev")),
	OPT_BOOL(0, "single-branch", &option_single_branch,
		    N_("clone only one branch, HEAD or --branch")),
	OPT_BOOL(0, "no-tags", &option_no_tags,
		 N_("don't clone any tags, and make later fetches not to follow them")),
	OPT_BOOL(0, "shallow-submodules", &option_shallow_submodules,
		    N_("any cloned submodules will be shallow")),
	OPT_STRING(0, "separate-git-dir", &real_git_dir, N_("gitdir"),
		   N_("separate git dir from working tree")),
	OPT_STRING_LIST('c', "config", &option_config, N_("key=value"),
			N_("set config inside the new repository")),
	OPT_STRING_LIST(0, "server-option", &server_options,
			N_("server-specific"), N_("option to transmit")),
	OPT_IPVERSION(&family),
	OPT_PARSE_LIST_OBJECTS_FILTER(&filter_options),
	OPT_BOOL(0, "also-filter-submodules", &option_filter_submodules,
		    N_("apply partial clone filters to submodules")),
	OPT_BOOL(0, "remote-submodules", &option_remote_submodules,
		    N_("any cloned submodules will use their remote-tracking branch")),
	OPT_BOOL(0, "sparse", &option_sparse_checkout,
		    N_("initialize sparse-checkout file to include only files at root")),
	OPT_STRING(0, "bundle-uri", &bundle_uri,
		   N_("uri"), N_("a URI for downloading bundles before fetching from origin remote")),
	OPT_END()
};

static const char *get_repo_path_1(struct strbuf *path, int *is_bundle)
{
	static char *suffix[] = { "/.git", "", ".git/.git", ".git" };
	static char *bundle_suffix[] = { ".bundle", "" };
	size_t baselen = path->len;
	struct stat st;
	int i;

	for (i = 0; i < ARRAY_SIZE(suffix); i++) {
		strbuf_setlen(path, baselen);
		strbuf_addstr(path, suffix[i]);
		if (stat(path->buf, &st))
			continue;
		if (S_ISDIR(st.st_mode) && is_git_directory(path->buf)) {
			*is_bundle = 0;
			return path->buf;
		} else if (S_ISREG(st.st_mode) && st.st_size > 8) {
			/* Is it a "gitfile"? */
			char signature[8];
			const char *dst;
			int len, fd = open(path->buf, O_RDONLY);
			if (fd < 0)
				continue;
			len = read_in_full(fd, signature, 8);
			close(fd);
			if (len != 8 || strncmp(signature, "gitdir: ", 8))
				continue;
			dst = read_gitfile(path->buf);
			if (dst) {
				*is_bundle = 0;
				return dst;
			}
		}
	}

	for (i = 0; i < ARRAY_SIZE(bundle_suffix); i++) {
		strbuf_setlen(path, baselen);
		strbuf_addstr(path, bundle_suffix[i]);
		if (!stat(path->buf, &st) && S_ISREG(st.st_mode)) {
			*is_bundle = 1;
			return path->buf;
		}
	}

	return NULL;
}

static char *get_repo_path(const char *repo, int *is_bundle)
{
	struct strbuf path = STRBUF_INIT;
	const char *raw;
	char *canon;

	strbuf_addstr(&path, repo);
	raw = get_repo_path_1(&path, is_bundle);
	canon = raw ? absolute_pathdup(raw) : NULL;
	strbuf_release(&path);
	return canon;
}

static int add_one_reference(struct string_list_item *item, void *cb_data)
{
	struct strbuf err = STRBUF_INIT;
	int *required = cb_data;
	char *ref_git = compute_alternate_path(item->string, &err);

	if (!ref_git) {
		if (*required)
			die("%s", err.buf);
		else
			fprintf(stderr,
				_("info: Could not add alternate for '%s': %s\n"),
				item->string, err.buf);
	} else {
		struct strbuf sb = STRBUF_INIT;
		strbuf_addf(&sb, "%s/objects", ref_git);
		add_to_alternates_file(sb.buf);
		strbuf_release(&sb);
	}

	strbuf_release(&err);
	free(ref_git);
	return 0;
}

static void setup_reference(void)
{
	int required = 1;
	for_each_string_list(&option_required_reference,
			     add_one_reference, &required);
	required = 0;
	for_each_string_list(&option_optional_reference,
			     add_one_reference, &required);
}

static void copy_alternates(struct strbuf *src, const char *src_repo)
{
	/*
	 * Read from the source objects/info/alternates file
	 * and copy the entries to corresponding file in the
	 * destination repository with add_to_alternates_file().
	 * Both src and dst have "$path/objects/info/alternates".
	 *
	 * Instead of copying bit-for-bit from the original,
	 * we need to append to existing one so that the already
	 * created entry via "clone -s" is not lost, and also
	 * to turn entries with paths relative to the original
	 * absolute, so that they can be used in the new repository.
	 */
	FILE *in = xfopen(src->buf, "r");
	struct strbuf line = STRBUF_INIT;

	while (strbuf_getline(&line, in) != EOF) {
		char *abs_path;
		if (!line.len || line.buf[0] == '#')
			continue;
		if (is_absolute_path(line.buf)) {
			add_to_alternates_file(line.buf);
			continue;
		}
		abs_path = mkpathdup("%s/objects/%s", src_repo, line.buf);
		if (!normalize_path_copy(abs_path, abs_path))
			add_to_alternates_file(abs_path);
		else
			warning("skipping invalid relative alternate: %s/%s",
				src_repo, line.buf);
		free(abs_path);
	}
	strbuf_release(&line);
	fclose(in);
}

static void mkdir_if_missing(const char *pathname, mode_t mode)
{
	struct stat st;

	if (!mkdir(pathname, mode))
		return;

	if (errno != EEXIST)
		die_errno(_("failed to create directory '%s'"), pathname);
	else if (stat(pathname, &st))
		die_errno(_("failed to stat '%s'"), pathname);
	else if (!S_ISDIR(st.st_mode))
		die(_("%s exists and is not a directory"), pathname);
}

static void copy_or_link_directory(struct strbuf *src, struct strbuf *dest,
				   const char *src_repo)
{
	int src_len, dest_len;
	struct dir_iterator *iter;
	int iter_status;

	/*
	 * Refuse copying directories by default which aren't owned by us. The
	 * code that performs either the copying or hardlinking is not prepared
	 * to handle various edge cases where an adversary may for example
	 * racily swap out files for symlinks. This can cause us to
	 * inadvertently use the wrong source file.
	 *
	 * Furthermore, even if we were prepared to handle such races safely,
	 * creating hardlinks across user boundaries is an inherently unsafe
	 * operation as the hardlinked files can be rewritten at will by the
	 * potentially-untrusted user. We thus refuse to do so by default.
	 */
	die_upon_dubious_ownership(NULL, NULL, src_repo);

	mkdir_if_missing(dest->buf, 0777);

	iter = dir_iterator_begin(src->buf, DIR_ITERATOR_PEDANTIC);

	if (!iter) {
		if (errno == ENOTDIR) {
			int saved_errno = errno;
			struct stat st;

			if (!lstat(src->buf, &st) && S_ISLNK(st.st_mode))
				die(_("'%s' is a symlink, refusing to clone with --local"),
				    src->buf);
			errno = saved_errno;
		}
		die_errno(_("failed to start iterator over '%s'"), src->buf);
	}

	strbuf_addch(src, '/');
	src_len = src->len;
	strbuf_addch(dest, '/');
	dest_len = dest->len;

	while ((iter_status = dir_iterator_advance(iter)) == ITER_OK) {
		strbuf_setlen(src, src_len);
		strbuf_addstr(src, iter->relative_path);
		strbuf_setlen(dest, dest_len);
		strbuf_addstr(dest, iter->relative_path);

		if (S_ISLNK(iter->st.st_mode))
			die(_("symlink '%s' exists, refusing to clone with --local"),
			    iter->relative_path);

		if (S_ISDIR(iter->st.st_mode)) {
			mkdir_if_missing(dest->buf, 0777);
			continue;
		}

		/* Files that cannot be copied bit-for-bit... */
		if (!fspathcmp(iter->relative_path, "info/alternates")) {
			copy_alternates(src, src_repo);
			continue;
		}

		if (unlink(dest->buf) && errno != ENOENT)
			die_errno(_("failed to unlink '%s'"), dest->buf);
		if (!option_no_hardlinks) {
			if (!link(src->buf, dest->buf)) {
				struct stat st;

				/*
				 * Sanity-check whether the created hardlink
				 * actually links to the expected file now. This
				 * catches time-of-check-time-of-use bugs in
				 * case the source file was meanwhile swapped.
				 */
				if (lstat(dest->buf, &st))
					die(_("hardlink cannot be checked at '%s'"), dest->buf);
				if (st.st_mode != iter->st.st_mode ||
				    st.st_ino != iter->st.st_ino ||
				    st.st_dev != iter->st.st_dev ||
				    st.st_size != iter->st.st_size ||
				    st.st_uid != iter->st.st_uid ||
				    st.st_gid != iter->st.st_gid)
					die(_("hardlink different from source at '%s'"), dest->buf);

				continue;
			}
			if (option_local > 0)
				die_errno(_("failed to create link '%s'"), dest->buf);
			option_no_hardlinks = 1;
		}
		if (copy_file_with_time(dest->buf, src->buf, 0666))
			die_errno(_("failed to copy file to '%s'"), dest->buf);
	}

	if (iter_status != ITER_DONE) {
		strbuf_setlen(src, src_len);
		die(_("failed to iterate over '%s'"), src->buf);
	}
}

static void clone_local(const char *src_repo, const char *dest_repo)
{
	if (option_shared) {
		struct strbuf alt = STRBUF_INIT;
		get_common_dir(&alt, src_repo);
		strbuf_addstr(&alt, "/objects");
		add_to_alternates_file(alt.buf);
		strbuf_release(&alt);
	} else {
		struct strbuf src = STRBUF_INIT;
		struct strbuf dest = STRBUF_INIT;
		get_common_dir(&src, src_repo);
		get_common_dir(&dest, dest_repo);
		strbuf_addstr(&src, "/objects");
		strbuf_addstr(&dest, "/objects");
		copy_or_link_directory(&src, &dest, src_repo);
		strbuf_release(&src);
		strbuf_release(&dest);
	}

	if (0 <= option_verbosity)
		fprintf(stderr, _("done.\n"));
}

static const char *junk_work_tree;
static int junk_work_tree_flags;
static const char *junk_git_dir;
static int junk_git_dir_flags;
static enum {
	JUNK_LEAVE_NONE,
	JUNK_LEAVE_REPO,
	JUNK_LEAVE_ALL
} junk_mode = JUNK_LEAVE_NONE;

static const char junk_leave_repo_msg[] =
N_("Clone succeeded, but checkout failed.\n"
   "You can inspect what was checked out with 'git status'\n"
   "and retry with 'git restore --source=HEAD :/'\n");

static void remove_junk(void)
{
	struct strbuf sb = STRBUF_INIT;

	switch (junk_mode) {
	case JUNK_LEAVE_REPO:
		warning("%s", _(junk_leave_repo_msg));
		/* fall-through */
	case JUNK_LEAVE_ALL:
		return;
	default:
		/* proceed to removal */
		break;
	}

	if (junk_git_dir) {
		strbuf_addstr(&sb, junk_git_dir);
		remove_dir_recursively(&sb, junk_git_dir_flags);
		strbuf_reset(&sb);
	}
	if (junk_work_tree) {
		strbuf_addstr(&sb, junk_work_tree);
		remove_dir_recursively(&sb, junk_work_tree_flags);
	}
	strbuf_release(&sb);
}

static void remove_junk_on_signal(int signo)
{
	remove_junk();
	sigchain_pop(signo);
	raise(signo);
}

static struct ref *find_remote_branch(const struct ref *refs, const char *branch)
{
	struct ref *ref;
	struct strbuf head = STRBUF_INIT;
	strbuf_addstr(&head, "refs/heads/");
	strbuf_addstr(&head, branch);
	ref = find_ref_by_name(refs, head.buf);
	strbuf_release(&head);

	if (ref)
		return ref;

	strbuf_addstr(&head, "refs/tags/");
	strbuf_addstr(&head, branch);
	ref = find_ref_by_name(refs, head.buf);
	strbuf_release(&head);

	return ref;
}

static struct ref *wanted_peer_refs(const struct ref *refs,
		struct refspec *refspec)
{
	struct ref *head = copy_ref(find_ref_by_name(refs, "HEAD"));
	struct ref *local_refs = head;
	struct ref **tail = head ? &head->next : &local_refs;

	if (option_single_branch) {
		struct ref *remote_head = NULL;

		if (!option_branch)
			remote_head = guess_remote_head(head, refs, 0);
		else {
			local_refs = NULL;
			tail = &local_refs;
			remote_head = copy_ref(find_remote_branch(refs, option_branch));
		}

		if (!remote_head && option_branch)
			warning(_("Could not find remote branch %s to clone."),
				option_branch);
		else {
			int i;
			for (i = 0; i < refspec->nr; i++)
				get_fetch_map(remote_head, &refspec->items[i],
					      &tail, 0);

			/* if --branch=tag, pull the requested tag explicitly */
			get_fetch_map(remote_head, tag_refspec, &tail, 0);
		}
		free_refs(remote_head);
	} else {
		int i;
		for (i = 0; i < refspec->nr; i++)
			get_fetch_map(refs, &refspec->items[i], &tail, 0);
	}

	if (!option_mirror && !option_single_branch && !option_no_tags)
		get_fetch_map(refs, tag_refspec, &tail, 0);

	return local_refs;
}

static void write_remote_refs(const struct ref *local_refs)
{
	const struct ref *r;

	struct ref_transaction *t;
	struct strbuf err = STRBUF_INIT;

	t = ref_transaction_begin(&err);
	if (!t)
		die("%s", err.buf);

	for (r = local_refs; r; r = r->next) {
		if (!r->peer_ref)
			continue;
		if (ref_transaction_create(t, r->peer_ref->name, &r->old_oid,
					   0, NULL, &err))
			die("%s", err.buf);
	}

	if (initial_ref_transaction_commit(t, &err))
		die("%s", err.buf);

	strbuf_release(&err);
	ref_transaction_free(t);
}

static void write_followtags(const struct ref *refs, const char *msg)
{
	const struct ref *ref;
	for (ref = refs; ref; ref = ref->next) {
		if (!starts_with(ref->name, "refs/tags/"))
			continue;
		if (ends_with(ref->name, "^{}"))
			continue;
		if (!repo_has_object_file_with_flags(the_repository, &ref->old_oid,
						     OBJECT_INFO_QUICK |
						     OBJECT_INFO_SKIP_FETCH_OBJECT))
			continue;
		update_ref(msg, ref->name, &ref->old_oid, NULL, 0,
			   UPDATE_REFS_DIE_ON_ERR);
	}
}

static const struct object_id *iterate_ref_map(void *cb_data)
{
	struct ref **rm = cb_data;
	struct ref *ref = *rm;

	/*
	 * Skip anything missing a peer_ref, which we are not
	 * actually going to write a ref for.
	 */
	while (ref && !ref->peer_ref)
		ref = ref->next;
	if (!ref)
		return NULL;

	*rm = ref->next;
	return &ref->old_oid;
}

static void update_remote_refs(const struct ref *refs,
			       const struct ref *mapped_refs,
			       const struct ref *remote_head_points_at,
			       const char *branch_top,
			       const char *msg,
			       struct transport *transport,
			       int check_connectivity)
{
	const struct ref *rm = mapped_refs;

	if (check_connectivity) {
		struct check_connected_options opt = CHECK_CONNECTED_INIT;

		opt.transport = transport;
		opt.progress = transport->progress;

		if (check_connected(iterate_ref_map, &rm, &opt))
			die(_("remote did not send all necessary objects"));
	}

	if (refs) {
		write_remote_refs(mapped_refs);
		if (option_single_branch && !option_no_tags)
			write_followtags(refs, msg);
	}

	if (remote_head_points_at && !option_bare) {
		struct strbuf head_ref = STRBUF_INIT;
		strbuf_addstr(&head_ref, branch_top);
		strbuf_addstr(&head_ref, "HEAD");
		if (create_symref(head_ref.buf,
				  remote_head_points_at->peer_ref->name,
				  msg) < 0)
			die(_("unable to update %s"), head_ref.buf);
		strbuf_release(&head_ref);
	}
}

static void update_head(const struct ref *our, const struct ref *remote,
			const char *unborn, const char *msg)
{
	const char *head;
	if (our && skip_prefix(our->name, "refs/heads/", &head)) {
		/* Local default branch link */
		if (create_symref("HEAD", our->name, NULL) < 0)
			die(_("unable to update HEAD"));
		if (!option_bare) {
			update_ref(msg, "HEAD", &our->old_oid, NULL, 0,
				   UPDATE_REFS_DIE_ON_ERR);
			install_branch_config(0, head, remote_name, our->name);
		}
	} else if (our) {
		struct commit *c = lookup_commit_reference(the_repository,
							   &our->old_oid);
		/* --branch specifies a non-branch (i.e. tags), detach HEAD */
		update_ref(msg, "HEAD", &c->object.oid, NULL, REF_NO_DEREF,
			   UPDATE_REFS_DIE_ON_ERR);
	} else if (remote) {
		/*
		 * We know remote HEAD points to a non-branch, or
		 * HEAD points to a branch but we don't know which one.
		 * Detach HEAD in all these cases.
		 */
		update_ref(msg, "HEAD", &remote->old_oid, NULL, REF_NO_DEREF,
			   UPDATE_REFS_DIE_ON_ERR);
	} else if (unborn && skip_prefix(unborn, "refs/heads/", &head)) {
		/*
		 * Unborn head from remote; same as "our" case above except
		 * that we have no ref to update.
		 */
		if (create_symref("HEAD", unborn, NULL) < 0)
			die(_("unable to update HEAD"));
		if (!option_bare)
			install_branch_config(0, head, remote_name, unborn);
	}
}

static int git_sparse_checkout_init(const char *repo)
{
	struct child_process cmd = CHILD_PROCESS_INIT;
	int result = 0;
	strvec_pushl(&cmd.args, "-C", repo, "sparse-checkout", "set", NULL);

	/*
	 * We must apply the setting in the current process
	 * for the later checkout to use the sparse-checkout file.
	 */
	core_apply_sparse_checkout = 1;

	cmd.git_cmd = 1;
	if (run_command(&cmd)) {
		error(_("failed to initialize sparse-checkout"));
		result = 1;
	}

	return result;
}

static int checkout(int submodule_progress, int filter_submodules)
{
	struct object_id oid;
	char *head;
	struct lock_file lock_file = LOCK_INIT;
	struct unpack_trees_options opts;
	struct tree *tree;
	struct tree_desc t;
	int err = 0;

	if (option_no_checkout)
		return 0;

	head = resolve_refdup("HEAD", RESOLVE_REF_READING, &oid, NULL);
	if (!head) {
		warning(_("remote HEAD refers to nonexistent ref, "
			  "unable to checkout"));
		return 0;
	}
	if (!strcmp(head, "HEAD")) {
		if (advice_enabled(ADVICE_DETACHED_HEAD))
			detach_advice(oid_to_hex(&oid));
		FREE_AND_NULL(head);
	} else {
		if (!starts_with(head, "refs/heads/"))
			die(_("HEAD not found below refs/heads!"));
	}

	/* We need to be in the new work tree for the checkout */
	setup_work_tree();

	repo_hold_locked_index(the_repository, &lock_file, LOCK_DIE_ON_ERROR);

	memset(&opts, 0, sizeof opts);
	opts.update = 1;
	opts.merge = 1;
	opts.clone = 1;
	opts.preserve_ignored = 0;
	opts.fn = oneway_merge;
	opts.verbose_update = (option_verbosity >= 0);
	opts.src_index = &the_index;
	opts.dst_index = &the_index;
	init_checkout_metadata(&opts.meta, head, &oid, NULL);

	tree = parse_tree_indirect(&oid);
	if (!tree)
		die(_("unable to parse commit %s"), oid_to_hex(&oid));
	parse_tree(tree);
	init_tree_desc(&t, tree->buffer, tree->size);
	if (unpack_trees(1, &t, &opts) < 0)
		die(_("unable to checkout working tree"));

	free(head);

	if (write_locked_index(&the_index, &lock_file, COMMIT_LOCK))
		die(_("unable to write new index file"));

	err |= run_hooks_l("post-checkout", oid_to_hex(null_oid()),
			   oid_to_hex(&oid), "1", NULL);

	if (!err && (option_recurse_submodules.nr > 0)) {
		struct child_process cmd = CHILD_PROCESS_INIT;
		strvec_pushl(&cmd.args, "submodule", "update", "--require-init",
			     "--recursive", NULL);

		if (option_shallow_submodules == 1)
			strvec_push(&cmd.args, "--depth=1");

		if (max_jobs != -1)
			strvec_pushf(&cmd.args, "--jobs=%d", max_jobs);

		if (submodule_progress)
			strvec_push(&cmd.args, "--progress");

		if (option_verbosity < 0)
			strvec_push(&cmd.args, "--quiet");

		if (option_remote_submodules) {
			strvec_push(&cmd.args, "--remote");
			strvec_push(&cmd.args, "--no-fetch");
		}

		if (filter_submodules && filter_options.choice)
			strvec_pushf(&cmd.args, "--filter=%s",
				     expand_list_objects_filter_spec(&filter_options));

		if (option_single_branch >= 0)
			strvec_push(&cmd.args, option_single_branch ?
					       "--single-branch" :
					       "--no-single-branch");

		cmd.git_cmd = 1;
		err = run_command(&cmd);
	}

	return err;
}

static int git_clone_config(const char *k, const char *v,
			    const struct config_context *ctx, void *cb)
{
	if (!strcmp(k, "clone.defaultremotename")) {
		free(remote_name);
		remote_name = xstrdup(v);
	}
	if (!strcmp(k, "clone.rejectshallow"))
		config_reject_shallow = git_config_bool(k, v);
	if (!strcmp(k, "clone.filtersubmodules"))
		config_filter_submodules = git_config_bool(k, v);

	return git_default_config(k, v, ctx, cb);
}

static int write_one_config(const char *key, const char *value,
			    const struct config_context *ctx,
			    void *data)
{
	/*
	 * give git_clone_config a chance to write config values back to the
	 * environment, since git_config_set_multivar_gently only deals with
	 * config-file writes
	 */
	int apply_failed = git_clone_config(key, value, ctx, data);
	if (apply_failed)
		return apply_failed;

	return git_config_set_multivar_gently(key,
					      value ? value : "true",
					      CONFIG_REGEX_NONE, 0);
}

static void write_config(struct string_list *config)
{
	int i;

	for (i = 0; i < config->nr; i++) {
		if (git_config_parse_parameter(config->items[i].string,
					       write_one_config, NULL) < 0)
			die(_("unable to write parameters to config file"));
	}
}

static void write_refspec_config(const char *src_ref_prefix,
		const struct ref *our_head_points_at,
		const struct ref *remote_head_points_at,
		struct strbuf *branch_top)
{
	struct strbuf key = STRBUF_INIT;
	struct strbuf value = STRBUF_INIT;

	if (option_mirror || !option_bare) {
		if (option_single_branch && !option_mirror) {
			if (option_branch) {
				if (starts_with(our_head_points_at->name, "refs/tags/"))
					strbuf_addf(&value, "+%s:%s", our_head_points_at->name,
						our_head_points_at->name);
				else
					strbuf_addf(&value, "+%s:%s%s", our_head_points_at->name,
						branch_top->buf, option_branch);
			} else if (remote_head_points_at) {
				const char *head = remote_head_points_at->name;
				if (!skip_prefix(head, "refs/heads/", &head))
					BUG("remote HEAD points at non-head?");

				strbuf_addf(&value, "+%s:%s%s", remote_head_points_at->name,
						branch_top->buf, head);
			}
			/*
			 * otherwise, the next "git fetch" will
			 * simply fetch from HEAD without updating
			 * any remote-tracking branch, which is what
			 * we want.
			 */
		} else {
			strbuf_addf(&value, "+%s*:%s*", src_ref_prefix, branch_top->buf);
		}
		/* Configure the remote */
		if (value.len) {
			strbuf_addf(&key, "remote.%s.fetch", remote_name);
			git_config_set_multivar(key.buf, value.buf, "^$", 0);
			strbuf_reset(&key);

			if (option_mirror) {
				strbuf_addf(&key, "remote.%s.mirror", remote_name);
				git_config_set(key.buf, "true");
				strbuf_reset(&key);
			}
		}
	}

	strbuf_release(&key);
	strbuf_release(&value);
}

static void dissociate_from_references(void)
{
	char *alternates = git_pathdup("objects/info/alternates");

	if (!access(alternates, F_OK)) {
		struct child_process cmd = CHILD_PROCESS_INIT;

		cmd.git_cmd = 1;
		cmd.no_stdin = 1;
		strvec_pushl(&cmd.args, "repack", "-a", "-d", NULL);
		if (run_command(&cmd))
			die(_("cannot repack to clean up"));
		if (unlink(alternates) && errno != ENOENT)
			die_errno(_("cannot unlink temporary alternates file"));
	}
	free(alternates);
}

static int path_exists(const char *path)
{
	struct stat sb;
	return !stat(path, &sb);
}

int cmd_clone(int argc, const char **argv, const char *prefix)
{
	int is_bundle = 0, is_local;
	int reject_shallow = 0;
	const char *repo_name, *repo, *work_tree, *git_dir;
	char *repo_to_free = NULL;
	char *path = NULL, *dir, *display_repo = NULL;
	int dest_exists, real_dest_exists = 0;
	const struct ref *refs, *remote_head;
	struct ref *remote_head_points_at = NULL;
	const struct ref *our_head_points_at;
	char *unborn_head = NULL;
	struct ref *mapped_refs = NULL;
	const struct ref *ref;
	struct strbuf key = STRBUF_INIT;
	struct strbuf branch_top = STRBUF_INIT, reflog_msg = STRBUF_INIT;
	struct transport *transport = NULL;
	const char *src_ref_prefix = "refs/heads/";
	struct remote *remote;
	int err = 0, complete_refs_before_fetch = 1;
	int submodule_progress;
	int filter_submodules = 0;
	int hash_algo;
<<<<<<< HEAD
	const int do_not_override_repo_unix_permissions = -1;
=======
	const char *template_dir;
	char *template_dir_dup = NULL;
>>>>>>> 0f158320

	struct transport_ls_refs_options transport_ls_refs_options =
		TRANSPORT_LS_REFS_OPTIONS_INIT;

	packet_trace_identity("clone");

	git_config(git_clone_config, NULL);

	argc = parse_options(argc, argv, prefix, builtin_clone_options,
			     builtin_clone_usage, 0);

	if (argc > 2)
		usage_msg_opt(_("Too many arguments."),
			builtin_clone_usage, builtin_clone_options);

	if (argc == 0)
		usage_msg_opt(_("You must specify a repository to clone."),
			builtin_clone_usage, builtin_clone_options);

	xsetenv("GIT_CLONE_PROTECTION_ACTIVE", "true", 0 /* allow user override */);
	template_dir = get_template_dir(option_template);
	if (*template_dir && !is_absolute_path(template_dir))
		template_dir = template_dir_dup =
			absolute_pathdup(template_dir);
	xsetenv("GIT_CLONE_TEMPLATE_DIR", template_dir, 1);

	if (option_depth || option_since || option_not.nr)
		deepen = 1;
	if (option_single_branch == -1)
		option_single_branch = deepen ? 1 : 0;

	if (option_mirror)
		option_bare = 1;

	if (option_bare) {
		if (real_git_dir)
			die(_("options '%s' and '%s' cannot be used together"), "--bare", "--separate-git-dir");
		option_no_checkout = 1;
	}

	if (bundle_uri && deepen)
		die(_("--bundle-uri is incompatible with --depth, --shallow-since, and --shallow-exclude"));

	repo_name = argv[0];

	path = get_repo_path(repo_name, &is_bundle);
	if (path) {
		FREE_AND_NULL(path);
		repo = repo_to_free = absolute_pathdup(repo_name);
	} else if (strchr(repo_name, ':')) {
		repo = repo_name;
		display_repo = transport_anonymize_url(repo);
	} else
		die(_("repository '%s' does not exist"), repo_name);

	/* no need to be strict, transport_set_option() will validate it again */
	if (option_depth && atoi(option_depth) < 1)
		die(_("depth %s is not a positive number"), option_depth);

	if (argc == 2)
		dir = xstrdup(argv[1]);
	else
		dir = git_url_basename(repo_name, is_bundle, option_bare);
	strip_dir_trailing_slashes(dir);

	dest_exists = path_exists(dir);
	if (dest_exists && !is_empty_dir(dir))
		die(_("destination path '%s' already exists and is not "
			"an empty directory."), dir);

	if (real_git_dir) {
		real_dest_exists = path_exists(real_git_dir);
		if (real_dest_exists && !is_empty_dir(real_git_dir))
			die(_("repository path '%s' already exists and is not "
				"an empty directory."), real_git_dir);
	}


	strbuf_addf(&reflog_msg, "clone: from %s",
		    display_repo ? display_repo : repo);
	free(display_repo);

	if (option_bare)
		work_tree = NULL;
	else {
		work_tree = getenv("GIT_WORK_TREE");
		if (work_tree && path_exists(work_tree))
			die(_("working tree '%s' already exists."), work_tree);
	}

	if (option_bare || work_tree)
		git_dir = xstrdup(dir);
	else {
		work_tree = dir;
		git_dir = mkpathdup("%s/.git", dir);
	}

	atexit(remove_junk);
	sigchain_push_common(remove_junk_on_signal);

	if (!option_bare) {
		if (safe_create_leading_directories_const(work_tree) < 0)
			die_errno(_("could not create leading directories of '%s'"),
				  work_tree);
		if (dest_exists)
			junk_work_tree_flags |= REMOVE_DIR_KEEP_TOPLEVEL;
		else if (mkdir(work_tree, 0777))
			die_errno(_("could not create work tree dir '%s'"),
				  work_tree);
		junk_work_tree = work_tree;
		set_git_work_tree(work_tree);
	}

	if (real_git_dir) {
		if (real_dest_exists)
			junk_git_dir_flags |= REMOVE_DIR_KEEP_TOPLEVEL;
		junk_git_dir = real_git_dir;
	} else {
		if (dest_exists)
			junk_git_dir_flags |= REMOVE_DIR_KEEP_TOPLEVEL;
		junk_git_dir = git_dir;
	}
	if (safe_create_leading_directories_const(git_dir) < 0)
		die(_("could not create leading directories of '%s'"), git_dir);

	if (0 <= option_verbosity) {
		if (option_bare)
			fprintf(stderr, _("Cloning into bare repository '%s'...\n"), dir);
		else
			fprintf(stderr, _("Cloning into '%s'...\n"), dir);
	}

	if (option_recurse_submodules.nr > 0) {
		struct string_list_item *item;
		struct strbuf sb = STRBUF_INIT;
		int val;

		/* remove duplicates */
		string_list_sort(&option_recurse_submodules);
		string_list_remove_duplicates(&option_recurse_submodules, 0);

		/*
		 * NEEDSWORK: In a multi-working-tree world, this needs to be
		 * set in the per-worktree config.
		 */
		for_each_string_list_item(item, &option_recurse_submodules) {
			strbuf_addf(&sb, "submodule.active=%s",
				    item->string);
			string_list_append(&option_config,
					   strbuf_detach(&sb, NULL));
		}

		if (!git_config_get_bool("submodule.stickyRecursiveClone", &val) &&
		    val)
			string_list_append(&option_config, "submodule.recurse=true");

		if (option_required_reference.nr &&
		    option_optional_reference.nr)
			die(_("clone --recursive is not compatible with "
			      "both --reference and --reference-if-able"));
		else if (option_required_reference.nr) {
			string_list_append(&option_config,
				"submodule.alternateLocation=superproject");
			string_list_append(&option_config,
				"submodule.alternateErrorStrategy=die");
		} else if (option_optional_reference.nr) {
			string_list_append(&option_config,
				"submodule.alternateLocation=superproject");
			string_list_append(&option_config,
				"submodule.alternateErrorStrategy=info");
		}
	}

<<<<<<< HEAD
	init_db(git_dir, real_git_dir, option_template, GIT_HASH_UNKNOWN, NULL,
		do_not_override_repo_unix_permissions, INIT_DB_QUIET);
=======
	init_db(git_dir, real_git_dir, template_dir, GIT_HASH_UNKNOWN, NULL,
		INIT_DB_QUIET);
>>>>>>> 0f158320

	if (real_git_dir) {
		free((char *)git_dir);
		git_dir = real_git_dir;
	}

	/*
	 * additional config can be injected with -c, make sure it's included
	 * after init_db, which clears the entire config environment.
	 */
	write_config(&option_config);

	/*
	 * re-read config after init_db and write_config to pick up any config
	 * injected by --template and --config, respectively.
	 */
	git_config(git_clone_config, NULL);

	/*
	 * If option_reject_shallow is specified from CLI option,
	 * ignore config_reject_shallow from git_clone_config.
	 */
	if (config_reject_shallow != -1)
		reject_shallow = config_reject_shallow;
	if (option_reject_shallow != -1)
		reject_shallow = option_reject_shallow;

	/*
	 * If option_filter_submodules is specified from CLI option,
	 * ignore config_filter_submodules from git_clone_config.
	 */
	if (config_filter_submodules != -1)
		filter_submodules = config_filter_submodules;
	if (option_filter_submodules != -1)
		filter_submodules = option_filter_submodules;

	/*
	 * Exit if the user seems to be doing something silly with submodule
	 * filter flags (but not with filter configs, as those should be
	 * set-and-forget).
	 */
	if (option_filter_submodules > 0 && !filter_options.choice)
		die(_("the option '%s' requires '%s'"),
		    "--also-filter-submodules", "--filter");
	if (option_filter_submodules > 0 && !option_recurse_submodules.nr)
		die(_("the option '%s' requires '%s'"),
		    "--also-filter-submodules", "--recurse-submodules");

	/*
	 * apply the remote name provided by --origin only after this second
	 * call to git_config, to ensure it overrides all config-based values.
	 */
	if (option_origin) {
		free(remote_name);
		remote_name = xstrdup(option_origin);
	}

	if (!remote_name)
		remote_name = xstrdup("origin");

	if (!valid_remote_name(remote_name))
		die(_("'%s' is not a valid remote name"), remote_name);

	if (option_bare) {
		if (option_mirror)
			src_ref_prefix = "refs/";
		strbuf_addstr(&branch_top, src_ref_prefix);

		git_config_set("core.bare", "true");
	} else {
		strbuf_addf(&branch_top, "refs/remotes/%s/", remote_name);
	}

	strbuf_addf(&key, "remote.%s.url", remote_name);
	git_config_set(key.buf, repo);
	strbuf_reset(&key);

	if (option_no_tags) {
		strbuf_addf(&key, "remote.%s.tagOpt", remote_name);
		git_config_set(key.buf, "--no-tags");
		strbuf_reset(&key);
	}

	if (option_required_reference.nr || option_optional_reference.nr)
		setup_reference();

	if (option_sparse_checkout && git_sparse_checkout_init(dir))
		return 1;

	remote = remote_get(remote_name);

	refspec_appendf(&remote->fetch, "+%s*:%s*", src_ref_prefix,
			branch_top.buf);

	path = get_repo_path(remote->url[0], &is_bundle);
	is_local = option_local != 0 && path && !is_bundle;
	if (is_local) {
		if (option_depth)
			warning(_("--depth is ignored in local clones; use file:// instead."));
		if (option_since)
			warning(_("--shallow-since is ignored in local clones; use file:// instead."));
		if (option_not.nr)
			warning(_("--shallow-exclude is ignored in local clones; use file:// instead."));
		if (filter_options.choice)
			warning(_("--filter is ignored in local clones; use file:// instead."));
		if (!access(mkpath("%s/shallow", path), F_OK)) {
			if (reject_shallow)
				die(_("source repository is shallow, reject to clone."));
			if (option_local > 0)
				warning(_("source repository is shallow, ignoring --local"));
			is_local = 0;
		}
	}
	if (option_local > 0 && !is_local)
		warning(_("--local is ignored"));

	transport = transport_get(remote, path ? path : remote->url[0]);
	transport_set_verbosity(transport, option_verbosity, option_progress);
	transport->family = family;
	transport->cloning = 1;

	if (is_bundle) {
		struct bundle_header header = BUNDLE_HEADER_INIT;
		int fd = read_bundle_header(path, &header);
		int has_filter = header.filter.choice != LOFC_DISABLED;

		if (fd > 0)
			close(fd);
		bundle_header_release(&header);
		if (has_filter)
			die(_("cannot clone from filtered bundle"));
	}

	transport_set_option(transport, TRANS_OPT_KEEP, "yes");

	if (reject_shallow)
		transport_set_option(transport, TRANS_OPT_REJECT_SHALLOW, "1");
	if (option_depth)
		transport_set_option(transport, TRANS_OPT_DEPTH,
				     option_depth);
	if (option_since)
		transport_set_option(transport, TRANS_OPT_DEEPEN_SINCE,
				     option_since);
	if (option_not.nr)
		transport_set_option(transport, TRANS_OPT_DEEPEN_NOT,
				     (const char *)&option_not);
	if (option_single_branch)
		transport_set_option(transport, TRANS_OPT_FOLLOWTAGS, "1");

	if (option_upload_pack)
		transport_set_option(transport, TRANS_OPT_UPLOADPACK,
				     option_upload_pack);

	if (server_options.nr)
		transport->server_options = &server_options;

	if (filter_options.choice) {
		const char *spec =
			expand_list_objects_filter_spec(&filter_options);
		transport_set_option(transport, TRANS_OPT_LIST_OBJECTS_FILTER,
				     spec);
		transport_set_option(transport, TRANS_OPT_FROM_PROMISOR, "1");
	}

	if (transport->smart_options && !deepen && !filter_options.choice)
		transport->smart_options->check_self_contained_and_connected = 1;

	/*
	 * Before fetching from the remote, download and install bundle
	 * data from the --bundle-uri option.
	 */
	if (bundle_uri) {
		int has_heuristic = 0;

		/* At this point, we need the_repository to match the cloned repo. */
		if (repo_init(the_repository, git_dir, work_tree))
			warning(_("failed to initialize the repo, skipping bundle URI"));
		else if (fetch_bundle_uri(the_repository, bundle_uri, &has_heuristic))
			warning(_("failed to fetch objects from bundle URI '%s'"),
				bundle_uri);
		else if (has_heuristic)
			git_config_set_gently("fetch.bundleuri", bundle_uri);
	}

	strvec_push(&transport_ls_refs_options.ref_prefixes, "HEAD");
	refspec_ref_prefixes(&remote->fetch,
			     &transport_ls_refs_options.ref_prefixes);
	if (option_branch)
		expand_ref_prefix(&transport_ls_refs_options.ref_prefixes,
				  option_branch);
	if (!option_no_tags)
		strvec_push(&transport_ls_refs_options.ref_prefixes,
			    "refs/tags/");

	refs = transport_get_remote_refs(transport, &transport_ls_refs_options);

	if (refs)
		mapped_refs = wanted_peer_refs(refs, &remote->fetch);

	if (!bundle_uri) {
		/*
		* Populate transport->got_remote_bundle_uri and
		* transport->bundle_uri. We might get nothing.
		*/
		transport_get_remote_bundle_uri(transport);

		if (transport->bundles &&
		    hashmap_get_size(&transport->bundles->bundles)) {
			/* At this point, we need the_repository to match the cloned repo. */
			if (repo_init(the_repository, git_dir, work_tree))
				warning(_("failed to initialize the repo, skipping bundle URI"));
			else if (fetch_bundle_list(the_repository,
						   transport->bundles))
				warning(_("failed to fetch advertised bundles"));
		} else {
			clear_bundle_list(transport->bundles);
			FREE_AND_NULL(transport->bundles);
		}
	}

		/*
		 * Now that we know what algorithm the remote side is using,
		 * let's set ours to the same thing.
		 */
	hash_algo = hash_algo_by_ptr(transport_get_hash_algo(transport));
	initialize_repository_version(hash_algo, 1);
	repo_set_hash_algo(the_repository, hash_algo);

	if (mapped_refs) {
		/*
		 * transport_get_remote_refs() may return refs with null sha-1
		 * in mapped_refs (see struct transport->get_refs_list
		 * comment). In that case we need fetch it early because
		 * remote_head code below relies on it.
		 *
		 * for normal clones, transport_get_remote_refs() should
		 * return reliable ref set, we can delay cloning until after
		 * remote HEAD check.
		 */
		for (ref = refs; ref; ref = ref->next)
			if (is_null_oid(&ref->old_oid)) {
				complete_refs_before_fetch = 0;
				break;
			}

		if (!is_local && !complete_refs_before_fetch) {
			if (transport_fetch_refs(transport, mapped_refs))
				die(_("remote transport reported error"));
		}
	}

	remote_head = find_ref_by_name(refs, "HEAD");
	remote_head_points_at = guess_remote_head(remote_head, mapped_refs, 0);

	if (option_branch) {
		our_head_points_at = find_remote_branch(mapped_refs, option_branch);
		if (!our_head_points_at)
			die(_("Remote branch %s not found in upstream %s"),
			    option_branch, remote_name);
	} else if (remote_head_points_at) {
		our_head_points_at = remote_head_points_at;
	} else if (remote_head) {
		our_head_points_at = NULL;
	} else {
		const char *branch;

		if (!mapped_refs) {
			warning(_("You appear to have cloned an empty repository."));
			option_no_checkout = 1;
		}

		if (transport_ls_refs_options.unborn_head_target &&
		    skip_prefix(transport_ls_refs_options.unborn_head_target,
				"refs/heads/", &branch)) {
			unborn_head  = xstrdup(transport_ls_refs_options.unborn_head_target);
		} else {
			branch = git_default_branch_name(0);
			unborn_head = xstrfmt("refs/heads/%s", branch);
		}

		/*
		 * We may have selected a local default branch name "foo",
		 * and even though the remote's HEAD does not point there,
		 * it may still have a "foo" branch. If so, set it up so
		 * that we can follow the usual checkout code later.
		 *
		 * Note that for an empty repo we'll already have set
		 * option_no_checkout above, which would work against us here.
		 * But for an empty repo, find_remote_branch() can never find
		 * a match.
		 */
		our_head_points_at = find_remote_branch(mapped_refs, branch);
	}

	write_refspec_config(src_ref_prefix, our_head_points_at,
			remote_head_points_at, &branch_top);

	if (filter_options.choice)
		partial_clone_register(remote_name, &filter_options);

	if (is_local)
		clone_local(path, git_dir);
	else if (mapped_refs && complete_refs_before_fetch) {
		if (transport_fetch_refs(transport, mapped_refs))
			die(_("remote transport reported error"));
	}

	update_remote_refs(refs, mapped_refs, remote_head_points_at,
			   branch_top.buf, reflog_msg.buf, transport,
			   !is_local);

	update_head(our_head_points_at, remote_head, unborn_head, reflog_msg.buf);

	/*
	 * We want to show progress for recursive submodule clones iff
	 * we did so for the main clone. But only the transport knows
	 * the final decision for this flag, so we need to rescue the value
	 * before we free the transport.
	 */
	submodule_progress = transport->progress;

	transport_unlock_pack(transport, 0);
	transport_disconnect(transport);

	if (option_dissociate) {
		close_object_store(the_repository->objects);
		dissociate_from_references();
	}

	junk_mode = JUNK_LEAVE_REPO;
	err = checkout(submodule_progress, filter_submodules);

	free(remote_name);
	strbuf_release(&reflog_msg);
	strbuf_release(&branch_top);
	strbuf_release(&key);
	free_refs(mapped_refs);
	free_refs(remote_head_points_at);
	free(unborn_head);
	free(dir);
	free(path);
	free(repo_to_free);
<<<<<<< HEAD
=======
	free(template_dir_dup);
>>>>>>> 0f158320
	junk_mode = JUNK_LEAVE_ALL;

	transport_ls_refs_options_release(&transport_ls_refs_options);
	return err;
}<|MERGE_RESOLUTION|>--- conflicted
+++ resolved
@@ -23,11 +23,7 @@
 #include "refs.h"
 #include "refspec.h"
 #include "object-file.h"
-<<<<<<< HEAD
 #include "object-store-ll.h"
-=======
-#include "object-store.h"
->>>>>>> 0f158320
 #include "tree.h"
 #include "tree-walk.h"
 #include "unpack-trees.h"
@@ -43,16 +39,12 @@
 #include "setup.h"
 #include "connected.h"
 #include "packfile.h"
-<<<<<<< HEAD
 #include "path.h"
-=======
->>>>>>> 0f158320
 #include "pkt-line.h"
 #include "list-objects-filter-options.h"
 #include "hook.h"
 #include "bundle.h"
 #include "bundle-uri.h"
-#include "wrapper.h"
 
 /*
  * Overall FIXMEs:
@@ -967,12 +959,9 @@
 	int submodule_progress;
 	int filter_submodules = 0;
 	int hash_algo;
-<<<<<<< HEAD
 	const int do_not_override_repo_unix_permissions = -1;
-=======
 	const char *template_dir;
 	char *template_dir_dup = NULL;
->>>>>>> 0f158320
 
 	struct transport_ls_refs_options transport_ls_refs_options =
 		TRANSPORT_LS_REFS_OPTIONS_INIT;
@@ -1146,13 +1135,8 @@
 		}
 	}
 
-<<<<<<< HEAD
-	init_db(git_dir, real_git_dir, option_template, GIT_HASH_UNKNOWN, NULL,
+	init_db(git_dir, real_git_dir, template_dir, GIT_HASH_UNKNOWN, NULL,
 		do_not_override_repo_unix_permissions, INIT_DB_QUIET);
-=======
-	init_db(git_dir, real_git_dir, template_dir, GIT_HASH_UNKNOWN, NULL,
-		INIT_DB_QUIET);
->>>>>>> 0f158320
 
 	if (real_git_dir) {
 		free((char *)git_dir);
@@ -1495,10 +1479,7 @@
 	free(dir);
 	free(path);
 	free(repo_to_free);
-<<<<<<< HEAD
-=======
 	free(template_dir_dup);
->>>>>>> 0f158320
 	junk_mode = JUNK_LEAVE_ALL;
 
 	transport_ls_refs_options_release(&transport_ls_refs_options);
