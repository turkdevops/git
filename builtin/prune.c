#define DISABLE_SIGN_COMPARE_WARNINGS

#include "builtin.h"
#include "commit.h"
#include "diff.h"
#include "dir.h"
#include "environment.h"
#include "gettext.h"
#include "hex.h"
#include "revision.h"
#include "reachable.h"
#include "parse-options.h"
#include "path.h"
#include "progress.h"
#include "prune-packed.h"
#include "replace-object.h"
#include "object-file.h"
#include "object-name.h"
#include "odb.h"
#include "shallow.h"

static const char * const prune_usage[] = {
	N_("git prune [-n] [-v] [--progress] [--expire <time>] [--] [<head>...]"),
	NULL
};
static int show_only;
static int verbose;
static timestamp_t expire;
static int show_progress = -1;

static int prune_tmp_file(const char *fullpath)
{
	struct stat st;
	if (lstat(fullpath, &st))
		return error("Could not stat '%s'", fullpath);
	if (st.st_mtime > expire)
		return 0;
	if (S_ISDIR(st.st_mode)) {
		if (show_only || verbose)
			printf("Removing stale temporary directory %s\n", fullpath);
		if (!show_only) {
			struct strbuf remove_dir_buf = STRBUF_INIT;

			strbuf_addstr(&remove_dir_buf, fullpath);
			remove_dir_recursively(&remove_dir_buf, 0);
			strbuf_release(&remove_dir_buf);
		}
	} else {
		if (show_only || verbose)
			printf("Removing stale temporary file %s\n", fullpath);
		if (!show_only)
			unlink_or_warn(fullpath);
	}
	return 0;
}

static void perform_reachability_traversal(struct rev_info *revs)
{
	static int initialized;
	struct progress *progress = NULL;

	if (initialized)
		return;

	if (show_progress)
		progress = start_delayed_progress(revs->repo,
						  _("Checking connectivity"), 0);
	mark_reachable_objects(revs, 1, expire, progress);
	stop_progress(&progress);
	initialized = 1;
}

static int is_object_reachable(const struct object_id *oid,
			       struct rev_info *revs)
{
	struct object *obj;

	perform_reachability_traversal(revs);

	obj = lookup_object(revs->repo, oid);
	return obj && (obj->flags & SEEN);
}

static int prune_object(const struct object_id *oid, const char *fullpath,
			void *data)
{
	struct rev_info *revs = data;
	struct stat st;

	if (is_object_reachable(oid, revs))
		return 0;

	if (lstat(fullpath, &st)) {
		/* report errors, but do not stop pruning */
		error("Could not stat '%s'", fullpath);
		return 0;
	}
	if (st.st_mtime > expire)
		return 0;
	if (show_only || verbose) {
<<<<<<< HEAD
		enum object_type type =
			odb_read_object_info(revs->repo->objects, oid, NULL);
=======
		enum object_type type = odb_read_object_info(the_repository->objects,
							     oid, NULL);
>>>>>>> 5f2e994e
		printf("%s %s\n", oid_to_hex(oid),
		       (type > 0) ? type_name(type) : "unknown");
	}
	if (!show_only)
		unlink_or_warn(fullpath);
	return 0;
}

static int prune_cruft(const char *basename, const char *path,
		       void *data UNUSED)
{
	if (starts_with(basename, "tmp_obj_"))
		prune_tmp_file(path);
	else
		fprintf(stderr, "bad sha1 file: %s\n", path);
	return 0;
}

static int prune_subdir(unsigned int nr UNUSED, const char *path,
			void *data UNUSED)
{
	if (!show_only)
		rmdir(path);
	return 0;
}

/*
 * Write errors (particularly out of space) can result in
 * failed temporary packs (and more rarely indexes and other
 * files beginning with "tmp_") accumulating in the object
 * and the pack directories.
 */
static void remove_temporary_files(const char *path)
{
	DIR *dir;
	struct dirent *de;

	dir = opendir(path);
	if (!dir) {
		if (errno != ENOENT)
			fprintf(stderr, "Unable to open directory %s: %s\n",
				path, strerror(errno));
		return;
	}
	while ((de = readdir(dir)) != NULL)
		if (starts_with(de->d_name, "tmp_"))
			prune_tmp_file(mkpath("%s/%s", path, de->d_name));
	closedir(dir);
}

int cmd_prune(int argc,
	      const char **argv,
	      const char *prefix,
	      struct repository *repo)
{
	struct rev_info revs;
	int exclude_promisor_objects = 0;
	const struct option options[] = {
		OPT__DRY_RUN(&show_only, N_("do not remove, show only")),
		OPT__VERBOSE(&verbose, N_("report pruned objects")),
		OPT_BOOL(0, "progress", &show_progress, N_("show progress")),
		OPT_EXPIRY_DATE(0, "expire", &expire,
				N_("expire objects older than <time>")),
		OPT_BOOL(0, "exclude-promisor-objects", &exclude_promisor_objects,
			 N_("limit traversal to objects outside promisor packfiles")),
		OPT_END()
	};
	char *s;

	expire = TIME_MAX;
	save_commit_buffer = 0;
	disable_replace_refs();

	argc = parse_options(argc, argv, prefix, options, prune_usage, 0);

	repo_init_revisions(repo, &revs, prefix);
	if (repo->repository_format_precious_objects)
		die(_("cannot prune in a precious-objects repo"));

	while (argc--) {
		struct object_id oid;
		const char *name = *argv++;

		if (!repo_get_oid(repo, name, &oid)) {
			struct object *object = parse_object_or_die(repo, &oid, name);
			add_pending_object(&revs, object, "");
		}
		else
			die("unrecognized argument: %s", name);
	}

	if (show_progress == -1)
		show_progress = isatty(2);
	if (exclude_promisor_objects) {
		fetch_if_missing = 0;
		revs.exclude_promisor_objects = 1;
	}

<<<<<<< HEAD
	for_each_loose_file_in_objdir(repo_get_object_directory(repo),
=======
	for_each_loose_file_in_source(the_repository->objects->sources,
>>>>>>> 5f2e994e
				      prune_object, prune_cruft, prune_subdir, &revs);

	prune_packed_objects(show_only ? PRUNE_PACKED_DRY_RUN : 0);
	remove_temporary_files(repo_get_object_directory(repo));
	s = mkpathdup("%s/pack", repo_get_object_directory(repo));
	remove_temporary_files(s);
	free(s);

	if (is_repository_shallow(repo)) {
		perform_reachability_traversal(&revs);
		prune_shallow(show_only ? PRUNE_SHOW_ONLY : 0);
	}

	release_revisions(&revs);
	return 0;
}<|MERGE_RESOLUTION|>--- conflicted
+++ resolved
@@ -98,13 +98,8 @@
 	if (st.st_mtime > expire)
 		return 0;
 	if (show_only || verbose) {
-<<<<<<< HEAD
 		enum object_type type =
 			odb_read_object_info(revs->repo->objects, oid, NULL);
-=======
-		enum object_type type = odb_read_object_info(the_repository->objects,
-							     oid, NULL);
->>>>>>> 5f2e994e
 		printf("%s %s\n", oid_to_hex(oid),
 		       (type > 0) ? type_name(type) : "unknown");
 	}
@@ -203,11 +198,7 @@
 		revs.exclude_promisor_objects = 1;
 	}
 
-<<<<<<< HEAD
-	for_each_loose_file_in_objdir(repo_get_object_directory(repo),
-=======
-	for_each_loose_file_in_source(the_repository->objects->sources,
->>>>>>> 5f2e994e
+	for_each_loose_file_in_source(repo->objects->sources,
 				      prune_object, prune_cruft, prune_subdir, &revs);
 
 	prune_packed_objects(show_only ? PRUNE_PACKED_DRY_RUN : 0);
