--- conflicted
+++ resolved
@@ -3353,18 +3353,14 @@
 	 * is_submodule_active(), since that function needs to find
 	 * out the value of "submodule.active" again anyway.
 	 */
-<<<<<<< HEAD
-	if (!repo_config_get(the_repository, "submodule.active")) {
-=======
-	if (git_config_get("submodule.active") || /* key absent */
-	    git_config_get_string_multi("submodule.active", &values)) {
->>>>>>> 5ed8c5b4
+	if (repo_config_get(the_repository, "submodule.active") || /* key absent */
+	    repo_config_get_string_multi(the_repository, "submodule.active", &values)) {
 		/*
 		 * If the submodule being added isn't already covered by the
 		 * current configured pathspec, set the submodule's active flag
 		 */
 		key = xstrfmt("submodule.%s.active", add_data->sm_name);
-		git_config_set_gently(key, "true");
+		repo_config_set_gently(the_repository, key, "true");
 		free(key);
 	} else {
 		for (size_t i = 0; i < values->nr; i++) {
@@ -3379,13 +3375,6 @@
 			repo_config_set_gently(the_repository, key, "true");
 			free(key);
 		}
-<<<<<<< HEAD
-	} else {
-		key = xstrfmt("submodule.%s.active", add_data->sm_name);
-		repo_config_set_gently(the_repository, key, "true");
-		free(key);
-=======
->>>>>>> 5ed8c5b4
 	}
 }
 
