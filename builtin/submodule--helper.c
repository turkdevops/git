#define USE_THE_INDEX_COMPATIBILITY_MACROS
#include "builtin.h"
#include "repository.h"
#include "cache.h"
#include "config.h"
#include "parse-options.h"
#include "quote.h"
#include "pathspec.h"
#include "dir.h"
#include "submodule.h"
#include "submodule-config.h"
#include "string-list.h"
#include "run-command.h"
#include "remote.h"
#include "refs.h"
#include "refspec.h"
#include "connect.h"
<<<<<<< HEAD
#include "revision.h"
#include "diffcore.h"
#include "diff.h"
#include "object-store.h"
#include "dir.h"
#include "advice.h"

#define OPT_QUIET (1 << 0)
#define OPT_CACHED (1 << 1)
#define OPT_RECURSIVE (1 << 2)
#define OPT_FORCE (1 << 3)

typedef void (*each_submodule_fn)(const struct cache_entry *list_item,
				  void *cb_data);
=======
>>>>>>> 6a24cc71

static char *get_default_remote(void)
{
	char *dest = NULL, *ret;
	struct strbuf sb = STRBUF_INIT;
	const char *refname = resolve_ref_unsafe("HEAD", 0, NULL, NULL);

	if (!refname)
		die(_("No such ref: %s"), "HEAD");

	/* detached HEAD */
	if (!strcmp(refname, "HEAD"))
		return xstrdup("origin");

	if (!skip_prefix(refname, "refs/heads/", &refname))
		die(_("Expecting a full ref name, got %s"), refname);

	strbuf_addf(&sb, "branch.%s.remote", refname);
	if (git_config_get_string(sb.buf, &dest))
		ret = xstrdup("origin");
	else
		ret = dest;

	strbuf_release(&sb);
	return ret;
}

static int print_default_remote(int argc, const char **argv, const char *prefix)
{
	char *remote;

	if (argc != 1)
		die(_("submodule--helper print-default-remote takes no arguments"));

	remote = get_default_remote();
	if (remote)
		printf("%s\n", remote);

	free(remote);
	return 0;
}

static int starts_with_dot_slash(const char *str)
{
	return str[0] == '.' && is_dir_sep(str[1]);
}

static int starts_with_dot_dot_slash(const char *str)
{
	return str[0] == '.' && str[1] == '.' && is_dir_sep(str[2]);
}

/*
 * Returns 1 if it was the last chop before ':'.
 */
static int chop_last_dir(char **remoteurl, int is_relative)
{
	char *rfind = find_last_dir_sep(*remoteurl);
	if (rfind) {
		*rfind = '\0';
		return 0;
	}

	rfind = strrchr(*remoteurl, ':');
	if (rfind) {
		*rfind = '\0';
		return 1;
	}

	if (is_relative || !strcmp(".", *remoteurl))
		die(_("cannot strip one component off url '%s'"),
			*remoteurl);

	free(*remoteurl);
	*remoteurl = xstrdup(".");
	return 0;
}

/*
 * The `url` argument is the URL that navigates to the submodule origin
 * repo. When relative, this URL is relative to the superproject origin
 * URL repo. The `up_path` argument, if specified, is the relative
 * path that navigates from the submodule working tree to the superproject
 * working tree. Returns the origin URL of the submodule.
 *
 * Return either an absolute URL or filesystem path (if the superproject
 * origin URL is an absolute URL or filesystem path, respectively) or a
 * relative file system path (if the superproject origin URL is a relative
 * file system path).
 *
 * When the output is a relative file system path, the path is either
 * relative to the submodule working tree, if up_path is specified, or to
 * the superproject working tree otherwise.
 *
 * NEEDSWORK: This works incorrectly on the domain and protocol part.
 * remote_url      url              outcome          expectation
 * http://a.com/b  ../c             http://a.com/c   as is
 * http://a.com/b/ ../c             http://a.com/c   same as previous line, but
 *                                                   ignore trailing slash in url
 * http://a.com/b  ../../c          http://c         error out
 * http://a.com/b  ../../../c       http:/c          error out
 * http://a.com/b  ../../../../c    http:c           error out
 * http://a.com/b  ../../../../../c    .:c           error out
 * NEEDSWORK: Given how chop_last_dir() works, this function is broken
 * when a local part has a colon in its path component, too.
 */
static char *relative_url(const char *remote_url,
				const char *url,
				const char *up_path)
{
	int is_relative = 0;
	int colonsep = 0;
	char *out;
	char *remoteurl = xstrdup(remote_url);
	struct strbuf sb = STRBUF_INIT;
	size_t len = strlen(remoteurl);

	if (is_dir_sep(remoteurl[len-1]))
		remoteurl[len-1] = '\0';

	if (!url_is_local_not_ssh(remoteurl) || is_absolute_path(remoteurl))
		is_relative = 0;
	else {
		is_relative = 1;
		/*
		 * Prepend a './' to ensure all relative
		 * remoteurls start with './' or '../'
		 */
		if (!starts_with_dot_slash(remoteurl) &&
		    !starts_with_dot_dot_slash(remoteurl)) {
			strbuf_reset(&sb);
			strbuf_addf(&sb, "./%s", remoteurl);
			free(remoteurl);
			remoteurl = strbuf_detach(&sb, NULL);
		}
	}
	/*
	 * When the url starts with '../', remove that and the
	 * last directory in remoteurl.
	 */
	while (url) {
		if (starts_with_dot_dot_slash(url)) {
			url += 3;
			colonsep |= chop_last_dir(&remoteurl, is_relative);
		} else if (starts_with_dot_slash(url))
			url += 2;
		else
			break;
	}
	strbuf_reset(&sb);
	strbuf_addf(&sb, "%s%s%s", remoteurl, colonsep ? ":" : "/", url);
	if (ends_with(url, "/"))
		strbuf_setlen(&sb, sb.len - 1);
	free(remoteurl);

	if (starts_with_dot_slash(sb.buf))
		out = xstrdup(sb.buf + 2);
	else
		out = xstrdup(sb.buf);
	strbuf_reset(&sb);

	if (!up_path || !is_relative)
		return out;

	strbuf_addf(&sb, "%s%s", up_path, out);
	free(out);
	return strbuf_detach(&sb, NULL);
}

static int resolve_relative_url(int argc, const char **argv, const char *prefix)
{
	char *remoteurl = NULL;
	char *remote = get_default_remote();
	const char *up_path = NULL;
	char *res;
	const char *url;
	struct strbuf sb = STRBUF_INIT;

	if (argc != 2 && argc != 3)
		die("resolve-relative-url only accepts one or two arguments");

	url = argv[1];
	strbuf_addf(&sb, "remote.%s.url", remote);
	free(remote);

	if (git_config_get_string(sb.buf, &remoteurl))
		/* the repository is its own authoritative upstream */
		remoteurl = xgetcwd();

	if (argc == 3)
		up_path = argv[2];

	res = relative_url(remoteurl, url, up_path);
	puts(res);
	free(res);
	free(remoteurl);
	return 0;
}

static int resolve_relative_url_test(int argc, const char **argv, const char *prefix)
{
	char *remoteurl, *res;
	const char *up_path, *url;

	if (argc != 4)
		die("resolve-relative-url-test only accepts three arguments: <up_path> <remoteurl> <url>");

	up_path = argv[1];
	remoteurl = xstrdup(argv[2]);
	url = argv[3];

	if (!strcmp(up_path, "(null)"))
		up_path = NULL;

	res = relative_url(remoteurl, url, up_path);
	puts(res);
	free(res);
	free(remoteurl);
	return 0;
}

/* the result should be freed by the caller. */
static char *get_submodule_displaypath(const char *path, const char *prefix)
{
	const char *super_prefix = get_super_prefix();

	if (prefix && super_prefix) {
		BUG("cannot have prefix '%s' and superprefix '%s'",
		    prefix, super_prefix);
	} else if (prefix) {
		struct strbuf sb = STRBUF_INIT;
		char *displaypath = xstrdup(relative_path(path, prefix, &sb));
		strbuf_release(&sb);
		return displaypath;
	} else if (super_prefix) {
		return xstrfmt("%s%s", super_prefix, path);
	} else {
		return xstrdup(path);
	}
}

static char *compute_rev_name(const char *sub_path, const char* object_id)
{
	struct strbuf sb = STRBUF_INIT;
	const char ***d;

	static const char *describe_bare[] = { NULL };

	static const char *describe_tags[] = { "--tags", NULL };

	static const char *describe_contains[] = { "--contains", NULL };

	static const char *describe_all_always[] = { "--all", "--always", NULL };

	static const char **describe_argv[] = { describe_bare, describe_tags,
						describe_contains,
						describe_all_always, NULL };

	for (d = describe_argv; *d; d++) {
		struct child_process cp = CHILD_PROCESS_INIT;
		prepare_submodule_repo_env(&cp.env_array);
		cp.dir = sub_path;
		cp.git_cmd = 1;
		cp.no_stderr = 1;

		strvec_push(&cp.args, "describe");
		strvec_pushv(&cp.args, *d);
		strvec_push(&cp.args, object_id);

		if (!capture_command(&cp, &sb, 0)) {
			strbuf_strip_suffix(&sb, "\n");
			return strbuf_detach(&sb, NULL);
		}
	}

	strbuf_release(&sb);
	return NULL;
}

struct module_list {
	const struct cache_entry **entries;
	int alloc, nr;
};
#define MODULE_LIST_INIT { NULL, 0, 0 }

static int module_list_compute(int argc, const char **argv,
			       const char *prefix,
			       struct pathspec *pathspec,
			       struct module_list *list)
{
	int i, result = 0;
	char *ps_matched = NULL;
	parse_pathspec(pathspec, 0,
		       PATHSPEC_PREFER_FULL,
		       prefix, argv);

	if (pathspec->nr)
		ps_matched = xcalloc(pathspec->nr, 1);

	if (read_cache() < 0)
		die(_("index file corrupt"));

	for (i = 0; i < active_nr; i++) {
		const struct cache_entry *ce = active_cache[i];

		if (!match_pathspec(&the_index, pathspec, ce->name, ce_namelen(ce),
				    0, ps_matched, 1) ||
		    !S_ISGITLINK(ce->ce_mode))
			continue;

		ALLOC_GROW(list->entries, list->nr + 1, list->alloc);
		list->entries[list->nr++] = ce;
		while (i + 1 < active_nr &&
		       !strcmp(ce->name, active_cache[i + 1]->name))
			/*
			 * Skip entries with the same name in different stages
			 * to make sure an entry is returned only once.
			 */
			i++;
	}

	if (ps_matched && report_path_error(ps_matched, pathspec))
		result = -1;

	free(ps_matched);

	return result;
}

static void module_list_active(struct module_list *list)
{
	int i;
	struct module_list active_modules = MODULE_LIST_INIT;

	for (i = 0; i < list->nr; i++) {
		const struct cache_entry *ce = list->entries[i];

		if (!is_submodule_active(the_repository, ce->name))
			continue;

		ALLOC_GROW(active_modules.entries,
			   active_modules.nr + 1,
			   active_modules.alloc);
		active_modules.entries[active_modules.nr++] = ce;
	}

	free(list->entries);
	*list = active_modules;
}

static char *get_up_path(const char *path)
{
	int i;
	struct strbuf sb = STRBUF_INIT;

	for (i = count_slashes(path); i; i--)
		strbuf_addstr(&sb, "../");

	/*
	 * Check if 'path' ends with slash or not
	 * for having the same output for dir/sub_dir
	 * and dir/sub_dir/
	 */
	if (!is_dir_sep(path[strlen(path) - 1]))
		strbuf_addstr(&sb, "../");

	return strbuf_detach(&sb, NULL);
}

static int module_list(int argc, const char **argv, const char *prefix)
{
	int i;
	struct pathspec pathspec;
	struct module_list list = MODULE_LIST_INIT;

	struct option module_list_options[] = {
		OPT_STRING(0, "prefix", &prefix,
			   N_("path"),
			   N_("alternative anchor for relative paths")),
		OPT_END()
	};

	const char *const git_submodule_helper_usage[] = {
		N_("git submodule--helper list [--prefix=<path>] [<path>...]"),
		NULL
	};

	argc = parse_options(argc, argv, prefix, module_list_options,
			     git_submodule_helper_usage, 0);

	if (module_list_compute(argc, argv, prefix, &pathspec, &list) < 0)
		return 1;

	for (i = 0; i < list.nr; i++) {
		const struct cache_entry *ce = list.entries[i];

		if (ce_stage(ce))
			printf("%06o %s U\t", ce->ce_mode,
			       oid_to_hex(null_oid()));
		else
			printf("%06o %s %d\t", ce->ce_mode,
			       oid_to_hex(&ce->oid), ce_stage(ce));

		fprintf(stdout, "%s\n", ce->name);
	}
	return 0;
}

static void for_each_listed_submodule(const struct module_list *list,
				      each_submodule_fn fn, void *cb_data)
{
	int i;
	for (i = 0; i < list->nr; i++)
		fn(list->entries[i], cb_data);
}

struct foreach_cb {
	int argc;
	const char **argv;
	const char *prefix;
	int quiet;
	int recursive;
};
#define FOREACH_CB_INIT { 0 }

static void runcommand_in_submodule_cb(const struct cache_entry *list_item,
				       void *cb_data)
{
	struct foreach_cb *info = cb_data;
	const char *path = list_item->name;
	const struct object_id *ce_oid = &list_item->oid;

	const struct submodule *sub;
	struct child_process cp = CHILD_PROCESS_INIT;
	char *displaypath;

	displaypath = get_submodule_displaypath(path, info->prefix);

	sub = submodule_from_path(the_repository, null_oid(), path);

	if (!sub)
		die(_("No url found for submodule path '%s' in .gitmodules"),
			displaypath);

	if (!is_submodule_populated_gently(path, NULL))
		goto cleanup;

	prepare_submodule_repo_env(&cp.env_array);

	/*
	 * For the purpose of executing <command> in the submodule,
	 * separate shell is used for the purpose of running the
	 * child process.
	 */
	cp.use_shell = 1;
	cp.dir = path;

	/*
	 * NEEDSWORK: the command currently has access to the variables $name,
	 * $sm_path, $displaypath, $sha1 and $toplevel only when the command
	 * contains a single argument. This is done for maintaining a faithful
	 * translation from shell script.
	 */
	if (info->argc == 1) {
		char *toplevel = xgetcwd();
		struct strbuf sb = STRBUF_INIT;

		strvec_pushf(&cp.env_array, "name=%s", sub->name);
		strvec_pushf(&cp.env_array, "sm_path=%s", path);
		strvec_pushf(&cp.env_array, "displaypath=%s", displaypath);
		strvec_pushf(&cp.env_array, "sha1=%s",
			     oid_to_hex(ce_oid));
		strvec_pushf(&cp.env_array, "toplevel=%s", toplevel);

		/*
		 * Since the path variable was accessible from the script
		 * before porting, it is also made available after porting.
		 * The environment variable "PATH" has a very special purpose
		 * on windows. And since environment variables are
		 * case-insensitive in windows, it interferes with the
		 * existing PATH variable. Hence, to avoid that, we expose
		 * path via the args strvec and not via env_array.
		 */
		sq_quote_buf(&sb, path);
		strvec_pushf(&cp.args, "path=%s; %s",
			     sb.buf, info->argv[0]);
		strbuf_release(&sb);
		free(toplevel);
	} else {
		strvec_pushv(&cp.args, info->argv);
	}

	if (!info->quiet)
		printf(_("Entering '%s'\n"), displaypath);

	if (info->argv[0] && run_command(&cp))
		die(_("run_command returned non-zero status for %s\n."),
			displaypath);

	if (info->recursive) {
		struct child_process cpr = CHILD_PROCESS_INIT;

		cpr.git_cmd = 1;
		cpr.dir = path;
		prepare_submodule_repo_env(&cpr.env_array);

		strvec_pushl(&cpr.args, "--super-prefix", NULL);
		strvec_pushf(&cpr.args, "%s/", displaypath);
		strvec_pushl(&cpr.args, "submodule--helper", "foreach", "--recursive",
			     NULL);

		if (info->quiet)
			strvec_push(&cpr.args, "--quiet");

		strvec_push(&cpr.args, "--");
		strvec_pushv(&cpr.args, info->argv);

		if (run_command(&cpr))
			die(_("run_command returned non-zero status while "
				"recursing in the nested submodules of %s\n."),
				displaypath);
	}

cleanup:
	free(displaypath);
}

static int module_foreach(int argc, const char **argv, const char *prefix)
{
	struct foreach_cb info = FOREACH_CB_INIT;
	struct pathspec pathspec;
	struct module_list list = MODULE_LIST_INIT;

	struct option module_foreach_options[] = {
		OPT__QUIET(&info.quiet, N_("suppress output of entering each submodule command")),
		OPT_BOOL(0, "recursive", &info.recursive,
			 N_("recurse into nested submodules")),
		OPT_END()
	};

	const char *const git_submodule_helper_usage[] = {
		N_("git submodule--helper foreach [--quiet] [--recursive] [--] <command>"),
		NULL
	};

	argc = parse_options(argc, argv, prefix, module_foreach_options,
			     git_submodule_helper_usage, 0);

	if (module_list_compute(0, NULL, prefix, &pathspec, &list) < 0)
		return 1;

	info.argc = argc;
	info.argv = argv;
	info.prefix = prefix;

	for_each_listed_submodule(&list, runcommand_in_submodule_cb, &info);

	return 0;
}

static char *compute_submodule_clone_url(const char *rel_url)
{
	char *remoteurl, *relurl;
	char *remote = get_default_remote();
	struct strbuf remotesb = STRBUF_INIT;

	strbuf_addf(&remotesb, "remote.%s.url", remote);
	if (git_config_get_string(remotesb.buf, &remoteurl)) {
		warning(_("could not look up configuration '%s'. Assuming this repository is its own authoritative upstream."), remotesb.buf);
		remoteurl = xgetcwd();
	}
	relurl = relative_url(remoteurl, rel_url, NULL);

	free(remote);
	free(remoteurl);
	strbuf_release(&remotesb);

	return relurl;
}

struct init_cb {
	const char *prefix;
	unsigned int flags;
};
#define INIT_CB_INIT { NULL, 0 }

static void init_submodule(const char *path, const char *prefix,
			   unsigned int flags)
{
	const struct submodule *sub;
	struct strbuf sb = STRBUF_INIT;
	char *upd = NULL, *url = NULL, *displaypath;

	displaypath = get_submodule_displaypath(path, prefix);

	sub = submodule_from_path(the_repository, null_oid(), path);

	if (!sub)
		die(_("No url found for submodule path '%s' in .gitmodules"),
			displaypath);

	/*
	 * NEEDSWORK: In a multi-working-tree world, this needs to be
	 * set in the per-worktree config.
	 *
	 * Set active flag for the submodule being initialized
	 */
	if (!is_submodule_active(the_repository, path)) {
		strbuf_addf(&sb, "submodule.%s.active", sub->name);
		git_config_set_gently(sb.buf, "true");
		strbuf_reset(&sb);
	}

	/*
	 * Copy url setting when it is not set yet.
	 * To look up the url in .git/config, we must not fall back to
	 * .gitmodules, so look it up directly.
	 */
	strbuf_addf(&sb, "submodule.%s.url", sub->name);
	if (git_config_get_string(sb.buf, &url)) {
		if (!sub->url)
			die(_("No url found for submodule path '%s' in .gitmodules"),
				displaypath);

		url = xstrdup(sub->url);

		/* Possibly a url relative to parent */
		if (starts_with_dot_dot_slash(url) ||
		    starts_with_dot_slash(url)) {
			char *oldurl = url;
			url = compute_submodule_clone_url(oldurl);
			free(oldurl);
		}

		if (git_config_set_gently(sb.buf, url))
			die(_("Failed to register url for submodule path '%s'"),
			    displaypath);
		if (!(flags & OPT_QUIET))
			fprintf(stderr,
				_("Submodule '%s' (%s) registered for path '%s'\n"),
				sub->name, url, displaypath);
	}
	strbuf_reset(&sb);

	/* Copy "update" setting when it is not set yet */
	strbuf_addf(&sb, "submodule.%s.update", sub->name);
	if (git_config_get_string(sb.buf, &upd) &&
	    sub->update_strategy.type != SM_UPDATE_UNSPECIFIED) {
		if (sub->update_strategy.type == SM_UPDATE_COMMAND) {
			fprintf(stderr, _("warning: command update mode suggested for submodule '%s'\n"),
				sub->name);
			upd = xstrdup("none");
		} else
			upd = xstrdup(submodule_strategy_to_string(&sub->update_strategy));

		if (git_config_set_gently(sb.buf, upd))
			die(_("Failed to register update mode for submodule path '%s'"), displaypath);
	}
	strbuf_release(&sb);
	free(displaypath);
	free(url);
	free(upd);
}

static void init_submodule_cb(const struct cache_entry *list_item, void *cb_data)
{
	struct init_cb *info = cb_data;
	init_submodule(list_item->name, info->prefix, info->flags);
}

static int module_init(int argc, const char **argv, const char *prefix)
{
	struct init_cb info = INIT_CB_INIT;
	struct pathspec pathspec;
	struct module_list list = MODULE_LIST_INIT;
	int quiet = 0;

	struct option module_init_options[] = {
		OPT__QUIET(&quiet, N_("suppress output for initializing a submodule")),
		OPT_END()
	};

	const char *const git_submodule_helper_usage[] = {
		N_("git submodule--helper init [<options>] [<path>]"),
		NULL
	};

	argc = parse_options(argc, argv, prefix, module_init_options,
			     git_submodule_helper_usage, 0);

	if (module_list_compute(argc, argv, prefix, &pathspec, &list) < 0)
		return 1;

	/*
	 * If there are no path args and submodule.active is set then,
	 * by default, only initialize 'active' modules.
	 */
	if (!argc && git_config_get_value_multi("submodule.active"))
		module_list_active(&list);

	info.prefix = prefix;
	if (quiet)
		info.flags |= OPT_QUIET;

	for_each_listed_submodule(&list, init_submodule_cb, &info);

	return 0;
}

struct status_cb {
	const char *prefix;
	unsigned int flags;
};
#define STATUS_CB_INIT { NULL, 0 }

static void print_status(unsigned int flags, char state, const char *path,
			 const struct object_id *oid, const char *displaypath)
{
	if (flags & OPT_QUIET)
		return;

	printf("%c%s %s", state, oid_to_hex(oid), displaypath);

	if (state == ' ' || state == '+') {
		const char *name = compute_rev_name(path, oid_to_hex(oid));

		if (name)
			printf(" (%s)", name);
	}

	printf("\n");
}

static int handle_submodule_head_ref(const char *refname,
				     const struct object_id *oid, int flags,
				     void *cb_data)
{
	struct object_id *output = cb_data;
	if (oid)
		oidcpy(output, oid);

	return 0;
}

static void status_submodule(const char *path, const struct object_id *ce_oid,
			     unsigned int ce_flags, const char *prefix,
			     unsigned int flags)
{
	char *displaypath;
	struct strvec diff_files_args = STRVEC_INIT;
	struct rev_info rev;
	int diff_files_result;
	struct strbuf buf = STRBUF_INIT;
	const char *git_dir;

	if (!submodule_from_path(the_repository, null_oid(), path))
		die(_("no submodule mapping found in .gitmodules for path '%s'"),
		      path);

	displaypath = get_submodule_displaypath(path, prefix);

	if ((CE_STAGEMASK & ce_flags) >> CE_STAGESHIFT) {
		print_status(flags, 'U', path, null_oid(), displaypath);
		goto cleanup;
	}

	strbuf_addf(&buf, "%s/.git", path);
	git_dir = read_gitfile(buf.buf);
	if (!git_dir)
		git_dir = buf.buf;

	if (!is_submodule_active(the_repository, path) ||
	    !is_git_directory(git_dir)) {
		print_status(flags, '-', path, ce_oid, displaypath);
		strbuf_release(&buf);
		goto cleanup;
	}
	strbuf_release(&buf);

	strvec_pushl(&diff_files_args, "diff-files",
		     "--ignore-submodules=dirty", "--quiet", "--",
		     path, NULL);

	git_config(git_diff_basic_config, NULL);

	repo_init_revisions(the_repository, &rev, NULL);
	rev.abbrev = 0;
	diff_files_args.nr = setup_revisions(diff_files_args.nr,
					     diff_files_args.v,
					     &rev, NULL);
	diff_files_result = run_diff_files(&rev, 0);

	if (!diff_result_code(&rev.diffopt, diff_files_result)) {
		print_status(flags, ' ', path, ce_oid,
			     displaypath);
	} else if (!(flags & OPT_CACHED)) {
		struct object_id oid;
		struct ref_store *refs = get_submodule_ref_store(path);

		if (!refs) {
			print_status(flags, '-', path, ce_oid, displaypath);
			goto cleanup;
		}
		if (refs_head_ref(refs, handle_submodule_head_ref, &oid))
			die(_("could not resolve HEAD ref inside the "
			      "submodule '%s'"), path);

		print_status(flags, '+', path, &oid, displaypath);
	} else {
		print_status(flags, '+', path, ce_oid, displaypath);
	}

	if (flags & OPT_RECURSIVE) {
		struct child_process cpr = CHILD_PROCESS_INIT;

		cpr.git_cmd = 1;
		cpr.dir = path;
		prepare_submodule_repo_env(&cpr.env_array);

		strvec_push(&cpr.args, "--super-prefix");
		strvec_pushf(&cpr.args, "%s/", displaypath);
		strvec_pushl(&cpr.args, "submodule--helper", "status",
			     "--recursive", NULL);

		if (flags & OPT_CACHED)
			strvec_push(&cpr.args, "--cached");

		if (flags & OPT_QUIET)
			strvec_push(&cpr.args, "--quiet");

		if (run_command(&cpr))
			die(_("failed to recurse into submodule '%s'"), path);
	}

cleanup:
	strvec_clear(&diff_files_args);
	free(displaypath);
}

static void status_submodule_cb(const struct cache_entry *list_item,
				void *cb_data)
{
	struct status_cb *info = cb_data;
	status_submodule(list_item->name, &list_item->oid, list_item->ce_flags,
			 info->prefix, info->flags);
}

static int module_status(int argc, const char **argv, const char *prefix)
{
	struct status_cb info = STATUS_CB_INIT;
	struct pathspec pathspec;
	struct module_list list = MODULE_LIST_INIT;
	int quiet = 0;

	struct option module_status_options[] = {
		OPT__QUIET(&quiet, N_("suppress submodule status output")),
		OPT_BIT(0, "cached", &info.flags, N_("use commit stored in the index instead of the one stored in the submodule HEAD"), OPT_CACHED),
		OPT_BIT(0, "recursive", &info.flags, N_("recurse into nested submodules"), OPT_RECURSIVE),
		OPT_END()
	};

	const char *const git_submodule_helper_usage[] = {
		N_("git submodule status [--quiet] [--cached] [--recursive] [<path>...]"),
		NULL
	};

	argc = parse_options(argc, argv, prefix, module_status_options,
			     git_submodule_helper_usage, 0);

	if (module_list_compute(argc, argv, prefix, &pathspec, &list) < 0)
		return 1;

	info.prefix = prefix;
	if (quiet)
		info.flags |= OPT_QUIET;

	for_each_listed_submodule(&list, status_submodule_cb, &info);

	return 0;
}

static int module_name(int argc, const char **argv, const char *prefix)
{
	const struct submodule *sub;

	if (argc != 2)
		usage(_("git submodule--helper name <path>"));

	sub = submodule_from_path(the_repository, null_oid(), argv[1]);

	if (!sub)
		die(_("no submodule mapping found in .gitmodules for path '%s'"),
		    argv[1]);

	printf("%s\n", sub->name);

	return 0;
}

struct module_cb {
	unsigned int mod_src;
	unsigned int mod_dst;
	struct object_id oid_src;
	struct object_id oid_dst;
	char status;
	const char *sm_path;
};
#define MODULE_CB_INIT { 0, 0, NULL, NULL, '\0', NULL }

struct module_cb_list {
	struct module_cb **entries;
	int alloc, nr;
};
#define MODULE_CB_LIST_INIT { NULL, 0, 0 }

struct summary_cb {
	int argc;
	const char **argv;
	const char *prefix;
	unsigned int cached: 1;
	unsigned int for_status: 1;
	unsigned int files: 1;
	int summary_limit;
};
#define SUMMARY_CB_INIT { 0, NULL, NULL, 0, 0, 0, 0 }

enum diff_cmd {
	DIFF_INDEX,
	DIFF_FILES
};

static char *verify_submodule_committish(const char *sm_path,
					 const char *committish)
{
	struct child_process cp_rev_parse = CHILD_PROCESS_INIT;
	struct strbuf result = STRBUF_INIT;

	cp_rev_parse.git_cmd = 1;
	cp_rev_parse.dir = sm_path;
	prepare_submodule_repo_env(&cp_rev_parse.env_array);
	strvec_pushl(&cp_rev_parse.args, "rev-parse", "-q", "--short", NULL);
	strvec_pushf(&cp_rev_parse.args, "%s^0", committish);
	strvec_push(&cp_rev_parse.args, "--");

	if (capture_command(&cp_rev_parse, &result, 0))
		return NULL;

	strbuf_trim_trailing_newline(&result);
	return strbuf_detach(&result, NULL);
}

static void print_submodule_summary(struct summary_cb *info, char *errmsg,
				    int total_commits, const char *displaypath,
				    const char *src_abbrev, const char *dst_abbrev,
				    struct module_cb *p)
{
	if (p->status == 'T') {
		if (S_ISGITLINK(p->mod_dst))
			printf(_("* %s %s(blob)->%s(submodule)"),
				 displaypath, src_abbrev, dst_abbrev);
		else
			printf(_("* %s %s(submodule)->%s(blob)"),
				 displaypath, src_abbrev, dst_abbrev);
	} else {
		printf("* %s %s...%s",
			displaypath, src_abbrev, dst_abbrev);
	}

	if (total_commits < 0)
		printf(":\n");
	else
		printf(" (%d):\n", total_commits);

	if (errmsg) {
		printf(_("%s"), errmsg);
	} else if (total_commits > 0) {
		struct child_process cp_log = CHILD_PROCESS_INIT;

		cp_log.git_cmd = 1;
		cp_log.dir = p->sm_path;
		prepare_submodule_repo_env(&cp_log.env_array);
		strvec_pushl(&cp_log.args, "log", NULL);

		if (S_ISGITLINK(p->mod_src) && S_ISGITLINK(p->mod_dst)) {
			if (info->summary_limit > 0)
				strvec_pushf(&cp_log.args, "-%d",
					     info->summary_limit);

			strvec_pushl(&cp_log.args, "--pretty=  %m %s",
				     "--first-parent", NULL);
			strvec_pushf(&cp_log.args, "%s...%s",
				     src_abbrev, dst_abbrev);
		} else if (S_ISGITLINK(p->mod_dst)) {
			strvec_pushl(&cp_log.args, "--pretty=  > %s",
				     "-1", dst_abbrev, NULL);
		} else {
			strvec_pushl(&cp_log.args, "--pretty=  < %s",
				     "-1", src_abbrev, NULL);
		}
		run_command(&cp_log);
	}
	printf("\n");
}

static void generate_submodule_summary(struct summary_cb *info,
				       struct module_cb *p)
{
	char *displaypath, *src_abbrev = NULL, *dst_abbrev;
	int missing_src = 0, missing_dst = 0;
	char *errmsg = NULL;
	int total_commits = -1;

	if (!info->cached && oideq(&p->oid_dst, null_oid())) {
		if (S_ISGITLINK(p->mod_dst)) {
			struct ref_store *refs = get_submodule_ref_store(p->sm_path);
			if (refs)
				refs_head_ref(refs, handle_submodule_head_ref, &p->oid_dst);
		} else if (S_ISLNK(p->mod_dst) || S_ISREG(p->mod_dst)) {
			struct stat st;
			int fd = open(p->sm_path, O_RDONLY);

			if (fd < 0 || fstat(fd, &st) < 0 ||
			    index_fd(&the_index, &p->oid_dst, fd, &st, OBJ_BLOB,
				     p->sm_path, 0))
				error(_("couldn't hash object from '%s'"), p->sm_path);
		} else {
			/* for a submodule removal (mode:0000000), don't warn */
			if (p->mod_dst)
				warning(_("unexpected mode %o\n"), p->mod_dst);
		}
	}

	if (S_ISGITLINK(p->mod_src)) {
		if (p->status != 'D')
			src_abbrev = verify_submodule_committish(p->sm_path,
								 oid_to_hex(&p->oid_src));
		if (!src_abbrev) {
			missing_src = 1;
			/*
			 * As `rev-parse` failed, we fallback to getting
			 * the abbreviated hash using oid_src. We do
			 * this as we might still need the abbreviated
			 * hash in cases like a submodule type change, etc.
			 */
			src_abbrev = xstrndup(oid_to_hex(&p->oid_src), 7);
		}
	} else {
		/*
		 * The source does not point to a submodule.
		 * So, we fallback to getting the abbreviation using
		 * oid_src as we might still need the abbreviated
		 * hash in cases like submodule add, etc.
		 */
		src_abbrev = xstrndup(oid_to_hex(&p->oid_src), 7);
	}

	if (S_ISGITLINK(p->mod_dst)) {
		dst_abbrev = verify_submodule_committish(p->sm_path,
							 oid_to_hex(&p->oid_dst));
		if (!dst_abbrev) {
			missing_dst = 1;
			/*
			 * As `rev-parse` failed, we fallback to getting
			 * the abbreviated hash using oid_dst. We do
			 * this as we might still need the abbreviated
			 * hash in cases like a submodule type change, etc.
			 */
			dst_abbrev = xstrndup(oid_to_hex(&p->oid_dst), 7);
		}
	} else {
		/*
		 * The destination does not point to a submodule.
		 * So, we fallback to getting the abbreviation using
		 * oid_dst as we might still need the abbreviated
		 * hash in cases like a submodule removal, etc.
		 */
		dst_abbrev = xstrndup(oid_to_hex(&p->oid_dst), 7);
	}

	displaypath = get_submodule_displaypath(p->sm_path, info->prefix);

	if (!missing_src && !missing_dst) {
		struct child_process cp_rev_list = CHILD_PROCESS_INIT;
		struct strbuf sb_rev_list = STRBUF_INIT;

		strvec_pushl(&cp_rev_list.args, "rev-list",
			     "--first-parent", "--count", NULL);
		if (S_ISGITLINK(p->mod_src) && S_ISGITLINK(p->mod_dst))
			strvec_pushf(&cp_rev_list.args, "%s...%s",
				     src_abbrev, dst_abbrev);
		else
			strvec_push(&cp_rev_list.args, S_ISGITLINK(p->mod_src) ?
				    src_abbrev : dst_abbrev);
		strvec_push(&cp_rev_list.args, "--");

		cp_rev_list.git_cmd = 1;
		cp_rev_list.dir = p->sm_path;
		prepare_submodule_repo_env(&cp_rev_list.env_array);

		if (!capture_command(&cp_rev_list, &sb_rev_list, 0))
			total_commits = atoi(sb_rev_list.buf);

		strbuf_release(&sb_rev_list);
	} else {
		/*
		 * Don't give error msg for modification whose dst is not
		 * submodule, i.e., deleted or changed to blob
		 */
		if (S_ISGITLINK(p->mod_dst)) {
			struct strbuf errmsg_str = STRBUF_INIT;
			if (missing_src && missing_dst) {
				strbuf_addf(&errmsg_str, "  Warn: %s doesn't contain commits %s and %s\n",
					    displaypath, oid_to_hex(&p->oid_src),
					    oid_to_hex(&p->oid_dst));
			} else {
				strbuf_addf(&errmsg_str, "  Warn: %s doesn't contain commit %s\n",
					    displaypath, missing_src ?
					    oid_to_hex(&p->oid_src) :
					    oid_to_hex(&p->oid_dst));
			}
			errmsg = strbuf_detach(&errmsg_str, NULL);
		}
	}

	print_submodule_summary(info, errmsg, total_commits,
				displaypath, src_abbrev,
				dst_abbrev, p);

	free(displaypath);
	free(src_abbrev);
	free(dst_abbrev);
}

static void prepare_submodule_summary(struct summary_cb *info,
				      struct module_cb_list *list)
{
	int i;
	for (i = 0; i < list->nr; i++) {
		const struct submodule *sub;
		struct module_cb *p = list->entries[i];
		struct strbuf sm_gitdir = STRBUF_INIT;

		if (p->status == 'D' || p->status == 'T') {
			generate_submodule_summary(info, p);
			continue;
		}

		if (info->for_status && p->status != 'A' &&
		    (sub = submodule_from_path(the_repository,
					       null_oid(), p->sm_path))) {
			char *config_key = NULL;
			const char *value;
			int ignore_all = 0;

			config_key = xstrfmt("submodule.%s.ignore",
					     sub->name);
			if (!git_config_get_string_tmp(config_key, &value))
				ignore_all = !strcmp(value, "all");
			else if (sub->ignore)
				ignore_all = !strcmp(sub->ignore, "all");

			free(config_key);
			if (ignore_all)
				continue;
		}

		/* Also show added or modified modules which are checked out */
		strbuf_addstr(&sm_gitdir, p->sm_path);
		if (is_nonbare_repository_dir(&sm_gitdir))
			generate_submodule_summary(info, p);
		strbuf_release(&sm_gitdir);
	}
}

static void submodule_summary_callback(struct diff_queue_struct *q,
				       struct diff_options *options,
				       void *data)
{
	int i;
	struct module_cb_list *list = data;
	for (i = 0; i < q->nr; i++) {
		struct diff_filepair *p = q->queue[i];
		struct module_cb *temp;

		if (!S_ISGITLINK(p->one->mode) && !S_ISGITLINK(p->two->mode))
			continue;
		temp = (struct module_cb*)malloc(sizeof(struct module_cb));
		temp->mod_src = p->one->mode;
		temp->mod_dst = p->two->mode;
		temp->oid_src = p->one->oid;
		temp->oid_dst = p->two->oid;
		temp->status = p->status;
		temp->sm_path = xstrdup(p->one->path);

		ALLOC_GROW(list->entries, list->nr + 1, list->alloc);
		list->entries[list->nr++] = temp;
	}
}

static const char *get_diff_cmd(enum diff_cmd diff_cmd)
{
	switch (diff_cmd) {
	case DIFF_INDEX: return "diff-index";
	case DIFF_FILES: return "diff-files";
	default: BUG("bad diff_cmd value %d", diff_cmd);
	}
}

static int compute_summary_module_list(struct object_id *head_oid,
				       struct summary_cb *info,
				       enum diff_cmd diff_cmd)
{
	struct strvec diff_args = STRVEC_INIT;
	struct rev_info rev;
	struct module_cb_list list = MODULE_CB_LIST_INIT;

	strvec_push(&diff_args, get_diff_cmd(diff_cmd));
	if (info->cached)
		strvec_push(&diff_args, "--cached");
	strvec_pushl(&diff_args, "--ignore-submodules=dirty", "--raw", NULL);
	if (head_oid)
		strvec_push(&diff_args, oid_to_hex(head_oid));
	strvec_push(&diff_args, "--");
	if (info->argc)
		strvec_pushv(&diff_args, info->argv);

	git_config(git_diff_basic_config, NULL);
	init_revisions(&rev, info->prefix);
	rev.abbrev = 0;
	precompose_argv_prefix(diff_args.nr, diff_args.v, NULL);
	setup_revisions(diff_args.nr, diff_args.v, &rev, NULL);
	rev.diffopt.output_format = DIFF_FORMAT_NO_OUTPUT | DIFF_FORMAT_CALLBACK;
	rev.diffopt.format_callback = submodule_summary_callback;
	rev.diffopt.format_callback_data = &list;

	if (!info->cached) {
		if (diff_cmd == DIFF_INDEX)
			setup_work_tree();
		if (read_cache_preload(&rev.diffopt.pathspec) < 0) {
			perror("read_cache_preload");
			return -1;
		}
	} else if (read_cache() < 0) {
		perror("read_cache");
		return -1;
	}

	if (diff_cmd == DIFF_INDEX)
		run_diff_index(&rev, info->cached);
	else
		run_diff_files(&rev, 0);
	prepare_submodule_summary(info, &list);
	strvec_clear(&diff_args);
	return 0;
}

static int module_summary(int argc, const char **argv, const char *prefix)
{
	struct summary_cb info = SUMMARY_CB_INIT;
	int cached = 0;
	int for_status = 0;
	int files = 0;
	int summary_limit = -1;
	enum diff_cmd diff_cmd = DIFF_INDEX;
	struct object_id head_oid;
	int ret;

	struct option module_summary_options[] = {
		OPT_BOOL(0, "cached", &cached,
			 N_("use the commit stored in the index instead of the submodule HEAD")),
		OPT_BOOL(0, "files", &files,
			 N_("compare the commit in the index with that in the submodule HEAD")),
		OPT_BOOL(0, "for-status", &for_status,
			 N_("skip submodules with 'ignore_config' value set to 'all'")),
		OPT_INTEGER('n', "summary-limit", &summary_limit,
			     N_("limit the summary size")),
		OPT_END()
	};

	const char *const git_submodule_helper_usage[] = {
		N_("git submodule--helper summary [<options>] [<commit>] [--] [<path>]"),
		NULL
	};

	argc = parse_options(argc, argv, prefix, module_summary_options,
			     git_submodule_helper_usage, 0);

	if (!summary_limit)
		return 0;

	if (!get_oid(argc ? argv[0] : "HEAD", &head_oid)) {
		if (argc) {
			argv++;
			argc--;
		}
	} else if (!argc || !strcmp(argv[0], "HEAD")) {
		/* before the first commit: compare with an empty tree */
		oidcpy(&head_oid, the_hash_algo->empty_tree);
		if (argc) {
			argv++;
			argc--;
		}
	} else {
		if (get_oid("HEAD", &head_oid))
			die(_("could not fetch a revision for HEAD"));
	}

	if (files) {
		if (cached)
			die(_("--cached and --files are mutually exclusive"));
		diff_cmd = DIFF_FILES;
	}

	info.argc = argc;
	info.argv = argv;
	info.prefix = prefix;
	info.cached = !!cached;
	info.files = !!files;
	info.for_status = !!for_status;
	info.summary_limit = summary_limit;

	ret = compute_summary_module_list((diff_cmd == DIFF_INDEX) ? &head_oid : NULL,
					  &info, diff_cmd);
	return ret;
}

struct sync_cb {
	const char *prefix;
	unsigned int flags;
};
#define SYNC_CB_INIT { NULL, 0 }

static void sync_submodule(const char *path, const char *prefix,
			   unsigned int flags)
{
	const struct submodule *sub;
	char *remote_key = NULL;
	char *sub_origin_url, *super_config_url, *displaypath;
	struct strbuf sb = STRBUF_INIT;
	struct child_process cp = CHILD_PROCESS_INIT;
	char *sub_config_path = NULL;

	if (!is_submodule_active(the_repository, path))
		return;

	sub = submodule_from_path(the_repository, null_oid(), path);

	if (sub && sub->url) {
		if (starts_with_dot_dot_slash(sub->url) ||
		    starts_with_dot_slash(sub->url)) {
			char *remote_url, *up_path;
			char *remote = get_default_remote();
			strbuf_addf(&sb, "remote.%s.url", remote);

			if (git_config_get_string(sb.buf, &remote_url))
				remote_url = xgetcwd();

			up_path = get_up_path(path);
			sub_origin_url = relative_url(remote_url, sub->url, up_path);
			super_config_url = relative_url(remote_url, sub->url, NULL);

			free(remote);
			free(up_path);
			free(remote_url);
		} else {
			sub_origin_url = xstrdup(sub->url);
			super_config_url = xstrdup(sub->url);
		}
	} else {
		sub_origin_url = xstrdup("");
		super_config_url = xstrdup("");
	}

	displaypath = get_submodule_displaypath(path, prefix);

	if (!(flags & OPT_QUIET))
		printf(_("Synchronizing submodule url for '%s'\n"),
			 displaypath);

	strbuf_reset(&sb);
	strbuf_addf(&sb, "submodule.%s.url", sub->name);
	if (git_config_set_gently(sb.buf, super_config_url))
		die(_("failed to register url for submodule path '%s'"),
		      displaypath);

	if (!is_submodule_populated_gently(path, NULL))
		goto cleanup;

	prepare_submodule_repo_env(&cp.env_array);
	cp.git_cmd = 1;
	cp.dir = path;
	strvec_pushl(&cp.args, "submodule--helper",
		     "print-default-remote", NULL);

	strbuf_reset(&sb);
	if (capture_command(&cp, &sb, 0))
		die(_("failed to get the default remote for submodule '%s'"),
		      path);

	strbuf_strip_suffix(&sb, "\n");
	remote_key = xstrfmt("remote.%s.url", sb.buf);

	strbuf_reset(&sb);
	submodule_to_gitdir(&sb, path);
	strbuf_addstr(&sb, "/config");

	if (git_config_set_in_file_gently(sb.buf, remote_key, sub_origin_url))
		die(_("failed to update remote for submodule '%s'"),
		      path);

	if (flags & OPT_RECURSIVE) {
		struct child_process cpr = CHILD_PROCESS_INIT;

		cpr.git_cmd = 1;
		cpr.dir = path;
		prepare_submodule_repo_env(&cpr.env_array);

		strvec_push(&cpr.args, "--super-prefix");
		strvec_pushf(&cpr.args, "%s/", displaypath);
		strvec_pushl(&cpr.args, "submodule--helper", "sync",
			     "--recursive", NULL);

		if (flags & OPT_QUIET)
			strvec_push(&cpr.args, "--quiet");

		if (run_command(&cpr))
			die(_("failed to recurse into submodule '%s'"),
			      path);
	}

cleanup:
	free(super_config_url);
	free(sub_origin_url);
	strbuf_release(&sb);
	free(remote_key);
	free(displaypath);
	free(sub_config_path);
}

static void sync_submodule_cb(const struct cache_entry *list_item, void *cb_data)
{
	struct sync_cb *info = cb_data;
	sync_submodule(list_item->name, info->prefix, info->flags);
}

static int module_sync(int argc, const char **argv, const char *prefix)
{
	struct sync_cb info = SYNC_CB_INIT;
	struct pathspec pathspec;
	struct module_list list = MODULE_LIST_INIT;
	int quiet = 0;
	int recursive = 0;

	struct option module_sync_options[] = {
		OPT__QUIET(&quiet, N_("suppress output of synchronizing submodule url")),
		OPT_BOOL(0, "recursive", &recursive,
			N_("recurse into nested submodules")),
		OPT_END()
	};

	const char *const git_submodule_helper_usage[] = {
		N_("git submodule--helper sync [--quiet] [--recursive] [<path>]"),
		NULL
	};

	argc = parse_options(argc, argv, prefix, module_sync_options,
			     git_submodule_helper_usage, 0);

	if (module_list_compute(argc, argv, prefix, &pathspec, &list) < 0)
		return 1;

	info.prefix = prefix;
	if (quiet)
		info.flags |= OPT_QUIET;
	if (recursive)
		info.flags |= OPT_RECURSIVE;

	for_each_listed_submodule(&list, sync_submodule_cb, &info);

	return 0;
}

struct deinit_cb {
	const char *prefix;
	unsigned int flags;
};
#define DEINIT_CB_INIT { NULL, 0 }

static void deinit_submodule(const char *path, const char *prefix,
			     unsigned int flags)
{
	const struct submodule *sub;
	char *displaypath = NULL;
	struct child_process cp_config = CHILD_PROCESS_INIT;
	struct strbuf sb_config = STRBUF_INIT;
	char *sub_git_dir = xstrfmt("%s/.git", path);

	sub = submodule_from_path(the_repository, null_oid(), path);

	if (!sub || !sub->name)
		goto cleanup;

	displaypath = get_submodule_displaypath(path, prefix);

	/* remove the submodule work tree (unless the user already did it) */
	if (is_directory(path)) {
		struct strbuf sb_rm = STRBUF_INIT;
		const char *format;

		/*
		 * protect submodules containing a .git directory
		 * NEEDSWORK: instead of dying, automatically call
		 * absorbgitdirs and (possibly) warn.
		 */
		if (is_directory(sub_git_dir))
			die(_("Submodule work tree '%s' contains a .git "
			      "directory (use 'rm -rf' if you really want "
			      "to remove it including all of its history)"),
			    displaypath);

		if (!(flags & OPT_FORCE)) {
			struct child_process cp_rm = CHILD_PROCESS_INIT;
			cp_rm.git_cmd = 1;
			strvec_pushl(&cp_rm.args, "rm", "-qn",
				     path, NULL);

			if (run_command(&cp_rm))
				die(_("Submodule work tree '%s' contains local "
				      "modifications; use '-f' to discard them"),
				      displaypath);
		}

		strbuf_addstr(&sb_rm, path);

		if (!remove_dir_recursively(&sb_rm, 0))
			format = _("Cleared directory '%s'\n");
		else
			format = _("Could not remove submodule work tree '%s'\n");

		if (!(flags & OPT_QUIET))
			printf(format, displaypath);

		submodule_unset_core_worktree(sub);

		strbuf_release(&sb_rm);
	}

	if (mkdir(path, 0777))
		printf(_("could not create empty submodule directory %s"),
		      displaypath);

	cp_config.git_cmd = 1;
	strvec_pushl(&cp_config.args, "config", "--get-regexp", NULL);
	strvec_pushf(&cp_config.args, "submodule.%s\\.", sub->name);

	/* remove the .git/config entries (unless the user already did it) */
	if (!capture_command(&cp_config, &sb_config, 0) && sb_config.len) {
		char *sub_key = xstrfmt("submodule.%s", sub->name);
		/*
		 * remove the whole section so we have a clean state when
		 * the user later decides to init this submodule again
		 */
		git_config_rename_section_in_file(NULL, sub_key, NULL);
		if (!(flags & OPT_QUIET))
			printf(_("Submodule '%s' (%s) unregistered for path '%s'\n"),
				 sub->name, sub->url, displaypath);
		free(sub_key);
	}

cleanup:
	free(displaypath);
	free(sub_git_dir);
	strbuf_release(&sb_config);
}

static void deinit_submodule_cb(const struct cache_entry *list_item,
				void *cb_data)
{
	struct deinit_cb *info = cb_data;
	deinit_submodule(list_item->name, info->prefix, info->flags);
}

static int module_deinit(int argc, const char **argv, const char *prefix)
{
	struct deinit_cb info = DEINIT_CB_INIT;
	struct pathspec pathspec;
	struct module_list list = MODULE_LIST_INIT;
	int quiet = 0;
	int force = 0;
	int all = 0;

	struct option module_deinit_options[] = {
		OPT__QUIET(&quiet, N_("suppress submodule status output")),
		OPT__FORCE(&force, N_("remove submodule working trees even if they contain local changes"), 0),
		OPT_BOOL(0, "all", &all, N_("unregister all submodules")),
		OPT_END()
	};

	const char *const git_submodule_helper_usage[] = {
		N_("git submodule deinit [--quiet] [-f | --force] [--all | [--] [<path>...]]"),
		NULL
	};

	argc = parse_options(argc, argv, prefix, module_deinit_options,
			     git_submodule_helper_usage, 0);

	if (all && argc) {
		error("pathspec and --all are incompatible");
		usage_with_options(git_submodule_helper_usage,
				   module_deinit_options);
	}

	if (!argc && !all)
		die(_("Use '--all' if you really want to deinitialize all submodules"));

	if (module_list_compute(argc, argv, prefix, &pathspec, &list) < 0)
		return 1;

	info.prefix = prefix;
	if (quiet)
		info.flags |= OPT_QUIET;
	if (force)
		info.flags |= OPT_FORCE;

	for_each_listed_submodule(&list, deinit_submodule_cb, &info);

	return 0;
}

static int clone_submodule(const char *path, const char *gitdir, const char *url,
			   const char *depth, struct string_list *reference, int dissociate,
			   int quiet, int progress, int single_branch)
{
	struct child_process cp = CHILD_PROCESS_INIT;

	strvec_push(&cp.args, "clone");
	strvec_push(&cp.args, "--no-checkout");
	if (quiet)
		strvec_push(&cp.args, "--quiet");
	if (progress)
		strvec_push(&cp.args, "--progress");
	if (depth && *depth)
		strvec_pushl(&cp.args, "--depth", depth, NULL);
	if (reference->nr) {
		struct string_list_item *item;
		for_each_string_list_item(item, reference)
			strvec_pushl(&cp.args, "--reference",
				     item->string, NULL);
	}
	if (dissociate)
		strvec_push(&cp.args, "--dissociate");
	if (gitdir && *gitdir)
		strvec_pushl(&cp.args, "--separate-git-dir", gitdir, NULL);
	if (single_branch >= 0)
		strvec_push(&cp.args, single_branch ?
					  "--single-branch" :
					  "--no-single-branch");

	strvec_push(&cp.args, "--");
	strvec_push(&cp.args, url);
	strvec_push(&cp.args, path);

	cp.git_cmd = 1;
	prepare_submodule_repo_env(&cp.env_array);
	cp.no_stdin = 1;

	return run_command(&cp);
}

struct submodule_alternate_setup {
	const char *submodule_name;
	enum SUBMODULE_ALTERNATE_ERROR_MODE {
		SUBMODULE_ALTERNATE_ERROR_DIE,
		SUBMODULE_ALTERNATE_ERROR_INFO,
		SUBMODULE_ALTERNATE_ERROR_IGNORE
	} error_mode;
	struct string_list *reference;
};
#define SUBMODULE_ALTERNATE_SETUP_INIT { NULL, \
	SUBMODULE_ALTERNATE_ERROR_IGNORE, NULL }

static const char alternate_error_advice[] = N_(
"An alternate computed from a superproject's alternate is invalid.\n"
"To allow Git to clone without an alternate in such a case, set\n"
"submodule.alternateErrorStrategy to 'info' or, equivalently, clone with\n"
"'--reference-if-able' instead of '--reference'."
);

static int add_possible_reference_from_superproject(
		struct object_directory *odb, void *sas_cb)
{
	struct submodule_alternate_setup *sas = sas_cb;
	size_t len;

	/*
	 * If the alternate object store is another repository, try the
	 * standard layout with .git/(modules/<name>)+/objects
	 */
	if (strip_suffix(odb->path, "/objects", &len)) {
		char *sm_alternate;
		struct strbuf sb = STRBUF_INIT;
		struct strbuf err = STRBUF_INIT;
		strbuf_add(&sb, odb->path, len);

		/*
		 * We need to end the new path with '/' to mark it as a dir,
		 * otherwise a submodule name containing '/' will be broken
		 * as the last part of a missing submodule reference would
		 * be taken as a file name.
		 */
		strbuf_addf(&sb, "/modules/%s/", sas->submodule_name);

		sm_alternate = compute_alternate_path(sb.buf, &err);
		if (sm_alternate) {
			string_list_append(sas->reference, xstrdup(sb.buf));
			free(sm_alternate);
		} else {
			switch (sas->error_mode) {
			case SUBMODULE_ALTERNATE_ERROR_DIE:
				if (advice_submodule_alternate_error_strategy_die)
					advise(_(alternate_error_advice));
				die(_("submodule '%s' cannot add alternate: %s"),
				    sas->submodule_name, err.buf);
			case SUBMODULE_ALTERNATE_ERROR_INFO:
				fprintf_ln(stderr, _("submodule '%s' cannot add alternate: %s"),
					sas->submodule_name, err.buf);
			case SUBMODULE_ALTERNATE_ERROR_IGNORE:
				; /* nothing */
			}
		}
		strbuf_release(&sb);
	}

	return 0;
}

static void prepare_possible_alternates(const char *sm_name,
		struct string_list *reference)
{
	char *sm_alternate = NULL, *error_strategy = NULL;
	struct submodule_alternate_setup sas = SUBMODULE_ALTERNATE_SETUP_INIT;

	git_config_get_string("submodule.alternateLocation", &sm_alternate);
	if (!sm_alternate)
		return;

	git_config_get_string("submodule.alternateErrorStrategy", &error_strategy);

	if (!error_strategy)
		error_strategy = xstrdup("die");

	sas.submodule_name = sm_name;
	sas.reference = reference;
	if (!strcmp(error_strategy, "die"))
		sas.error_mode = SUBMODULE_ALTERNATE_ERROR_DIE;
	else if (!strcmp(error_strategy, "info"))
		sas.error_mode = SUBMODULE_ALTERNATE_ERROR_INFO;
	else if (!strcmp(error_strategy, "ignore"))
		sas.error_mode = SUBMODULE_ALTERNATE_ERROR_IGNORE;
	else
		die(_("Value '%s' for submodule.alternateErrorStrategy is not recognized"), error_strategy);

	if (!strcmp(sm_alternate, "superproject"))
		foreach_alt_odb(add_possible_reference_from_superproject, &sas);
	else if (!strcmp(sm_alternate, "no"))
		; /* do nothing */
	else
		die(_("Value '%s' for submodule.alternateLocation is not recognized"), sm_alternate);

	free(sm_alternate);
	free(error_strategy);
}

static int module_clone(int argc, const char **argv, const char *prefix)
{
	const char *name = NULL, *url = NULL, *depth = NULL;
	int quiet = 0;
	int progress = 0;
	char *p, *path = NULL, *sm_gitdir;
	struct strbuf sb = STRBUF_INIT;
	struct string_list reference = STRING_LIST_INIT_NODUP;
	int dissociate = 0, require_init = 0;
	char *sm_alternate = NULL, *error_strategy = NULL;
	int single_branch = -1;

	struct option module_clone_options[] = {
		OPT_STRING(0, "prefix", &prefix,
			   N_("path"),
			   N_("alternative anchor for relative paths")),
		OPT_STRING(0, "path", &path,
			   N_("path"),
			   N_("where the new submodule will be cloned to")),
		OPT_STRING(0, "name", &name,
			   N_("string"),
			   N_("name of the new submodule")),
		OPT_STRING(0, "url", &url,
			   N_("string"),
			   N_("url where to clone the submodule from")),
		OPT_STRING_LIST(0, "reference", &reference,
			   N_("repo"),
			   N_("reference repository")),
		OPT_BOOL(0, "dissociate", &dissociate,
			   N_("use --reference only while cloning")),
		OPT_STRING(0, "depth", &depth,
			   N_("string"),
			   N_("depth for shallow clones")),
		OPT__QUIET(&quiet, "Suppress output for cloning a submodule"),
		OPT_BOOL(0, "progress", &progress,
			   N_("force cloning progress")),
		OPT_BOOL(0, "require-init", &require_init,
			   N_("disallow cloning into non-empty directory")),
		OPT_BOOL(0, "single-branch", &single_branch,
			 N_("clone only one branch, HEAD or --branch")),
		OPT_END()
	};

	const char *const git_submodule_helper_usage[] = {
		N_("git submodule--helper clone [--prefix=<path>] [--quiet] "
		   "[--reference <repository>] [--name <name>] [--depth <depth>] "
		   "[--single-branch] "
		   "--url <url> --path <path>"),
		NULL
	};

	argc = parse_options(argc, argv, prefix, module_clone_options,
			     git_submodule_helper_usage, 0);

	if (argc || !url || !path || !*path)
		usage_with_options(git_submodule_helper_usage,
				   module_clone_options);

	strbuf_addf(&sb, "%s/modules/%s", get_git_dir(), name);
	sm_gitdir = absolute_pathdup(sb.buf);
	strbuf_reset(&sb);

	if (!is_absolute_path(path)) {
		strbuf_addf(&sb, "%s/%s", get_git_work_tree(), path);
		path = strbuf_detach(&sb, NULL);
	} else
		path = xstrdup(path);

	if (validate_submodule_git_dir(sm_gitdir, name) < 0)
		die(_("refusing to create/use '%s' in another submodule's "
			"git dir"), sm_gitdir);

	if (!file_exists(sm_gitdir)) {
		if (safe_create_leading_directories_const(sm_gitdir) < 0)
			die(_("could not create directory '%s'"), sm_gitdir);

		prepare_possible_alternates(name, &reference);

		if (clone_submodule(path, sm_gitdir, url, depth, &reference, dissociate,
				    quiet, progress, single_branch))
			die(_("clone of '%s' into submodule path '%s' failed"),
			    url, path);
	} else {
		if (require_init && !access(path, X_OK) && !is_empty_dir(path))
			die(_("directory not empty: '%s'"), path);
		if (safe_create_leading_directories_const(path) < 0)
			die(_("could not create directory '%s'"), path);
		strbuf_addf(&sb, "%s/index", sm_gitdir);
		unlink_or_warn(sb.buf);
		strbuf_reset(&sb);
	}

	connect_work_tree_and_git_dir(path, sm_gitdir, 0);

	p = git_pathdup_submodule(path, "config");
	if (!p)
		die(_("could not get submodule directory for '%s'"), path);

	/* setup alternateLocation and alternateErrorStrategy in the cloned submodule if needed */
	git_config_get_string("submodule.alternateLocation", &sm_alternate);
	if (sm_alternate)
		git_config_set_in_file(p, "submodule.alternateLocation",
					   sm_alternate);
	git_config_get_string("submodule.alternateErrorStrategy", &error_strategy);
	if (error_strategy)
		git_config_set_in_file(p, "submodule.alternateErrorStrategy",
					   error_strategy);

	free(sm_alternate);
	free(error_strategy);

	strbuf_release(&sb);
	free(sm_gitdir);
	free(path);
	free(p);
	return 0;
}

static void determine_submodule_update_strategy(struct repository *r,
						int just_cloned,
						const char *path,
						const char *update,
						struct submodule_update_strategy *out)
{
	const struct submodule *sub = submodule_from_path(r, null_oid(), path);
	char *key;
	const char *val;

	key = xstrfmt("submodule.%s.update", sub->name);

	if (update) {
		if (parse_submodule_update_strategy(update, out) < 0)
			die(_("Invalid update mode '%s' for submodule path '%s'"),
				update, path);
	} else if (!repo_config_get_string_tmp(r, key, &val)) {
		if (parse_submodule_update_strategy(val, out) < 0)
			die(_("Invalid update mode '%s' configured for submodule path '%s'"),
				val, path);
	} else if (sub->update_strategy.type != SM_UPDATE_UNSPECIFIED) {
		if (sub->update_strategy.type == SM_UPDATE_COMMAND)
			BUG("how did we read update = !command from .gitmodules?");
		out->type = sub->update_strategy.type;
		out->command = sub->update_strategy.command;
	} else
		out->type = SM_UPDATE_CHECKOUT;

	if (just_cloned &&
	    (out->type == SM_UPDATE_MERGE ||
	     out->type == SM_UPDATE_REBASE ||
	     out->type == SM_UPDATE_NONE))
		out->type = SM_UPDATE_CHECKOUT;

	free(key);
}

static int module_update_module_mode(int argc, const char **argv, const char *prefix)
{
	const char *path, *update = NULL;
	int just_cloned;
	struct submodule_update_strategy update_strategy = { .type = SM_UPDATE_CHECKOUT };

	if (argc < 3 || argc > 4)
		die("submodule--helper update-module-clone expects <just-cloned> <path> [<update>]");

	just_cloned = git_config_int("just_cloned", argv[1]);
	path = argv[2];

	if (argc == 4)
		update = argv[3];

	determine_submodule_update_strategy(the_repository,
					    just_cloned, path, update,
					    &update_strategy);
	fputs(submodule_strategy_to_string(&update_strategy), stdout);

	return 0;
}

struct update_clone_data {
	const struct submodule *sub;
	struct object_id oid;
	unsigned just_cloned;
};

struct submodule_update_clone {
	/* index into 'list', the list of submodules to look into for cloning */
	int current;
	struct module_list list;
	unsigned warn_if_uninitialized : 1;

	/* update parameter passed via commandline */
	struct submodule_update_strategy update;

	/* configuration parameters which are passed on to the children */
	int progress;
	int quiet;
	int recommend_shallow;
	struct string_list references;
	int dissociate;
	unsigned require_init;
	const char *depth;
	const char *recursive_prefix;
	const char *prefix;
	int single_branch;

	/* to be consumed by git-submodule.sh */
	struct update_clone_data *update_clone;
	int update_clone_nr; int update_clone_alloc;

	/* If we want to stop as fast as possible and return an error */
	unsigned quickstop : 1;

	/* failed clones to be retried again */
	const struct cache_entry **failed_clones;
	int failed_clones_nr, failed_clones_alloc;

	int max_jobs;
};
#define SUBMODULE_UPDATE_CLONE_INIT { \
	.list = MODULE_LIST_INIT, \
	.update = SUBMODULE_UPDATE_STRATEGY_INIT, \
	.recommend_shallow = -1, \
	.references = STRING_LIST_INIT_DUP, \
	.single_branch = -1, \
	.max_jobs = 1, \
}


static void next_submodule_warn_missing(struct submodule_update_clone *suc,
		struct strbuf *out, const char *displaypath)
{
	/*
	 * Only mention uninitialized submodules when their
	 * paths have been specified.
	 */
	if (suc->warn_if_uninitialized) {
		strbuf_addf(out,
			_("Submodule path '%s' not initialized"),
			displaypath);
		strbuf_addch(out, '\n');
		strbuf_addstr(out,
			_("Maybe you want to use 'update --init'?"));
		strbuf_addch(out, '\n');
	}
}

/**
 * Determine whether 'ce' needs to be cloned. If so, prepare the 'child' to
 * run the clone. Returns 1 if 'ce' needs to be cloned, 0 otherwise.
 */
static int prepare_to_clone_next_submodule(const struct cache_entry *ce,
					   struct child_process *child,
					   struct submodule_update_clone *suc,
					   struct strbuf *out)
{
	const struct submodule *sub = NULL;
	const char *url = NULL;
	const char *update_string;
	enum submodule_update_type update_type;
	char *key;
	struct strbuf displaypath_sb = STRBUF_INIT;
	struct strbuf sb = STRBUF_INIT;
	const char *displaypath = NULL;
	int needs_cloning = 0;
	int need_free_url = 0;

	if (ce_stage(ce)) {
		if (suc->recursive_prefix)
			strbuf_addf(&sb, "%s/%s", suc->recursive_prefix, ce->name);
		else
			strbuf_addstr(&sb, ce->name);
		strbuf_addf(out, _("Skipping unmerged submodule %s"), sb.buf);
		strbuf_addch(out, '\n');
		goto cleanup;
	}

	sub = submodule_from_path(the_repository, null_oid(), ce->name);

	if (suc->recursive_prefix)
		displaypath = relative_path(suc->recursive_prefix,
					    ce->name, &displaypath_sb);
	else
		displaypath = ce->name;

	if (!sub) {
		next_submodule_warn_missing(suc, out, displaypath);
		goto cleanup;
	}

	key = xstrfmt("submodule.%s.update", sub->name);
	if (!repo_config_get_string_tmp(the_repository, key, &update_string)) {
		update_type = parse_submodule_update_type(update_string);
	} else {
		update_type = sub->update_strategy.type;
	}
	free(key);

	if (suc->update.type == SM_UPDATE_NONE
	    || (suc->update.type == SM_UPDATE_UNSPECIFIED
		&& update_type == SM_UPDATE_NONE)) {
		strbuf_addf(out, _("Skipping submodule '%s'"), displaypath);
		strbuf_addch(out, '\n');
		goto cleanup;
	}

	/* Check if the submodule has been initialized. */
	if (!is_submodule_active(the_repository, ce->name)) {
		next_submodule_warn_missing(suc, out, displaypath);
		goto cleanup;
	}

	strbuf_reset(&sb);
	strbuf_addf(&sb, "submodule.%s.url", sub->name);
	if (repo_config_get_string_tmp(the_repository, sb.buf, &url)) {
		if (starts_with_dot_slash(sub->url) ||
		    starts_with_dot_dot_slash(sub->url)) {
			url = compute_submodule_clone_url(sub->url);
			need_free_url = 1;
		} else
			url = sub->url;
	}

	strbuf_reset(&sb);
	strbuf_addf(&sb, "%s/.git", ce->name);
	needs_cloning = !file_exists(sb.buf);

	ALLOC_GROW(suc->update_clone, suc->update_clone_nr + 1,
		   suc->update_clone_alloc);
	oidcpy(&suc->update_clone[suc->update_clone_nr].oid, &ce->oid);
	suc->update_clone[suc->update_clone_nr].just_cloned = needs_cloning;
	suc->update_clone[suc->update_clone_nr].sub = sub;
	suc->update_clone_nr++;

	if (!needs_cloning)
		goto cleanup;

	child->git_cmd = 1;
	child->no_stdin = 1;
	child->stdout_to_stderr = 1;
	child->err = -1;
	strvec_push(&child->args, "submodule--helper");
	strvec_push(&child->args, "clone");
	if (suc->progress)
		strvec_push(&child->args, "--progress");
	if (suc->quiet)
		strvec_push(&child->args, "--quiet");
	if (suc->prefix)
		strvec_pushl(&child->args, "--prefix", suc->prefix, NULL);
	if (suc->recommend_shallow && sub->recommend_shallow == 1)
		strvec_push(&child->args, "--depth=1");
	if (suc->require_init)
		strvec_push(&child->args, "--require-init");
	strvec_pushl(&child->args, "--path", sub->path, NULL);
	strvec_pushl(&child->args, "--name", sub->name, NULL);
	strvec_pushl(&child->args, "--url", url, NULL);
	if (suc->references.nr) {
		struct string_list_item *item;
		for_each_string_list_item(item, &suc->references)
			strvec_pushl(&child->args, "--reference", item->string, NULL);
	}
	if (suc->dissociate)
		strvec_push(&child->args, "--dissociate");
	if (suc->depth)
		strvec_push(&child->args, suc->depth);
	if (suc->single_branch >= 0)
		strvec_push(&child->args, suc->single_branch ?
					      "--single-branch" :
					      "--no-single-branch");

cleanup:
	strbuf_release(&displaypath_sb);
	strbuf_release(&sb);
	if (need_free_url)
		free((void*)url);

	return needs_cloning;
}

static int update_clone_get_next_task(struct child_process *child,
				      struct strbuf *err,
				      void *suc_cb,
				      void **idx_task_cb)
{
	struct submodule_update_clone *suc = suc_cb;
	const struct cache_entry *ce;
	int index;

	for (; suc->current < suc->list.nr; suc->current++) {
		ce = suc->list.entries[suc->current];
		if (prepare_to_clone_next_submodule(ce, child, suc, err)) {
			int *p = xmalloc(sizeof(*p));
			*p = suc->current;
			*idx_task_cb = p;
			suc->current++;
			return 1;
		}
	}

	/*
	 * The loop above tried cloning each submodule once, now try the
	 * stragglers again, which we can imagine as an extension of the
	 * entry list.
	 */
	index = suc->current - suc->list.nr;
	if (index < suc->failed_clones_nr) {
		int *p;
		ce = suc->failed_clones[index];
		if (!prepare_to_clone_next_submodule(ce, child, suc, err)) {
			suc->current ++;
			strbuf_addstr(err, "BUG: submodule considered for "
					   "cloning, doesn't need cloning "
					   "any more?\n");
			return 0;
		}
		p = xmalloc(sizeof(*p));
		*p = suc->current;
		*idx_task_cb = p;
		suc->current ++;
		return 1;
	}

	return 0;
}

static int update_clone_start_failure(struct strbuf *err,
				      void *suc_cb,
				      void *idx_task_cb)
{
	struct submodule_update_clone *suc = suc_cb;
	suc->quickstop = 1;
	return 1;
}

static int update_clone_task_finished(int result,
				      struct strbuf *err,
				      void *suc_cb,
				      void *idx_task_cb)
{
	const struct cache_entry *ce;
	struct submodule_update_clone *suc = suc_cb;

	int *idxP = idx_task_cb;
	int idx = *idxP;
	free(idxP);

	if (!result)
		return 0;

	if (idx < suc->list.nr) {
		ce  = suc->list.entries[idx];
		strbuf_addf(err, _("Failed to clone '%s'. Retry scheduled"),
			    ce->name);
		strbuf_addch(err, '\n');
		ALLOC_GROW(suc->failed_clones,
			   suc->failed_clones_nr + 1,
			   suc->failed_clones_alloc);
		suc->failed_clones[suc->failed_clones_nr++] = ce;
		return 0;
	} else {
		idx -= suc->list.nr;
		ce  = suc->failed_clones[idx];
		strbuf_addf(err, _("Failed to clone '%s' a second time, aborting"),
			    ce->name);
		strbuf_addch(err, '\n');
		suc->quickstop = 1;
		return 1;
	}

	return 0;
}

static int git_update_clone_config(const char *var, const char *value,
				   void *cb)
{
	int *max_jobs = cb;
	if (!strcmp(var, "submodule.fetchjobs"))
		*max_jobs = parse_submodule_fetchjobs(var, value);
	return 0;
}

static void update_submodule(struct update_clone_data *ucd)
{
	fprintf(stdout, "dummy %s %d\t%s\n",
		oid_to_hex(&ucd->oid),
		ucd->just_cloned,
		ucd->sub->path);
}

static int update_submodules(struct submodule_update_clone *suc)
{
	int i;

	run_processes_parallel_tr2(suc->max_jobs, update_clone_get_next_task,
				   update_clone_start_failure,
				   update_clone_task_finished, suc, "submodule",
				   "parallel/update");

	/*
	 * We saved the output and put it out all at once now.
	 * That means:
	 * - the listener does not have to interleave their (checkout)
	 *   work with our fetching.  The writes involved in a
	 *   checkout involve more straightforward sequential I/O.
	 * - the listener can avoid doing any work if fetching failed.
	 */
	if (suc->quickstop)
		return 1;

	for (i = 0; i < suc->update_clone_nr; i++)
		update_submodule(&suc->update_clone[i]);

	return 0;
}

static int update_clone(int argc, const char **argv, const char *prefix)
{
	const char *update = NULL;
	struct pathspec pathspec;
	struct submodule_update_clone suc = SUBMODULE_UPDATE_CLONE_INIT;

	struct option module_update_clone_options[] = {
		OPT_STRING(0, "prefix", &prefix,
			   N_("path"),
			   N_("path into the working tree")),
		OPT_STRING(0, "recursive-prefix", &suc.recursive_prefix,
			   N_("path"),
			   N_("path into the working tree, across nested "
			      "submodule boundaries")),
		OPT_STRING(0, "update", &update,
			   N_("string"),
			   N_("rebase, merge, checkout or none")),
		OPT_STRING_LIST(0, "reference", &suc.references, N_("repo"),
			   N_("reference repository")),
		OPT_BOOL(0, "dissociate", &suc.dissociate,
			   N_("use --reference only while cloning")),
		OPT_STRING(0, "depth", &suc.depth, "<depth>",
			   N_("create a shallow clone truncated to the "
			      "specified number of revisions")),
		OPT_INTEGER('j', "jobs", &suc.max_jobs,
			    N_("parallel jobs")),
		OPT_BOOL(0, "recommend-shallow", &suc.recommend_shallow,
			    N_("whether the initial clone should follow the shallow recommendation")),
		OPT__QUIET(&suc.quiet, N_("don't print cloning progress")),
		OPT_BOOL(0, "progress", &suc.progress,
			    N_("force cloning progress")),
		OPT_BOOL(0, "require-init", &suc.require_init,
			   N_("disallow cloning into non-empty directory")),
		OPT_BOOL(0, "single-branch", &suc.single_branch,
			 N_("clone only one branch, HEAD or --branch")),
		OPT_END()
	};

	const char *const git_submodule_helper_usage[] = {
		N_("git submodule--helper update-clone [--prefix=<path>] [<path>...]"),
		NULL
	};
	suc.prefix = prefix;

	update_clone_config_from_gitmodules(&suc.max_jobs);
	git_config(git_update_clone_config, &suc.max_jobs);

	argc = parse_options(argc, argv, prefix, module_update_clone_options,
			     git_submodule_helper_usage, 0);

	if (update)
		if (parse_submodule_update_strategy(update, &suc.update) < 0)
			die(_("bad value for update parameter"));

	if (module_list_compute(argc, argv, prefix, &pathspec, &suc.list) < 0)
		return 1;

	if (pathspec.nr)
		suc.warn_if_uninitialized = 1;

	return update_submodules(&suc);
}

static int resolve_relative_path(int argc, const char **argv, const char *prefix)
{
	struct strbuf sb = STRBUF_INIT;
	if (argc != 3)
		die("submodule--helper relative-path takes exactly 2 arguments, got %d", argc);

	printf("%s", relative_path(argv[1], argv[2], &sb));
	strbuf_release(&sb);
	return 0;
}

static const char *remote_submodule_branch(const char *path)
{
	const struct submodule *sub;
	const char *branch = NULL;
	char *key;

	sub = submodule_from_path(the_repository, null_oid(), path);
	if (!sub)
		return NULL;

	key = xstrfmt("submodule.%s.branch", sub->name);
	if (repo_config_get_string_tmp(the_repository, key, &branch))
		branch = sub->branch;
	free(key);

	if (!branch)
		return "HEAD";

	if (!strcmp(branch, ".")) {
		const char *refname = resolve_ref_unsafe("HEAD", 0, NULL, NULL);

		if (!refname)
			die(_("No such ref: %s"), "HEAD");

		/* detached HEAD */
		if (!strcmp(refname, "HEAD"))
			die(_("Submodule (%s) branch configured to inherit "
			      "branch from superproject, but the superproject "
			      "is not on any branch"), sub->name);

		if (!skip_prefix(refname, "refs/heads/", &refname))
			die(_("Expecting a full ref name, got %s"), refname);
		return refname;
	}

	return branch;
}

static int resolve_remote_submodule_branch(int argc, const char **argv,
		const char *prefix)
{
	const char *ret;
	struct strbuf sb = STRBUF_INIT;
	if (argc != 2)
		die("submodule--helper remote-branch takes exactly one arguments, got %d", argc);

	ret = remote_submodule_branch(argv[1]);
	if (!ret)
		die("submodule %s doesn't exist", argv[1]);

	printf("%s", ret);
	strbuf_release(&sb);
	return 0;
}

static int push_check(int argc, const char **argv, const char *prefix)
{
	struct remote *remote;
	const char *superproject_head;
	char *head;
	int detached_head = 0;
	struct object_id head_oid;

	if (argc < 3)
		die("submodule--helper push-check requires at least 2 arguments");

	/*
	 * superproject's resolved head ref.
	 * if HEAD then the superproject is in a detached head state, otherwise
	 * it will be the resolved head ref.
	 */
	superproject_head = argv[1];
	argv++;
	argc--;
	/* Get the submodule's head ref and determine if it is detached */
	head = resolve_refdup("HEAD", 0, &head_oid, NULL);
	if (!head)
		die(_("Failed to resolve HEAD as a valid ref."));
	if (!strcmp(head, "HEAD"))
		detached_head = 1;

	/*
	 * The remote must be configured.
	 * This is to avoid pushing to the exact same URL as the parent.
	 */
	remote = pushremote_get(argv[1]);
	if (!remote || remote->origin == REMOTE_UNCONFIGURED)
		die("remote '%s' not configured", argv[1]);

	/* Check the refspec */
	if (argc > 2) {
		int i;
		struct ref *local_refs = get_local_heads();
		struct refspec refspec = REFSPEC_INIT_PUSH;

		refspec_appendn(&refspec, argv + 2, argc - 2);

		for (i = 0; i < refspec.nr; i++) {
			const struct refspec_item *rs = &refspec.items[i];

			if (rs->pattern || rs->matching)
				continue;

			/* LHS must match a single ref */
			switch (count_refspec_match(rs->src, local_refs, NULL)) {
			case 1:
				break;
			case 0:
				/*
				 * If LHS matches 'HEAD' then we need to ensure
				 * that it matches the same named branch
				 * checked out in the superproject.
				 */
				if (!strcmp(rs->src, "HEAD")) {
					if (!detached_head &&
					    !strcmp(head, superproject_head))
						break;
					die("HEAD does not match the named branch in the superproject");
				}
				/* fallthrough */
			default:
				die("src refspec '%s' must name a ref",
				    rs->src);
			}
		}
		refspec_clear(&refspec);
	}
	free(head);

	return 0;
}

static int ensure_core_worktree(int argc, const char **argv, const char *prefix)
{
	const struct submodule *sub;
	const char *path;
	const char *cw;
	struct repository subrepo;

	if (argc != 2)
		BUG("submodule--helper ensure-core-worktree <path>");

	path = argv[1];

	sub = submodule_from_path(the_repository, null_oid(), path);
	if (!sub)
		BUG("We could get the submodule handle before?");

	if (repo_submodule_init(&subrepo, the_repository, sub))
		die(_("could not get a repository handle for submodule '%s'"), path);

	if (!repo_config_get_string_tmp(&subrepo, "core.worktree", &cw)) {
		char *cfg_file, *abs_path;
		const char *rel_path;
		struct strbuf sb = STRBUF_INIT;

		cfg_file = repo_git_path(&subrepo, "config");

		abs_path = absolute_pathdup(path);
		rel_path = relative_path(abs_path, subrepo.gitdir, &sb);

		git_config_set_in_file(cfg_file, "core.worktree", rel_path);

		free(cfg_file);
		free(abs_path);
		strbuf_release(&sb);
	}

	return 0;
}

static int absorb_git_dirs(int argc, const char **argv, const char *prefix)
{
	int i;
	struct pathspec pathspec;
	struct module_list list = MODULE_LIST_INIT;
	unsigned flags = ABSORB_GITDIR_RECURSE_SUBMODULES;

	struct option embed_gitdir_options[] = {
		OPT_STRING(0, "prefix", &prefix,
			   N_("path"),
			   N_("path into the working tree")),
		OPT_BIT(0, "--recursive", &flags, N_("recurse into submodules"),
			ABSORB_GITDIR_RECURSE_SUBMODULES),
		OPT_END()
	};

	const char *const git_submodule_helper_usage[] = {
		N_("git submodule--helper absorb-git-dirs [<options>] [<path>...]"),
		NULL
	};

	argc = parse_options(argc, argv, prefix, embed_gitdir_options,
			     git_submodule_helper_usage, 0);

	if (module_list_compute(argc, argv, prefix, &pathspec, &list) < 0)
		return 1;

	for (i = 0; i < list.nr; i++)
		absorb_git_dir_into_superproject(list.entries[i]->name, flags);

	return 0;
}

static int is_active(int argc, const char **argv, const char *prefix)
{
	if (argc != 2)
		die("submodule--helper is-active takes exactly 1 argument");

	return !is_submodule_active(the_repository, argv[1]);
}

/*
 * Exit non-zero if any of the submodule names given on the command line is
 * invalid. If no names are given, filter stdin to print only valid names
 * (which is primarily intended for testing).
 */
static int check_name(int argc, const char **argv, const char *prefix)
{
	if (argc > 1) {
		while (*++argv) {
			if (check_submodule_name(*argv) < 0)
				return 1;
		}
	} else {
		struct strbuf buf = STRBUF_INIT;
		while (strbuf_getline(&buf, stdin) != EOF) {
			if (!check_submodule_name(buf.buf))
				printf("%s\n", buf.buf);
		}
		strbuf_release(&buf);
	}
	return 0;
}

static int module_config(int argc, const char **argv, const char *prefix)
{
	enum {
		CHECK_WRITEABLE = 1,
		DO_UNSET = 2
	} command = 0;

	struct option module_config_options[] = {
		OPT_CMDMODE(0, "check-writeable", &command,
			    N_("check if it is safe to write to the .gitmodules file"),
			    CHECK_WRITEABLE),
		OPT_CMDMODE(0, "unset", &command,
			    N_("unset the config in the .gitmodules file"),
			    DO_UNSET),
		OPT_END()
	};
	const char *const git_submodule_helper_usage[] = {
		N_("git submodule--helper config <name> [<value>]"),
		N_("git submodule--helper config --unset <name>"),
		N_("git submodule--helper config --check-writeable"),
		NULL
	};

	argc = parse_options(argc, argv, prefix, module_config_options,
			     git_submodule_helper_usage, PARSE_OPT_KEEP_ARGV0);

	if (argc == 1 && command == CHECK_WRITEABLE)
		return is_writing_gitmodules_ok() ? 0 : -1;

	/* Equivalent to ACTION_GET in builtin/config.c */
	if (argc == 2 && command != DO_UNSET)
		return print_config_from_gitmodules(the_repository, argv[1]);

	/* Equivalent to ACTION_SET in builtin/config.c */
	if (argc == 3 || (argc == 2 && command == DO_UNSET)) {
		const char *value = (argc == 3) ? argv[2] : NULL;

		if (!is_writing_gitmodules_ok())
			die(_("please make sure that the .gitmodules file is in the working tree"));

		return config_set_in_gitmodules_file_gently(argv[1], value);
	}

	usage_with_options(git_submodule_helper_usage, module_config_options);
}

static int module_set_url(int argc, const char **argv, const char *prefix)
{
	int quiet = 0;
	const char *newurl;
	const char *path;
	char *config_name;

	struct option options[] = {
		OPT__QUIET(&quiet, N_("suppress output for setting url of a submodule")),
		OPT_END()
	};
	const char *const usage[] = {
		N_("git submodule--helper set-url [--quiet] <path> <newurl>"),
		NULL
	};

	argc = parse_options(argc, argv, prefix, options, usage, 0);

	if (argc != 2 || !(path = argv[0]) || !(newurl = argv[1]))
		usage_with_options(usage, options);

	config_name = xstrfmt("submodule.%s.url", path);

	config_set_in_gitmodules_file_gently(config_name, newurl);
	sync_submodule(path, prefix, quiet ? OPT_QUIET : 0);

	free(config_name);

	return 0;
}

static int module_set_branch(int argc, const char **argv, const char *prefix)
{
	int opt_default = 0, ret;
	const char *opt_branch = NULL;
	const char *path;
	char *config_name;

	/*
	 * We accept the `quiet` option for uniformity across subcommands,
	 * though there is nothing to make less verbose in this subcommand.
	 */
	struct option options[] = {
		OPT_NOOP_NOARG('q', "quiet"),
		OPT_BOOL('d', "default", &opt_default,
			N_("set the default tracking branch to master")),
		OPT_STRING('b', "branch", &opt_branch, N_("branch"),
			N_("set the default tracking branch")),
		OPT_END()
	};
	const char *const usage[] = {
		N_("git submodule--helper set-branch [-q|--quiet] (-d|--default) <path>"),
		N_("git submodule--helper set-branch [-q|--quiet] (-b|--branch) <branch> <path>"),
		NULL
	};

	argc = parse_options(argc, argv, prefix, options, usage, 0);

	if (!opt_branch && !opt_default)
		die(_("--branch or --default required"));

	if (opt_branch && opt_default)
		die(_("--branch and --default are mutually exclusive"));

	if (argc != 1 || !(path = argv[0]))
		usage_with_options(usage, options);

	config_name = xstrfmt("submodule.%s.branch", path);
	ret = config_set_in_gitmodules_file_gently(config_name, opt_branch);

	free(config_name);
	return !!ret;
}

#define SUPPORT_SUPER_PREFIX (1<<0)

struct cmd_struct {
	const char *cmd;
	int (*fn)(int, const char **, const char *);
	unsigned option;
};

static struct cmd_struct commands[] = {
	{"list", module_list, 0},
	{"name", module_name, 0},
	{"clone", module_clone, 0},
	{"update-module-mode", module_update_module_mode, 0},
	{"update-clone", update_clone, 0},
	{"ensure-core-worktree", ensure_core_worktree, 0},
	{"relative-path", resolve_relative_path, 0},
	{"resolve-relative-url", resolve_relative_url, 0},
	{"resolve-relative-url-test", resolve_relative_url_test, 0},
	{"foreach", module_foreach, SUPPORT_SUPER_PREFIX},
	{"init", module_init, SUPPORT_SUPER_PREFIX},
	{"status", module_status, SUPPORT_SUPER_PREFIX},
	{"print-default-remote", print_default_remote, 0},
	{"sync", module_sync, SUPPORT_SUPER_PREFIX},
	{"deinit", module_deinit, 0},
	{"summary", module_summary, SUPPORT_SUPER_PREFIX},
	{"remote-branch", resolve_remote_submodule_branch, 0},
	{"push-check", push_check, 0},
	{"absorb-git-dirs", absorb_git_dirs, SUPPORT_SUPER_PREFIX},
	{"is-active", is_active, 0},
	{"check-name", check_name, 0},
	{"config", module_config, 0},
	{"set-url", module_set_url, 0},
	{"set-branch", module_set_branch, 0},
};

int cmd_submodule__helper(int argc, const char **argv, const char *prefix)
{
	int i;
	if (argc < 2 || !strcmp(argv[1], "-h"))
		usage("git submodule--helper <command>");

	for (i = 0; i < ARRAY_SIZE(commands); i++) {
		if (!strcmp(argv[1], commands[i].cmd)) {
			if (get_super_prefix() &&
			    !(commands[i].option & SUPPORT_SUPER_PREFIX))
				die(_("%s doesn't support --super-prefix"),
				    commands[i].cmd);
			return commands[i].fn(argc - 1, argv + 1, prefix);
		}
	}

	die(_("'%s' is not a valid submodule--helper "
	      "subcommand"), argv[1]);
}<|MERGE_RESOLUTION|>--- conflicted
+++ resolved
@@ -15,12 +15,10 @@
 #include "refs.h"
 #include "refspec.h"
 #include "connect.h"
-<<<<<<< HEAD
 #include "revision.h"
 #include "diffcore.h"
 #include "diff.h"
 #include "object-store.h"
-#include "dir.h"
 #include "advice.h"
 
 #define OPT_QUIET (1 << 0)
@@ -30,8 +28,6 @@
 
 typedef void (*each_submodule_fn)(const struct cache_entry *list_item,
 				  void *cb_data);
-=======
->>>>>>> 6a24cc71
 
 static char *get_default_remote(void)
 {
