--- conflicted
+++ resolved
@@ -153,15 +153,11 @@
 			args.from_promisor = 1;
 			continue;
 		}
-<<<<<<< HEAD
-		if (skip_prefix(arg, ("--filter="), &arg)) {
-=======
 		if (!strcmp("--refetch", arg)) {
 			args.refetch = 1;
 			continue;
 		}
-		if (skip_prefix(arg, ("--" CL_ARG__FILTER "="), &arg)) {
->>>>>>> 4963d3e4
+		if (skip_prefix(arg, ("--filter="), &arg)) {
 			parse_list_objects_filter(&args.filter_options, arg);
 			continue;
 		}
