--- conflicted
+++ resolved
@@ -2294,12 +2294,9 @@
 	fd = open(path, O_RDONLY);
 	if (fd < 0) {
 		if (!must_exist && errno == ENOENT) {
-<<<<<<< HEAD
-			set_new_index_sparsity(istate);
-=======
 			if (!istate->repo)
 				istate->repo = the_repository;
->>>>>>> 4447d412
+			set_new_index_sparsity(istate);
 			return 0;
 		}
 		die_errno(_("%s: index file open failed"), path);
