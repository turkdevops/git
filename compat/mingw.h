#ifdef __MINGW64_VERSION_MAJOR
#include <stdint.h>
#include <wchar.h>
typedef _sigset_t sigset_t;
#endif
#include <winsock2.h>
#include <ws2tcpip.h>

/* MinGW-w64 reports to have flockfile, but it does not actually have it. */
#ifdef __MINGW64_VERSION_MAJOR
#undef _POSIX_THREAD_SAFE_FUNCTIONS
#endif

extern int mingw_core_config(const char *var, const char *value, void *cb);
#define platform_core_config mingw_core_config

/*
 * things that are not available in header files
 */

typedef int uid_t;
typedef int socklen_t;
#ifndef __MINGW64_VERSION_MAJOR
typedef int pid_t;
#define hstrerror strerror
#endif

#define S_IFLNK    0120000 /* Symbolic link */
#define S_ISLNK(x) (((x) & S_IFMT) == S_IFLNK)
#define S_ISSOCK(x) 0

#ifndef S_IRWXG
#define S_IRGRP 0
#define S_IWGRP 0
#define S_IXGRP 0
#define S_IRWXG (S_IRGRP | S_IWGRP | S_IXGRP)
#endif
#ifndef S_IRWXO
#define S_IROTH 0
#define S_IWOTH 0
#define S_IXOTH 0
#define S_IRWXO (S_IROTH | S_IWOTH | S_IXOTH)
#endif

#define S_ISUID 0004000
#define S_ISGID 0002000
#define S_ISVTX 0001000

#define WIFEXITED(x) 1
#define WIFSIGNALED(x) 0
#define WEXITSTATUS(x) ((x) & 0xff)
#define WTERMSIG(x) SIGTERM

#ifndef EWOULDBLOCK
#define EWOULDBLOCK EAGAIN
#endif
#ifndef ELOOP
#define ELOOP EMLINK
#endif
#define SHUT_WR SD_SEND

#define SIGHUP 1
#define SIGQUIT 3
#define SIGKILL 9
#define SIGPIPE 13
#define SIGALRM 14
#define SIGCHLD 17

#define F_GETFD 1
#define F_SETFD 2
#define FD_CLOEXEC 0x1

#if !defined O_CLOEXEC && defined O_NOINHERIT
#define O_CLOEXEC	O_NOINHERIT
#endif

#ifndef EAFNOSUPPORT
#define EAFNOSUPPORT WSAEAFNOSUPPORT
#endif
#ifndef ECONNABORTED
#define ECONNABORTED WSAECONNABORTED
#endif
#ifndef ENOTSOCK
#define ENOTSOCK WSAENOTSOCK
#endif

struct passwd {
	char *pw_name;
	char *pw_gecos;
	char *pw_dir;
};

typedef void (__cdecl *sig_handler_t)(int);
struct sigaction {
	sig_handler_t sa_handler;
	unsigned sa_flags;
};
#define SA_RESTART 0

struct itimerval {
	struct timeval it_value, it_interval;
};
#define ITIMER_REAL 0

struct utsname {
	char sysname[16];
	char nodename[1];
	char release[16];
	char version[16];
	char machine[1];
};

/*
 * sanitize preprocessor namespace polluted by Windows headers defining
 * macros which collide with git local versions
 */
#undef HELP_COMMAND /* from winuser.h */

/*
 * trivial stubs
 */

static inline int readlink(const char *path, char *buf, size_t bufsiz)
{ errno = ENOSYS; return -1; }
static inline int symlink(const char *oldpath, const char *newpath)
{ errno = ENOSYS; return -1; }
static inline int fchmod(int fildes, mode_t mode)
{ errno = ENOSYS; return -1; }
#ifndef __MINGW64_VERSION_MAJOR
static inline pid_t fork(void)
{ errno = ENOSYS; return -1; }
#endif
static inline unsigned int alarm(unsigned int seconds)
{ return 0; }
static inline int fsync(int fd)
{ return _commit(fd); }
static inline void sync(void)
{}
static inline uid_t getuid(void)
{ return 1; }
static inline struct passwd *getpwnam(const char *name)
{ return NULL; }
static inline int fcntl(int fd, int cmd, ...)
{
	if (cmd == F_GETFD || cmd == F_SETFD)
		return 0;
	errno = EINVAL;
	return -1;
}
/* bash cannot reliably detect negative return codes as failure */
#define exit(code) exit((code) & 0xff)
#define sigemptyset(x) (void)0
static inline int sigaddset(sigset_t *set, int signum)
{ return 0; }
#define SIG_BLOCK 0
#define SIG_UNBLOCK 0
static inline int sigprocmask(int how, const sigset_t *set, sigset_t *oldset)
{ return 0; }
static inline pid_t getppid(void)
{ return 1; }
static inline pid_t getpgid(pid_t pid)
{ return pid == 0 ? getpid() : pid; }
static inline pid_t tcgetpgrp(int fd)
{ return getpid(); }

/*
 * simple adaptors
 */

int mingw_mkdir(const char *path, int mode);
#define mkdir mingw_mkdir

#define WNOHANG 1
pid_t waitpid(pid_t pid, int *status, int options);

#define kill mingw_kill
int mingw_kill(pid_t pid, int sig);

#ifndef NO_OPENSSL
#include <openssl/ssl.h>
static inline int mingw_SSL_set_fd(SSL *ssl, int fd)
{
	return SSL_set_fd(ssl, _get_osfhandle(fd));
}
#define SSL_set_fd mingw_SSL_set_fd

static inline int mingw_SSL_set_rfd(SSL *ssl, int fd)
{
	return SSL_set_rfd(ssl, _get_osfhandle(fd));
}
#define SSL_set_rfd mingw_SSL_set_rfd

static inline int mingw_SSL_set_wfd(SSL *ssl, int fd)
{
	return SSL_set_wfd(ssl, _get_osfhandle(fd));
}
#define SSL_set_wfd mingw_SSL_set_wfd
#endif

/*
 * implementations of missing functions
 */

int pipe(int filedes[2]);
unsigned int sleep (unsigned int seconds);
int mkstemp(char *template);
int gettimeofday(struct timeval *tv, void *tz);
#ifndef __MINGW64_VERSION_MAJOR
struct tm *gmtime_r(const time_t *timep, struct tm *result);
struct tm *localtime_r(const time_t *timep, struct tm *result);
#endif
int getpagesize(void);	/* defined in MinGW's libgcc.a */
struct passwd *getpwuid(uid_t uid);
int setitimer(int type, struct itimerval *in, struct itimerval *out);
int sigaction(int sig, struct sigaction *in, struct sigaction *out);
int link(const char *oldpath, const char *newpath);
int uname(struct utsname *buf);

/*
 * replacements of existing functions
 */

int mingw_unlink(const char *pathname);
#define unlink mingw_unlink

int mingw_rmdir(const char *path);
#define rmdir mingw_rmdir

int mingw_open (const char *filename, int oflags, ...);
#define open mingw_open

int mingw_fgetc(FILE *stream);
#define fgetc mingw_fgetc

FILE *mingw_fopen (const char *filename, const char *otype);
#define fopen mingw_fopen

FILE *mingw_freopen (const char *filename, const char *otype, FILE *stream);
#define freopen mingw_freopen

int mingw_fflush(FILE *stream);
#define fflush mingw_fflush

ssize_t mingw_write(int fd, const void *buf, size_t len);
#define write mingw_write

int mingw_access(const char *filename, int mode);
#undef access
#define access mingw_access

int mingw_chdir(const char *dirname);
#define chdir mingw_chdir

int mingw_chmod(const char *filename, int mode);
#define chmod mingw_chmod

char *mingw_mktemp(char *template);
#define mktemp mingw_mktemp

char *mingw_getcwd(char *pointer, int len);
#define getcwd mingw_getcwd

#ifdef NO_UNSETENV
#error "NO_UNSETENV is incompatible with the Windows-specific startup code!"
#endif

/*
 * We bind *env() routines (even the mingw_ ones) to private mingw_ versions.
 * These talk to the CRT using UNICODE/wchar_t, but maintain the original
 * narrow-char API.
 *
 * Note that the MSCRT maintains both ANSI (getenv()) and UNICODE (_wgetenv())
 * routines and stores both versions of each environment variable in parallel
 * (and secretly updates both when you set one or the other), but it uses CP_ACP
 * to do the conversion rather than CP_UTF8.
 *
 * Since everything in the git code base is UTF8, we define the mingw_ routines
 * to access the CRT using the UNICODE routines and manually convert them to
 * UTF8.  This also avoids round-trip problems.
 *
 * This also helps with our linkage, since "_wenviron" is publicly exported
 * from the CRT.  But to access "_environ" we would have to statically link
 * to the CRT (/MT).
 *
 * We require NO_SETENV (and let gitsetenv() call our mingw_putenv).
 */
#define getenv       mingw_getenv
#define putenv       mingw_putenv
#define unsetenv     mingw_putenv
char *mingw_getenv(const char *name);
int   mingw_putenv(const char *name);

int mingw_gethostname(char *host, int namelen);
#define gethostname mingw_gethostname

struct hostent *mingw_gethostbyname(const char *host);
#define gethostbyname mingw_gethostbyname

void mingw_freeaddrinfo(struct addrinfo *res);
#define freeaddrinfo mingw_freeaddrinfo

int mingw_getaddrinfo(const char *node, const char *service,
		      const struct addrinfo *hints, struct addrinfo **res);
#define getaddrinfo mingw_getaddrinfo

int mingw_getnameinfo(const struct sockaddr *sa, socklen_t salen,
		      char *host, DWORD hostlen, char *serv, DWORD servlen,
		      int flags);
#define getnameinfo mingw_getnameinfo

int mingw_socket(int domain, int type, int protocol);
#define socket mingw_socket

int mingw_connect(int sockfd, struct sockaddr *sa, size_t sz);
#define connect mingw_connect

int mingw_bind(int sockfd, struct sockaddr *sa, size_t sz);
#define bind mingw_bind

int mingw_setsockopt(int sockfd, int lvl, int optname, void *optval, int optlen);
#define setsockopt mingw_setsockopt

int mingw_shutdown(int sockfd, int how);
#define shutdown mingw_shutdown

int mingw_listen(int sockfd, int backlog);
#define listen mingw_listen

int mingw_accept(int sockfd, struct sockaddr *sa, socklen_t *sz);
#define accept mingw_accept

int mingw_rename(const char*, const char*);
#define rename mingw_rename

#if defined(USE_WIN32_MMAP) || defined(_MSC_VER)
int mingw_getpagesize(void);
#define getpagesize mingw_getpagesize
#endif

struct rlimit {
	unsigned int rlim_cur;
};
#define RLIMIT_NOFILE 0

static inline int getrlimit(int resource, struct rlimit *rlp)
{
	if (resource != RLIMIT_NOFILE) {
		errno = EINVAL;
		return -1;
	}

	rlp->rlim_cur = 2048;
	return 0;
}

/*
 * Use mingw specific stat()/lstat()/fstat() implementations on Windows,
 * including our own struct stat with 64 bit st_size and nanosecond-precision
 * file times.
 */
#ifndef __MINGW64_VERSION_MAJOR
#define off_t off64_t
#define lseek _lseeki64
struct timespec {
	time_t tv_sec;
	long tv_nsec;
};
#endif

struct mingw_stat {
    _dev_t st_dev;
    _ino_t st_ino;
    _mode_t st_mode;
    short st_nlink;
    short st_uid;
    short st_gid;
    _dev_t st_rdev;
    off64_t st_size;
    struct timespec st_atim;
    struct timespec st_mtim;
    struct timespec st_ctim;
};

#define st_atime st_atim.tv_sec
#define st_mtime st_mtim.tv_sec
#define st_ctime st_ctim.tv_sec

#ifdef stat
#undef stat
#endif
#define stat mingw_stat
int mingw_lstat(const char *file_name, struct stat *buf);
int mingw_stat(const char *file_name, struct stat *buf);
int mingw_fstat(int fd, struct stat *buf);
#ifdef fstat
#undef fstat
#endif
#define fstat mingw_fstat
#ifdef lstat
#undef lstat
#endif
#define lstat mingw_lstat


int mingw_utime(const char *file_name, const struct utimbuf *times);
#define utime mingw_utime
size_t mingw_strftime(char *s, size_t max,
		   const char *format, const struct tm *tm);
#define strftime mingw_strftime

pid_t mingw_spawnvpe(const char *cmd, const char **argv, char **env,
		     const char *dir,
		     int fhin, int fhout, int fherr);
int mingw_execvp(const char *cmd, char *const *argv);
#define execvp mingw_execvp
int mingw_execv(const char *cmd, char *const *argv);
#define execv mingw_execv

static inline unsigned int git_ntohl(unsigned int x)
{ return (unsigned int)ntohl(x); }
#define ntohl git_ntohl

sig_handler_t mingw_signal(int sig, sig_handler_t handler);
#define signal mingw_signal

int mingw_raise(int sig);
#define raise mingw_raise

/*
 * ANSI emulation wrappers
 */

int winansi_isatty(int fd);
#define isatty winansi_isatty

int winansi_dup2(int oldfd, int newfd);
#define dup2 winansi_dup2

void winansi_init(void);
HANDLE winansi_get_osfhandle(int fd);

/*
 * git specific compatibility
 */

<<<<<<< HEAD
=======
int mingw_has_dos_drive_prefix(const char *path);
#define has_dos_drive_prefix mingw_has_dos_drive_prefix
int mingw_skip_dos_drive_prefix(char **path);
#define skip_dos_drive_prefix mingw_skip_dos_drive_prefix
static inline int mingw_is_dir_sep(int c)
{
	return c == '/' || c == '\\';
}
#define is_dir_sep mingw_is_dir_sep
static inline char *mingw_find_last_dir_sep(const char *path)
{
	char *ret = NULL;
	for (; *path; ++path)
		if (is_dir_sep(*path))
			ret = (char *)path;
	return ret;
}
>>>>>>> 4cd1cf31
static inline void convert_slashes(char *path)
{
	for (; *path; path++)
		if (*path == '\\')
			*path = '/';
}
#define PATH_SEP ';'
extern char *mingw_query_user_email(void);
#define query_user_email mingw_query_user_email
#if !defined(__MINGW64_VERSION_MAJOR) && (!defined(_MSC_VER) || _MSC_VER < 1800)
#define PRIuMAX "I64u"
#define PRId64 "I64d"
#else
#include <inttypes.h>
#endif

/**
 * Verifies that the given path is a valid one on Windows.
 *
 * In particular, path segments are disallowed which
 *
 * - end in a period or a space (except the special directories `.` and `..`).
 *
 * - contain any of the reserved characters, e.g. `:`, `;`, `*`, etc
 *
 * Returns 1 upon success, otherwise 0.
 */
int is_valid_win32_path(const char *path);
#define is_valid_path(path) is_valid_win32_path(path)

/**
 * Converts UTF-8 encoded string to UTF-16LE.
 *
 * To support repositories with legacy-encoded file names, invalid UTF-8 bytes
 * 0xa0 - 0xff are converted to corresponding printable Unicode chars \u00a0 -
 * \u00ff, and invalid UTF-8 bytes 0x80 - 0x9f (which would make non-printable
 * Unicode) are converted to hex-code.
 *
 * Lead-bytes not followed by an appropriate number of trail-bytes, over-long
 * encodings and 4-byte encodings > \u10ffff are detected as invalid UTF-8.
 *
 * Maximum space requirement for the target buffer is two wide chars per UTF-8
 * char (((strlen(utf) * 2) + 1) [* sizeof(wchar_t)]).
 *
 * The maximum space is needed only if the entire input string consists of
 * invalid UTF-8 bytes in range 0x80-0x9f, as per the following table:
 *
 *               |                   | UTF-8 | UTF-16 |
 *   Code point  |  UTF-8 sequence   | bytes | words  | ratio
 * --------------+-------------------+-------+--------+-------
 * 000000-00007f | 0-7f              |   1   |   1    |  1
 * 000080-0007ff | c2-df + 80-bf     |   2   |   1    |  0.5
 * 000800-00ffff | e0-ef + 2 * 80-bf |   3   |   1    |  0.33
 * 010000-10ffff | f0-f4 + 3 * 80-bf |   4   |  2 (a) |  0.5
 * invalid       | 80-9f             |   1   |  2 (b) |  2
 * invalid       | a0-ff             |   1   |   1    |  1
 *
 * (a) encoded as UTF-16 surrogate pair
 * (b) encoded as two hex digits
 *
 * Note that, while the UTF-8 encoding scheme can be extended to 5-byte, 6-byte
 * or even indefinite-byte sequences, the largest valid code point \u10ffff
 * encodes as only 4 UTF-8 bytes.
 *
 * Parameters:
 * wcs: wide char target buffer
 * utf: string to convert
 * wcslen: size of target buffer (in wchar_t's)
 * utflen: size of string to convert, or -1 if 0-terminated
 *
 * Returns:
 * length of converted string (_wcslen(wcs)), or -1 on failure
 *
 * Errors:
 * EINVAL: one of the input parameters is invalid (e.g. NULL)
 * ERANGE: the output buffer is too small
 */
int xutftowcsn(wchar_t *wcs, const char *utf, size_t wcslen, int utflen);

/**
 * Simplified variant of xutftowcsn, assumes input string is \0-terminated.
 */
static inline int xutftowcs(wchar_t *wcs, const char *utf, size_t wcslen)
{
	return xutftowcsn(wcs, utf, wcslen, -1);
}

/**
 * Simplified file system specific variant of xutftowcsn, assumes output
 * buffer size is MAX_PATH wide chars and input string is \0-terminated,
 * fails with ENAMETOOLONG if input string is too long.
 */
static inline int xutftowcs_path(wchar_t *wcs, const char *utf)
{
	int result = xutftowcsn(wcs, utf, MAX_PATH, -1);
	if (result < 0 && errno == ERANGE)
		errno = ENAMETOOLONG;
	return result;
}

/**
 * Converts UTF-16LE encoded string to UTF-8.
 *
 * Maximum space requirement for the target buffer is three UTF-8 chars per
 * wide char ((_wcslen(wcs) * 3) + 1).
 *
 * The maximum space is needed only if the entire input string consists of
 * UTF-16 words in range 0x0800-0xd7ff or 0xe000-0xffff (i.e. \u0800-\uffff
 * modulo surrogate pairs), as per the following table:
 *
 *               |                       | UTF-16 | UTF-8 |
 *   Code point  |  UTF-16 sequence      | words  | bytes | ratio
 * --------------+-----------------------+--------+-------+-------
 * 000000-00007f | 0000-007f             |   1    |   1   |  1
 * 000080-0007ff | 0080-07ff             |   1    |   2   |  2
 * 000800-00ffff | 0800-d7ff / e000-ffff |   1    |   3   |  3
 * 010000-10ffff | d800-dbff + dc00-dfff |   2    |   4   |  2
 *
 * Note that invalid code points > 10ffff cannot be represented in UTF-16.
 *
 * Parameters:
 * utf: target buffer
 * wcs: wide string to convert
 * utflen: size of target buffer
 *
 * Returns:
 * length of converted string, or -1 on failure
 *
 * Errors:
 * EINVAL: one of the input parameters is invalid (e.g. NULL)
 * ERANGE: the output buffer is too small
 */
int xwcstoutf(char *utf, const wchar_t *wcs, size_t utflen);

/*
 * A critical section used in the implementation of the spawn
 * functions (mingw_spawnv[p]e()) and waitpid(). Intialised in
 * the replacement main() macro below.
 */
extern CRITICAL_SECTION pinfo_cs;

/*
 * A replacement of main() that adds win32 specific initialization.
 */

void mingw_startup(void);
#define main(c,v) dummy_decl_mingw_main(void); \
static int mingw_main(c,v); \
int main(int argc, const char **argv) \
{ \
	mingw_startup(); \
	return mingw_main(__argc, (void *)__argv); \
} \
static int mingw_main(c,v)

/*
 * Used by Pthread API implementation for Windows
 */
extern int err_win_to_posix(DWORD winerr);<|MERGE_RESOLUTION|>--- conflicted
+++ resolved
@@ -443,26 +443,6 @@
  * git specific compatibility
  */
 
-<<<<<<< HEAD
-=======
-int mingw_has_dos_drive_prefix(const char *path);
-#define has_dos_drive_prefix mingw_has_dos_drive_prefix
-int mingw_skip_dos_drive_prefix(char **path);
-#define skip_dos_drive_prefix mingw_skip_dos_drive_prefix
-static inline int mingw_is_dir_sep(int c)
-{
-	return c == '/' || c == '\\';
-}
-#define is_dir_sep mingw_is_dir_sep
-static inline char *mingw_find_last_dir_sep(const char *path)
-{
-	char *ret = NULL;
-	for (; *path; ++path)
-		if (is_dir_sep(*path))
-			ret = (char *)path;
-	return ret;
-}
->>>>>>> 4cd1cf31
 static inline void convert_slashes(char *path)
 {
 	for (; *path; path++)
