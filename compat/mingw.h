--- conflicted
+++ resolved
@@ -62,21 +62,6 @@
 
 extern char *getpass(const char *prompt);
 
-<<<<<<< HEAD
-=======
-#ifndef POLLIN
-struct pollfd {
-	int fd;           /* file descriptor */
-	short events;     /* requested events */
-	short revents;    /* returned events */
-};
-#define POLLIN 1
-#define POLLHUP 2
-#define POLLOUT 4
-#define POLLNVAL 8
-#endif
-
->>>>>>> 7851b1e6
 typedef void (__cdecl *sig_handler_t)(int);
 struct sigaction {
 	sig_handler_t sa_handler;
