--- conflicted
+++ resolved
@@ -1306,438 +1306,6 @@
 	return 0;
 }
 
-<<<<<<< HEAD
-static int git_default_core_config(const char *var, const char *value,
-				   const struct config_context *ctx, void *cb)
-{
-	/* This needs a better name */
-	if (!strcmp(var, "core.filemode")) {
-		trust_executable_bit = git_config_bool(var, value);
-		return 0;
-	}
-	if (!strcmp(var, "core.trustctime")) {
-		trust_ctime = git_config_bool(var, value);
-		return 0;
-	}
-	if (!strcmp(var, "core.checkstat")) {
-		if (!value)
-			return config_error_nonbool(var);
-		if (!strcasecmp(value, "default"))
-			check_stat = 1;
-		else if (!strcasecmp(value, "minimal"))
-			check_stat = 0;
-		else
-			return error(_("invalid value for '%s': '%s'"),
-				     var, value);
-	}
-
-	if (!strcmp(var, "core.quotepath")) {
-		quote_path_fully = git_config_bool(var, value);
-		return 0;
-	}
-
-	if (!strcmp(var, "core.symlinks")) {
-		has_symlinks = git_config_bool(var, value);
-		return 0;
-	}
-
-	if (!strcmp(var, "core.ignorecase")) {
-		ignore_case = git_config_bool(var, value);
-		return 0;
-	}
-
-	if (!strcmp(var, "core.attributesfile")) {
-		FREE_AND_NULL(git_attributes_file);
-		return git_config_pathname(&git_attributes_file, var, value);
-	}
-
-	if (!strcmp(var, "core.bare")) {
-		is_bare_repository_cfg = git_config_bool(var, value);
-		return 0;
-	}
-
-	if (!strcmp(var, "core.ignorestat")) {
-		assume_unchanged = git_config_bool(var, value);
-		return 0;
-	}
-
-	if (!strcmp(var, "core.abbrev")) {
-		if (!value)
-			return config_error_nonbool(var);
-		if (!strcasecmp(value, "auto"))
-			default_abbrev = -1;
-		else if (!git_parse_maybe_bool_text(value))
-			default_abbrev = GIT_MAX_HEXSZ;
-		else {
-			int abbrev = git_config_int(var, value, ctx->kvi);
-			if (abbrev < minimum_abbrev)
-				return error(_("abbrev length out of range: %d"), abbrev);
-			default_abbrev = abbrev;
-		}
-		return 0;
-	}
-
-	if (!strcmp(var, "core.disambiguate"))
-		return set_disambiguate_hint_config(var, value);
-
-	if (!strcmp(var, "core.loosecompression")) {
-		int level = git_config_int(var, value, ctx->kvi);
-		if (level == -1)
-			level = Z_DEFAULT_COMPRESSION;
-		else if (level < 0 || level > Z_BEST_COMPRESSION)
-			die(_("bad zlib compression level %d"), level);
-		zlib_compression_level = level;
-		zlib_compression_seen = 1;
-		return 0;
-	}
-
-	if (!strcmp(var, "core.compression")) {
-		int level = git_config_int(var, value, ctx->kvi);
-		if (level == -1)
-			level = Z_DEFAULT_COMPRESSION;
-		else if (level < 0 || level > Z_BEST_COMPRESSION)
-			die(_("bad zlib compression level %d"), level);
-		if (!zlib_compression_seen)
-			zlib_compression_level = level;
-		if (!pack_compression_seen)
-			pack_compression_level = level;
-		return 0;
-	}
-
-	if (!strcmp(var, "core.autocrlf")) {
-		if (value && !strcasecmp(value, "input")) {
-			auto_crlf = AUTO_CRLF_INPUT;
-			return 0;
-		}
-		auto_crlf = git_config_bool(var, value);
-		return 0;
-	}
-
-	if (!strcmp(var, "core.safecrlf")) {
-		int eol_rndtrp_die;
-		if (value && !strcasecmp(value, "warn")) {
-			global_conv_flags_eol = CONV_EOL_RNDTRP_WARN;
-			return 0;
-		}
-		eol_rndtrp_die = git_config_bool(var, value);
-		global_conv_flags_eol = eol_rndtrp_die ?
-			CONV_EOL_RNDTRP_DIE : 0;
-		return 0;
-	}
-
-	if (!strcmp(var, "core.eol")) {
-		if (value && !strcasecmp(value, "lf"))
-			core_eol = EOL_LF;
-		else if (value && !strcasecmp(value, "crlf"))
-			core_eol = EOL_CRLF;
-		else if (value && !strcasecmp(value, "native"))
-			core_eol = EOL_NATIVE;
-		else
-			core_eol = EOL_UNSET;
-		return 0;
-	}
-
-	if (!strcmp(var, "core.checkroundtripencoding")) {
-		FREE_AND_NULL(check_roundtrip_encoding);
-		return git_config_string(&check_roundtrip_encoding, var, value);
-	}
-
-	if (!strcmp(var, "core.editor")) {
-		FREE_AND_NULL(editor_program);
-		return git_config_string(&editor_program, var, value);
-	}
-
-	if (!strcmp(var, "core.commentchar") ||
-	    !strcmp(var, "core.commentstring")) {
-		if (!value)
-			return config_error_nonbool(var);
-		else if (!strcasecmp(value, "auto")) {
-			auto_comment_line_char = 1;
-			FREE_AND_NULL(comment_line_str_to_free);
-			comment_line_str = "#";
-		} else if (value[0]) {
-			if (strchr(value, '\n'))
-				return error(_("%s cannot contain newline"), var);
-			comment_line_str = value;
-			FREE_AND_NULL(comment_line_str_to_free);
-			auto_comment_line_char = 0;
-		} else
-			return error(_("%s must have at least one character"), var);
-		return 0;
-	}
-
-	if (!strcmp(var, "core.askpass")) {
-		FREE_AND_NULL(askpass_program);
-		return git_config_string(&askpass_program, var, value);
-	}
-
-	if (!strcmp(var, "core.excludesfile")) {
-		FREE_AND_NULL(excludes_file);
-		return git_config_pathname(&excludes_file, var, value);
-	}
-
-	if (!strcmp(var, "core.whitespace")) {
-		if (!value)
-			return config_error_nonbool(var);
-		whitespace_rule_cfg = parse_whitespace_rule(value);
-		return 0;
-	}
-
-	if (!strcmp(var, "core.fsync")) {
-		if (!value)
-			return config_error_nonbool(var);
-		fsync_components = parse_fsync_components(var, value);
-		return 0;
-	}
-
-	if (!strcmp(var, "core.fsyncmethod")) {
-		if (!value)
-			return config_error_nonbool(var);
-		if (!strcmp(value, "fsync"))
-			fsync_method = FSYNC_METHOD_FSYNC;
-		else if (!strcmp(value, "writeout-only"))
-			fsync_method = FSYNC_METHOD_WRITEOUT_ONLY;
-		else if (!strcmp(value, "batch"))
-			fsync_method = FSYNC_METHOD_BATCH;
-		else
-			warning(_("ignoring unknown core.fsyncMethod value '%s'"), value);
-
-	}
-
-	if (!strcmp(var, "core.fsyncobjectfiles")) {
-		if (fsync_object_files < 0)
-			warning(_("core.fsyncObjectFiles is deprecated; use core.fsync instead"));
-		fsync_object_files = git_config_bool(var, value);
-		return 0;
-	}
-
-	if (!strcmp(var, "core.createobject")) {
-		if (!value)
-			return config_error_nonbool(var);
-		if (!strcmp(value, "rename"))
-			object_creation_mode = OBJECT_CREATION_USES_RENAMES;
-		else if (!strcmp(value, "link"))
-			object_creation_mode = OBJECT_CREATION_USES_HARDLINKS;
-		else
-			die(_("invalid mode for object creation: %s"), value);
-		return 0;
-	}
-
-	if (!strcmp(var, "core.sparsecheckout")) {
-		core_apply_sparse_checkout = git_config_bool(var, value);
-		return 0;
-	}
-
-	if (!strcmp(var, "core.sparsecheckoutcone")) {
-		core_sparse_checkout_cone = git_config_bool(var, value);
-		return 0;
-	}
-
-	if (!strcmp(var, "core.precomposeunicode")) {
-		precomposed_unicode = git_config_bool(var, value);
-		return 0;
-	}
-
-	if (!strcmp(var, "core.protecthfs")) {
-		protect_hfs = git_config_bool(var, value);
-		return 0;
-	}
-
-	if (!strcmp(var, "core.protectntfs")) {
-		protect_ntfs = git_config_bool(var, value);
-		return 0;
-	}
-
-	if (!strcmp(var, "core.maxtreedepth")) {
-		max_allowed_tree_depth = git_config_int(var, value, ctx->kvi);
-		return 0;
-	}
-
-	/* Add other config variables here and to Documentation/config.adoc. */
-	return platform_core_config(var, value, ctx, cb);
-}
-
-static int git_default_sparse_config(const char *var, const char *value)
-{
-	if (!strcmp(var, "sparse.expectfilesoutsideofpatterns")) {
-		sparse_expect_files_outside_of_patterns = git_config_bool(var, value);
-		return 0;
-	}
-
-	/* Add other config variables here and to Documentation/config/sparse.adoc. */
-	return 0;
-}
-
-static int git_default_i18n_config(const char *var, const char *value)
-{
-	if (!strcmp(var, "i18n.commitencoding")) {
-		FREE_AND_NULL(git_commit_encoding);
-		return git_config_string(&git_commit_encoding, var, value);
-	}
-
-	if (!strcmp(var, "i18n.logoutputencoding")) {
-		FREE_AND_NULL(git_log_output_encoding);
-		return git_config_string(&git_log_output_encoding, var, value);
-	}
-
-	/* Add other config variables here and to Documentation/config.adoc. */
-	return 0;
-}
-
-static int git_default_branch_config(const char *var, const char *value)
-{
-	if (!strcmp(var, "branch.autosetupmerge")) {
-		if (value && !strcmp(value, "always")) {
-			git_branch_track = BRANCH_TRACK_ALWAYS;
-			return 0;
-		} else if (value && !strcmp(value, "inherit")) {
-			git_branch_track = BRANCH_TRACK_INHERIT;
-			return 0;
-		} else if (value && !strcmp(value, "simple")) {
-			git_branch_track = BRANCH_TRACK_SIMPLE;
-			return 0;
-		}
-		git_branch_track = git_config_bool(var, value);
-		return 0;
-	}
-	if (!strcmp(var, "branch.autosetuprebase")) {
-		if (!value)
-			return config_error_nonbool(var);
-		else if (!strcmp(value, "never"))
-			autorebase = AUTOREBASE_NEVER;
-		else if (!strcmp(value, "local"))
-			autorebase = AUTOREBASE_LOCAL;
-		else if (!strcmp(value, "remote"))
-			autorebase = AUTOREBASE_REMOTE;
-		else if (!strcmp(value, "always"))
-			autorebase = AUTOREBASE_ALWAYS;
-		else
-			return error(_("malformed value for %s"), var);
-		return 0;
-	}
-
-	/* Add other config variables here and to Documentation/config.adoc. */
-	return 0;
-}
-
-static int git_default_push_config(const char *var, const char *value)
-{
-	if (!strcmp(var, "push.default")) {
-		if (!value)
-			return config_error_nonbool(var);
-		else if (!strcmp(value, "nothing"))
-			push_default = PUSH_DEFAULT_NOTHING;
-		else if (!strcmp(value, "matching"))
-			push_default = PUSH_DEFAULT_MATCHING;
-		else if (!strcmp(value, "simple"))
-			push_default = PUSH_DEFAULT_SIMPLE;
-		else if (!strcmp(value, "upstream"))
-			push_default = PUSH_DEFAULT_UPSTREAM;
-		else if (!strcmp(value, "tracking")) /* deprecated */
-			push_default = PUSH_DEFAULT_UPSTREAM;
-		else if (!strcmp(value, "current"))
-			push_default = PUSH_DEFAULT_CURRENT;
-		else {
-			error(_("malformed value for %s: %s"), var, value);
-			return error(_("must be one of nothing, matching, simple, "
-				       "upstream or current"));
-		}
-		return 0;
-	}
-
-	/* Add other config variables here and to Documentation/config.adoc. */
-	return 0;
-}
-
-static int git_default_mailmap_config(const char *var, const char *value)
-{
-	if (!strcmp(var, "mailmap.file")) {
-		FREE_AND_NULL(git_mailmap_file);
-		return git_config_pathname(&git_mailmap_file, var, value);
-	}
-
-	if (!strcmp(var, "mailmap.blob")) {
-		FREE_AND_NULL(git_mailmap_blob);
-		return git_config_string(&git_mailmap_blob, var, value);
-	}
-
-	/* Add other config variables here and to Documentation/config.adoc. */
-	return 0;
-}
-
-static int git_default_attr_config(const char *var, const char *value)
-{
-	if (!strcmp(var, "attr.tree")) {
-		FREE_AND_NULL(git_attr_tree);
-		return git_config_string(&git_attr_tree, var, value);
-	}
-
-	/*
-	 * Add other attribute related config variables here and to
-	 * Documentation/config/attr.adoc.
-	 */
-	return 0;
-}
-
-int git_default_config(const char *var, const char *value,
-		       const struct config_context *ctx, void *cb)
-{
-	if (starts_with(var, "core."))
-		return git_default_core_config(var, value, ctx, cb);
-
-	if (starts_with(var, "user.") ||
-	    starts_with(var, "author.") ||
-	    starts_with(var, "committer."))
-		return git_ident_config(var, value, ctx, cb);
-
-	if (starts_with(var, "i18n."))
-		return git_default_i18n_config(var, value);
-
-	if (starts_with(var, "branch."))
-		return git_default_branch_config(var, value);
-
-	if (starts_with(var, "push."))
-		return git_default_push_config(var, value);
-
-	if (starts_with(var, "mailmap."))
-		return git_default_mailmap_config(var, value);
-
-	if (starts_with(var, "attr."))
-		return git_default_attr_config(var, value);
-
-	if (starts_with(var, "advice.") || starts_with(var, "color.advice"))
-		return git_default_advice_config(var, value);
-
-	if (!strcmp(var, "pager.color") || !strcmp(var, "color.pager")) {
-		pager_use_color = git_config_bool(var,value);
-		return 0;
-	}
-
-	if (!strcmp(var, "pack.packsizelimit")) {
-		pack_size_limit_cfg = git_config_ulong(var, value, ctx->kvi);
-		return 0;
-	}
-
-	if (!strcmp(var, "pack.compression")) {
-		int level = git_config_int(var, value, ctx->kvi);
-		if (level == -1)
-			level = Z_DEFAULT_COMPRESSION;
-		else if (level < 0 || level > Z_BEST_COMPRESSION)
-			die(_("bad pack compression level %d"), level);
-		pack_compression_level = level;
-		pack_compression_seen = 1;
-		return 0;
-	}
-
-	if (starts_with(var, "sparse."))
-		return git_default_sparse_config(var, value);
-
-	/* Add other config variables here and to Documentation/config.adoc. */
-	return 0;
-}
-
-=======
->>>>>>> b06408b8
 /*
  * All source specific fields in the union, die_on_error, name and the callbacks
  * fgetc, ungetc, ftell of top need to be initialized before calling
