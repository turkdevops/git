#define USE_THE_REPOSITORY_VARIABLE
#define DISABLE_SIGN_COMPARE_WARNINGS

#include "git-compat-util.h"
#include "environment.h"
#include "gettext.h"
#include "config.h"
#include "gpg-interface.h"
#include "hex.h"
#include "parse-options.h"
#include "run-command.h"
#include "refs.h"
#include "wildmatch.h"
#include "object-name.h"
#include "odb.h"
#include "oid-array.h"
#include "repo-settings.h"
#include "repository.h"
#include "commit.h"
#include "mailmap.h"
#include "ident.h"
#include "remote.h"
#include "color.h"
#include "tag.h"
#include "quote.h"
#include "ref-filter.h"
#include "revision.h"
#include "utf8.h"
#include "versioncmp.h"
#include "trailer.h"
#include "wt-status.h"
#include "commit-slab.h"
#include "commit-reach.h"
#include "worktree.h"
#include "hashmap.h"

static struct ref_msg {
	const char *gone;
	const char *ahead;
	const char *behind;
	const char *ahead_behind;
} msgs = {
	 /* Untranslated plumbing messages: */
	"gone",
	"ahead %d",
	"behind %d",
	"ahead %d, behind %d"
};

void setup_ref_filter_porcelain_msg(void)
{
	msgs.gone = _("gone");
	msgs.ahead = _("ahead %d");
	msgs.behind = _("behind %d");
	msgs.ahead_behind = _("ahead %d, behind %d");
}

typedef enum { FIELD_STR, FIELD_ULONG, FIELD_TIME } cmp_type;
typedef enum { COMPARE_EQUAL, COMPARE_UNEQUAL, COMPARE_NONE } cmp_status;
typedef enum { SOURCE_NONE = 0, SOURCE_OBJ, SOURCE_OTHER } info_source;

struct align {
	align_type position;
	unsigned int width;
};

struct if_then_else {
	cmp_status cmp_status;
	const char *str;
	unsigned int then_atom_seen : 1,
		else_atom_seen : 1,
		condition_satisfied : 1;
};

struct refname_atom {
	enum { R_NORMAL, R_SHORT, R_LSTRIP, R_RSTRIP } option;
	int lstrip, rstrip;
};

struct ref_trailer_buf {
	struct string_list filter_list;
	struct strbuf sepbuf;
	struct strbuf kvsepbuf;
};

static struct expand_data {
	struct object_id oid;
	enum object_type type;
	unsigned long size;
	off_t disk_size;
	struct object_id delta_base_oid;
	void *content;

	struct object *maybe_object;
	struct object_info info;
} oi, oi_deref;

struct ref_to_worktree_entry {
	struct hashmap_entry ent;
	struct worktree *wt; /* key is wt->head_ref */
};

static int ref_to_worktree_map_cmpfnc(const void *lookupdata UNUSED,
				      const struct hashmap_entry *eptr,
				      const struct hashmap_entry *kptr,
				      const void *keydata_aka_refname)
{
	const struct ref_to_worktree_entry *e, *k;

	e = container_of(eptr, const struct ref_to_worktree_entry, ent);
	k = container_of(kptr, const struct ref_to_worktree_entry, ent);

	return strcmp(e->wt->head_ref,
		keydata_aka_refname ? keydata_aka_refname : k->wt->head_ref);
}

static struct ref_to_worktree_map {
	struct hashmap map;
	struct worktree **worktrees;
} ref_to_worktree_map;

/*
 * The enum atom_type is used as the index of valid_atom array.
 * In the atom parsing stage, it will be passed to used_atom.atom_type
 * as the identifier of the atom type. We can check the type of used_atom
 * entry by `if (used_atom[i].atom_type == ATOM_*)`.
 */
enum atom_type {
	ATOM_REFNAME,
	ATOM_OBJECTTYPE,
	ATOM_OBJECTSIZE,
	ATOM_OBJECTNAME,
	ATOM_DELTABASE,
	ATOM_TREE,
	ATOM_PARENT,
	ATOM_NUMPARENT,
	ATOM_OBJECT,
	ATOM_TYPE,
	ATOM_TAG,
	ATOM_AUTHOR,
	ATOM_AUTHORNAME,
	ATOM_AUTHOREMAIL,
	ATOM_AUTHORDATE,
	ATOM_COMMITTER,
	ATOM_COMMITTERNAME,
	ATOM_COMMITTEREMAIL,
	ATOM_COMMITTERDATE,
	ATOM_TAGGER,
	ATOM_TAGGERNAME,
	ATOM_TAGGEREMAIL,
	ATOM_TAGGERDATE,
	ATOM_CREATOR,
	ATOM_CREATORDATE,
	ATOM_DESCRIBE,
	ATOM_SUBJECT,
	ATOM_BODY,
	ATOM_TRAILERS,
	ATOM_CONTENTS,
	ATOM_SIGNATURE,
	ATOM_RAW,
	ATOM_UPSTREAM,
	ATOM_PUSH,
	ATOM_SYMREF,
	ATOM_FLAG,
	ATOM_HEAD,
	ATOM_COLOR,
	ATOM_WORKTREEPATH,
	ATOM_ALIGN,
	ATOM_END,
	ATOM_IF,
	ATOM_THEN,
	ATOM_ELSE,
	ATOM_REST,
	ATOM_AHEADBEHIND,
	ATOM_ISBASE,
};

/*
 * An atom is a valid field atom listed below, possibly prefixed with
 * a "*" to denote deref_tag().
 *
 * We parse given format string and sort specifiers, and make a list
 * of properties that we need to extract out of objects.  ref_array_item
 * structure will hold an array of values extracted that can be
 * indexed with the "atom number", which is an index into this
 * array.
 */
static struct used_atom {
	enum atom_type atom_type;
	const char *name;
	cmp_type type;
	info_source source;
	union {
		char color[COLOR_MAXLEN];
		struct align align;
		struct {
			enum {
				RR_REF, RR_TRACK, RR_TRACKSHORT, RR_REMOTE_NAME, RR_REMOTE_REF
			} option;
			struct refname_atom refname;
			unsigned int nobracket : 1, push : 1, push_remote : 1;
		} remote_ref;
		struct {
			enum { C_BARE, C_BODY, C_BODY_DEP, C_LENGTH, C_LINES,
			       C_SIG, C_SUB, C_SUB_SANITIZE, C_TRAILERS } option;
			struct process_trailer_options trailer_opts;
			struct ref_trailer_buf *trailer_buf;
			unsigned int nlines;
		} contents;
		struct {
			enum { RAW_BARE, RAW_LENGTH } option;
		} raw_data;
		struct {
			cmp_status cmp_status;
			const char *str;
		} if_then_else;
		struct {
			enum { O_FULL, O_LENGTH, O_SHORT } option;
			unsigned int length;
		} oid;
		struct {
			enum { O_SIZE, O_SIZE_DISK } option;
		} objectsize;
		struct {
			enum { N_RAW, N_MAILMAP } option;
		} name_option;
		struct {
			enum {
				EO_RAW = 0,
				EO_TRIM = 1<<0,
				EO_LOCALPART = 1<<1,
				EO_MAILMAP = 1<<2,
			} option;
		} email_option;
		struct {
			enum { S_BARE, S_GRADE, S_SIGNER, S_KEY,
			       S_FINGERPRINT, S_PRI_KEY_FP, S_TRUST_LEVEL } option;
		} signature;
		struct {
			char *name;
			struct commit *commit;
		} base;
		struct strvec describe_args;
		struct refname_atom refname;
		char *head;
	} u;
} *used_atom;
static int used_atom_cnt, need_tagged, need_symref;

/*
 * Expand string, append it to strbuf *sb, then return error code ret.
 * Allow to save few lines of code.
 */
__attribute__((format (printf, 3, 4)))
static int strbuf_addf_ret(struct strbuf *sb, int ret, const char *fmt, ...)
{
	va_list ap;
	va_start(ap, fmt);
	strbuf_vaddf(sb, fmt, ap);
	va_end(ap);
	return ret;
}

static int err_no_arg(struct strbuf *sb, const char *name)
{
	size_t namelen = strchrnul(name, ':') - name;
	strbuf_addf(sb, _("%%(%.*s) does not take arguments"),
		    (int)namelen, name);
	return -1;
}

static int err_bad_arg(struct strbuf *sb, const char *name, const char *arg)
{
	size_t namelen = strchrnul(name, ':') - name;
	strbuf_addf(sb, _("unrecognized %%(%.*s) argument: %s"),
		    (int)namelen, name, arg);
	return -1;
}

/*
 * Parse option of name "candidate" in the option string "to_parse" of
 * the form
 *
 *	"candidate1[=val1],candidate2[=val2],candidate3[=val3],..."
 *
 * The remaining part of "to_parse" is stored in "end" (if we are
 * parsing the last candidate, then this is NULL) and the value of
 * the candidate is stored in "valuestart" and its length in "valuelen",
 * that is the portion after "=". Since it is possible for a "candidate"
 * to not have a value, in such cases, "valuestart" is set to point to
 * NULL and "valuelen" to 0.
 *
 * The function returns 1 on success. It returns 0 if we don't find
 * "candidate" in "to_parse" or we find "candidate" but it is followed
 * by more chars (for example, "candidatefoo"), that is, we don't find
 * an exact match.
 *
 * This function only does the above for one "candidate" at a time. So
 * it has to be called each time trying to parse a "candidate" in the
 * option string "to_parse".
 */
static int match_atom_arg_value(const char *to_parse, const char *candidate,
				const char **end, const char **valuestart,
				size_t *valuelen)
{
	const char *atom;

	if (!skip_prefix(to_parse, candidate, &atom))
		return 0; /* definitely not "candidate" */

	if (*atom == '=') {
		/* we just saw "candidate=" */
		*valuestart = atom + 1;
		atom = strchrnul(*valuestart, ',');
		*valuelen = atom - *valuestart;
	} else if (*atom != ',' && *atom != '\0') {
		/* key begins with "candidate" but has more chars */
		return 0;
	} else {
		/* just "candidate" without "=val" */
		*valuestart = NULL;
		*valuelen = 0;
	}

	/* atom points at either the ',' or NUL after this key[=val] */
	if (*atom == ',')
		atom++;
	else if (*atom)
		BUG("Why is *atom not NULL yet?");

	*end = atom;
	return 1;
}

/*
 * Parse boolean option of name "candidate" in the option list "to_parse"
 * of the form
 *
 *	"candidate1[=bool1],candidate2[=bool2],candidate3[=bool3],..."
 *
 * The remaining part of "to_parse" is stored in "end" (if we are parsing
 * the last candidate, then this is NULL) and the value (if given) is
 * parsed and stored in "val", so "val" always points to either 0 or 1.
 * If the value is not given, then "val" is set to point to 1.
 *
 * The boolean value is parsed using "git_parse_maybe_bool()", so the
 * accepted values are
 *
 *	to set true  - "1", "yes", "true"
 *	to set false - "0", "no", "false"
 *
 * This function returns 1 on success. It returns 0 when we don't find
 * an exact match for "candidate" or when the boolean value given is
 * not valid.
 */
static int match_atom_bool_arg(const char *to_parse, const char *candidate,
				const char **end, int *val)
{
	const char *argval;
	char *strval;
	size_t arglen;
	int v;

	if (!match_atom_arg_value(to_parse, candidate, end, &argval, &arglen))
		return 0;

	if (!argval) {
		*val = 1;
		return 1;
	}

	strval = xstrndup(argval, arglen);
	v = git_parse_maybe_bool(strval);
	free(strval);

	if (v == -1)
		return 0;

	*val = v;

	return 1;
}

static int color_atom_parser(struct ref_format *format, struct used_atom *atom,
			     const char *color_value, struct strbuf *err)
{
	if (!color_value)
		return strbuf_addf_ret(err, -1, _("expected format: %%(color:<color>)"));
	if (color_parse(color_value, atom->u.color) < 0)
		return strbuf_addf_ret(err, -1, _("unrecognized color: %%(color:%s)"),
				       color_value);
	/*
	 * We check this after we've parsed the color, which lets us complain
	 * about syntactically bogus color names even if they won't be used.
	 */
	if (!want_color(format->use_color))
		color_parse("", atom->u.color);
	return 0;
}

static int refname_atom_parser_internal(struct refname_atom *atom, const char *arg,
					 const char *name, struct strbuf *err)
{
	if (!arg)
		atom->option = R_NORMAL;
	else if (!strcmp(arg, "short"))
		atom->option = R_SHORT;
	else if (skip_prefix(arg, "lstrip=", &arg) ||
		 skip_prefix(arg, "strip=", &arg)) {
		atom->option = R_LSTRIP;
		if (strtol_i(arg, 10, &atom->lstrip))
			return strbuf_addf_ret(err, -1, _("Integer value expected refname:lstrip=%s"), arg);
	} else if (skip_prefix(arg, "rstrip=", &arg)) {
		atom->option = R_RSTRIP;
		if (strtol_i(arg, 10, &atom->rstrip))
			return strbuf_addf_ret(err, -1, _("Integer value expected refname:rstrip=%s"), arg);
	} else
		return err_bad_arg(err, name, arg);
	return 0;
}

static int remote_ref_atom_parser(struct ref_format *format UNUSED,
				  struct used_atom *atom,
				  const char *arg, struct strbuf *err)
{
	struct string_list params = STRING_LIST_INIT_DUP;
	int i;

	if (!strcmp(atom->name, "push") || starts_with(atom->name, "push:"))
		atom->u.remote_ref.push = 1;

	if (!arg) {
		atom->u.remote_ref.option = RR_REF;
		return refname_atom_parser_internal(&atom->u.remote_ref.refname,
						    arg, atom->name, err);
	}

	atom->u.remote_ref.nobracket = 0;
	string_list_split(&params, arg, ",", -1);

	for (i = 0; i < params.nr; i++) {
		const char *s = params.items[i].string;

		if (!strcmp(s, "track"))
			atom->u.remote_ref.option = RR_TRACK;
		else if (!strcmp(s, "trackshort"))
			atom->u.remote_ref.option = RR_TRACKSHORT;
		else if (!strcmp(s, "nobracket"))
			atom->u.remote_ref.nobracket = 1;
		else if (!strcmp(s, "remotename")) {
			atom->u.remote_ref.option = RR_REMOTE_NAME;
			atom->u.remote_ref.push_remote = 1;
		} else if (!strcmp(s, "remoteref")) {
			atom->u.remote_ref.option = RR_REMOTE_REF;
			atom->u.remote_ref.push_remote = 1;
		} else {
			atom->u.remote_ref.option = RR_REF;
			if (refname_atom_parser_internal(&atom->u.remote_ref.refname,
							 arg, atom->name, err)) {
				string_list_clear(&params, 0);
				return -1;
			}
		}
	}

	string_list_clear(&params, 0);
	return 0;
}

static int objecttype_atom_parser(struct ref_format *format UNUSED,
				  struct used_atom *atom,
				  const char *arg, struct strbuf *err)
{
	if (arg)
		return err_no_arg(err, "objecttype");
	if (*atom->name == '*')
		oi_deref.info.typep = &oi_deref.type;
	else
		oi.info.typep = &oi.type;
	return 0;
}

static int objectsize_atom_parser(struct ref_format *format UNUSED,
				  struct used_atom *atom,
				  const char *arg, struct strbuf *err)
{
	if (!arg) {
		atom->u.objectsize.option = O_SIZE;
		if (*atom->name == '*')
			oi_deref.info.sizep = &oi_deref.size;
		else
			oi.info.sizep = &oi.size;
	} else if (!strcmp(arg, "disk")) {
		atom->u.objectsize.option = O_SIZE_DISK;
		if (*atom->name == '*')
			oi_deref.info.disk_sizep = &oi_deref.disk_size;
		else
			oi.info.disk_sizep = &oi.disk_size;
	} else
		return err_bad_arg(err, "objectsize", arg);
	return 0;
}

static int deltabase_atom_parser(struct ref_format *format UNUSED,
				 struct used_atom *atom,
				 const char *arg, struct strbuf *err)
{
	if (arg)
		return err_no_arg(err, "deltabase");
	if (*atom->name == '*')
		oi_deref.info.delta_base_oid = &oi_deref.delta_base_oid;
	else
		oi.info.delta_base_oid = &oi.delta_base_oid;
	return 0;
}

static int body_atom_parser(struct ref_format *format UNUSED,
			    struct used_atom *atom,
			    const char *arg, struct strbuf *err)
{
	if (arg)
		return err_no_arg(err, "body");
	atom->u.contents.option = C_BODY_DEP;
	return 0;
}

static int subject_atom_parser(struct ref_format *format UNUSED,
			       struct used_atom *atom,
			       const char *arg, struct strbuf *err)
{
	if (!arg)
		atom->u.contents.option = C_SUB;
	else if (!strcmp(arg, "sanitize"))
		atom->u.contents.option = C_SUB_SANITIZE;
	else
		return err_bad_arg(err, "subject", arg);
	return 0;
}

static int parse_signature_option(const char *arg)
{
	if (!arg)
		return S_BARE;
	else if (!strcmp(arg, "signer"))
		return S_SIGNER;
	else if (!strcmp(arg, "grade"))
		return S_GRADE;
	else if (!strcmp(arg, "key"))
		return S_KEY;
	else if (!strcmp(arg, "fingerprint"))
		return S_FINGERPRINT;
	else if (!strcmp(arg, "primarykeyfingerprint"))
		return S_PRI_KEY_FP;
	else if (!strcmp(arg, "trustlevel"))
		return S_TRUST_LEVEL;
	return -1;
}

static int signature_atom_parser(struct ref_format *format UNUSED,
				 struct used_atom *atom,
				 const char *arg, struct strbuf *err)
{
	int opt = parse_signature_option(arg);
	if (opt < 0)
		return err_bad_arg(err, "signature", arg);
	atom->u.signature.option = opt;
	return 0;
}

static int trailers_atom_parser(struct ref_format *format UNUSED,
				struct used_atom *atom,
				const char *arg, struct strbuf *err)
{
	atom->u.contents.trailer_opts.no_divider = 1;

	if (arg) {
		char *argbuf = xstrfmt("%s)", arg);
		const char *arg = argbuf;
		char *invalid_arg = NULL;
		struct ref_trailer_buf *tb;

		/*
		 * Do not inline these directly into the used_atom struct!
		 * When we parse them in format_set_trailers_options(),
		 * we will make pointer references directly to them,
		 * which will not survive a realloc() of the used_atom list.
		 * They must be allocated in a separate, stable struct.
		 */
		atom->u.contents.trailer_buf = tb = xmalloc(sizeof(*tb));
		string_list_init_dup(&tb->filter_list);
		strbuf_init(&tb->sepbuf, 0);
		strbuf_init(&tb->kvsepbuf, 0);

		if (format_set_trailers_options(&atom->u.contents.trailer_opts,
						&tb->filter_list,
						&tb->sepbuf, &tb->kvsepbuf,
						&arg, &invalid_arg)) {
			if (!invalid_arg)
				strbuf_addf(err, _("expected %%(trailers:key=<value>)"));
			else
				strbuf_addf(err, _("unknown %%(trailers) argument: %s"), invalid_arg);
			free(invalid_arg);
			free(argbuf);
			return -1;
		}
		free(argbuf);
	}
	atom->u.contents.option = C_TRAILERS;
	return 0;
}

static int contents_atom_parser(struct ref_format *format, struct used_atom *atom,
				const char *arg, struct strbuf *err)
{
	if (!arg)
		atom->u.contents.option = C_BARE;
	else if (!strcmp(arg, "body"))
		atom->u.contents.option = C_BODY;
	else if (!strcmp(arg, "size")) {
		atom->type = FIELD_ULONG;
		atom->u.contents.option = C_LENGTH;
	} else if (!strcmp(arg, "signature"))
		atom->u.contents.option = C_SIG;
	else if (!strcmp(arg, "subject"))
		atom->u.contents.option = C_SUB;
	else if (!strcmp(arg, "trailers")) {
		if (trailers_atom_parser(format, atom, NULL, err))
			return -1;
	} else if (skip_prefix(arg, "trailers:", &arg)) {
		if (trailers_atom_parser(format, atom, arg, err))
			return -1;
	} else if (skip_prefix(arg, "lines=", &arg)) {
		atom->u.contents.option = C_LINES;
		if (strtoul_ui(arg, 10, &atom->u.contents.nlines))
			return strbuf_addf_ret(err, -1, _("positive value expected contents:lines=%s"), arg);
	} else
		return err_bad_arg(err, "contents", arg);
	return 0;
}

static int describe_atom_option_parser(struct strvec *args, const char **arg,
				       struct strbuf *err)
{
	const char *argval;
	size_t arglen = 0;
	int optval = 0;

	if (match_atom_bool_arg(*arg, "tags", arg, &optval)) {
		if (!optval)
			strvec_push(args, "--no-tags");
		else
			strvec_push(args, "--tags");
		return 1;
	}

	if (match_atom_arg_value(*arg, "abbrev", arg, &argval, &arglen)) {
		char *endptr;

		if (!arglen)
			return strbuf_addf_ret(err, -1,
					       _("argument expected for %s"),
					       "describe:abbrev");
		if (strtol(argval, &endptr, 10) < 0)
			return strbuf_addf_ret(err, -1,
					       _("positive value expected %s=%s"),
					       "describe:abbrev", argval);
		if (endptr - argval != arglen)
			return strbuf_addf_ret(err, -1,
					       _("cannot fully parse %s=%s"),
					       "describe:abbrev", argval);

		strvec_pushf(args, "--abbrev=%.*s", (int)arglen, argval);
		return 1;
	}

	if (match_atom_arg_value(*arg, "match", arg, &argval, &arglen)) {
		if (!arglen)
			return strbuf_addf_ret(err, -1,
					       _("value expected %s="),
					       "describe:match");

		strvec_pushf(args, "--match=%.*s", (int)arglen, argval);
		return 1;
	}

	if (match_atom_arg_value(*arg, "exclude", arg, &argval, &arglen)) {
		if (!arglen)
			return strbuf_addf_ret(err, -1,
					       _("value expected %s="),
					       "describe:exclude");

		strvec_pushf(args, "--exclude=%.*s", (int)arglen, argval);
		return 1;
	}

	return 0;
}

static int describe_atom_parser(struct ref_format *format UNUSED,
				struct used_atom *atom,
				const char *arg, struct strbuf *err)
{
	strvec_init(&atom->u.describe_args);

	for (;;) {
		int found = 0;
		const char *bad_arg = arg;

		if (!arg || !*arg)
			break;

		found = describe_atom_option_parser(&atom->u.describe_args, &arg, err);
		if (found < 0)
			return found;
		if (!found)
			return err_bad_arg(err, "describe", bad_arg);
	}
	return 0;
}

static int raw_atom_parser(struct ref_format *format UNUSED,
			   struct used_atom *atom,
			   const char *arg, struct strbuf *err)
{
	if (!arg)
		atom->u.raw_data.option = RAW_BARE;
	else if (!strcmp(arg, "size")) {
		atom->type = FIELD_ULONG;
		atom->u.raw_data.option = RAW_LENGTH;
	} else
		return err_bad_arg(err, "raw", arg);
	return 0;
}

static int oid_atom_parser(struct ref_format *format UNUSED,
			   struct used_atom *atom,
			   const char *arg, struct strbuf *err)
{
	if (!arg)
		atom->u.oid.option = O_FULL;
	else if (!strcmp(arg, "short"))
		atom->u.oid.option = O_SHORT;
	else if (skip_prefix(arg, "short=", &arg)) {
		atom->u.oid.option = O_LENGTH;
		if (strtoul_ui(arg, 10, &atom->u.oid.length) ||
		    atom->u.oid.length == 0)
			return strbuf_addf_ret(err, -1, _("positive value expected '%s' in %%(%s)"), arg, atom->name);
		if (atom->u.oid.length < MINIMUM_ABBREV)
			atom->u.oid.length = MINIMUM_ABBREV;
	} else
		return err_bad_arg(err, atom->name, arg);
	return 0;
}

static int person_name_atom_parser(struct ref_format *format UNUSED,
				   struct used_atom *atom,
				   const char *arg, struct strbuf *err)
{
	if (!arg)
		atom->u.name_option.option = N_RAW;
	else if (!strcmp(arg, "mailmap"))
		atom->u.name_option.option = N_MAILMAP;
	else
		return err_bad_arg(err, atom->name, arg);
	return 0;
}

static int email_atom_option_parser(const char **arg)
{
	if (!*arg)
		return EO_RAW;
	if (skip_prefix(*arg, "trim", arg))
		return EO_TRIM;
	if (skip_prefix(*arg, "localpart", arg))
		return EO_LOCALPART;
	if (skip_prefix(*arg, "mailmap", arg))
		return EO_MAILMAP;
	return -1;
}

static int person_email_atom_parser(struct ref_format *format UNUSED,
				    struct used_atom *atom,
				    const char *arg, struct strbuf *err)
{
	for (;;) {
		int opt = email_atom_option_parser(&arg);
		const char *bad_arg = arg;

		if (opt < 0)
			return err_bad_arg(err, atom->name, bad_arg);
		atom->u.email_option.option |= opt;

		if (!arg || !*arg)
			break;
		if (*arg == ',')
			arg++;
		else
			return err_bad_arg(err, atom->name, bad_arg);
	}
	return 0;
}

static int refname_atom_parser(struct ref_format *format UNUSED,
			       struct used_atom *atom,
			       const char *arg, struct strbuf *err)
{
	return refname_atom_parser_internal(&atom->u.refname, arg, atom->name, err);
}

static align_type parse_align_position(const char *s)
{
	if (!strcmp(s, "right"))
		return ALIGN_RIGHT;
	else if (!strcmp(s, "middle"))
		return ALIGN_MIDDLE;
	else if (!strcmp(s, "left"))
		return ALIGN_LEFT;
	return -1;
}

static int align_atom_parser(struct ref_format *format UNUSED,
			     struct used_atom *atom,
			     const char *arg, struct strbuf *err)
{
	struct align *align = &atom->u.align;
	struct string_list params = STRING_LIST_INIT_DUP;
	int i;
	unsigned int width = ~0U;

	if (!arg)
		return strbuf_addf_ret(err, -1, _("expected format: %%(align:<width>,<position>)"));

	align->position = ALIGN_LEFT;

	string_list_split(&params, arg, ",", -1);
	for (i = 0; i < params.nr; i++) {
		const char *s = params.items[i].string;
		int position;

		if (skip_prefix(s, "position=", &s)) {
			position = parse_align_position(s);
			if (position < 0) {
				strbuf_addf(err, _("unrecognized position:%s"), s);
				string_list_clear(&params, 0);
				return -1;
			}
			align->position = position;
		} else if (skip_prefix(s, "width=", &s)) {
			if (strtoul_ui(s, 10, &width)) {
				strbuf_addf(err, _("unrecognized width:%s"), s);
				string_list_clear(&params, 0);
				return -1;
			}
		} else if (!strtoul_ui(s, 10, &width))
			;
		else if ((position = parse_align_position(s)) >= 0)
			align->position = position;
		else {
			strbuf_addf(err, _("unrecognized %%(%s) argument: %s"), "align", s);
			string_list_clear(&params, 0);
			return -1;
		}
	}

	if (width == ~0U) {
		string_list_clear(&params, 0);
		return strbuf_addf_ret(err, -1, _("positive width expected with the %%(align) atom"));
	}
	align->width = width;
	string_list_clear(&params, 0);
	return 0;
}

static int if_atom_parser(struct ref_format *format UNUSED,
			  struct used_atom *atom,
			  const char *arg, struct strbuf *err)
{
	if (!arg) {
		atom->u.if_then_else.cmp_status = COMPARE_NONE;
		return 0;
	} else if (skip_prefix(arg, "equals=", &atom->u.if_then_else.str)) {
		atom->u.if_then_else.cmp_status = COMPARE_EQUAL;
	} else if (skip_prefix(arg, "notequals=", &atom->u.if_then_else.str)) {
		atom->u.if_then_else.cmp_status = COMPARE_UNEQUAL;
	} else
		return err_bad_arg(err, "if", arg);
	return 0;
}

static int rest_atom_parser(struct ref_format *format UNUSED,
			    struct used_atom *atom UNUSED,
			    const char *arg, struct strbuf *err)
{
	if (arg)
		return err_no_arg(err, "rest");
	return 0;
}

static int ahead_behind_atom_parser(struct ref_format *format UNUSED,
				    struct used_atom *atom,
				    const char *arg, struct strbuf *err)
{
	if (!arg)
		return strbuf_addf_ret(err, -1, _("expected format: %%(ahead-behind:<committish>)"));

	atom->u.base.commit = lookup_commit_reference_by_name(arg);
	if (!atom->u.base.commit)
		die("failed to find '%s'", arg);

	return 0;
}

static int is_base_atom_parser(struct ref_format *format UNUSED,
			       struct used_atom *atom,
			       const char *arg, struct strbuf *err)
{
	if (!arg)
		return strbuf_addf_ret(err, -1, _("expected format: %%(is-base:<committish>)"));

	atom->u.base.name = xstrdup(arg);
	atom->u.base.commit = lookup_commit_reference_by_name(arg);
	if (!atom->u.base.commit)
		die("failed to find '%s'", arg);

	return 0;
}

static int head_atom_parser(struct ref_format *format UNUSED,
			    struct used_atom *atom,
			    const char *arg, struct strbuf *err)
{
	if (arg)
		return err_no_arg(err, "HEAD");
	atom->u.head = refs_resolve_refdup(get_main_ref_store(the_repository),
					   "HEAD", RESOLVE_REF_READING, NULL,
					   NULL);
	return 0;
}

static struct {
	const char *name;
	info_source source;
	cmp_type cmp_type;
	int (*parser)(struct ref_format *format, struct used_atom *atom,
		      const char *arg, struct strbuf *err);
} valid_atom[] = {
	[ATOM_REFNAME] = { "refname", SOURCE_NONE, FIELD_STR, refname_atom_parser },
	[ATOM_OBJECTTYPE] = { "objecttype", SOURCE_OTHER, FIELD_STR, objecttype_atom_parser },
	[ATOM_OBJECTSIZE] = { "objectsize", SOURCE_OTHER, FIELD_ULONG, objectsize_atom_parser },
	[ATOM_OBJECTNAME] = { "objectname", SOURCE_OTHER, FIELD_STR, oid_atom_parser },
	[ATOM_DELTABASE] = { "deltabase", SOURCE_OTHER, FIELD_STR, deltabase_atom_parser },
	[ATOM_TREE] = { "tree", SOURCE_OBJ, FIELD_STR, oid_atom_parser },
	[ATOM_PARENT] = { "parent", SOURCE_OBJ, FIELD_STR, oid_atom_parser },
	[ATOM_NUMPARENT] = { "numparent", SOURCE_OBJ, FIELD_ULONG },
	[ATOM_OBJECT] = { "object", SOURCE_OBJ },
	[ATOM_TYPE] = { "type", SOURCE_OBJ },
	[ATOM_TAG] = { "tag", SOURCE_OBJ },
	[ATOM_AUTHOR] = { "author", SOURCE_OBJ },
	[ATOM_AUTHORNAME] = { "authorname", SOURCE_OBJ, FIELD_STR, person_name_atom_parser },
	[ATOM_AUTHOREMAIL] = { "authoremail", SOURCE_OBJ, FIELD_STR, person_email_atom_parser },
	[ATOM_AUTHORDATE] = { "authordate", SOURCE_OBJ, FIELD_TIME },
	[ATOM_COMMITTER] = { "committer", SOURCE_OBJ },
	[ATOM_COMMITTERNAME] = { "committername", SOURCE_OBJ, FIELD_STR, person_name_atom_parser },
	[ATOM_COMMITTEREMAIL] = { "committeremail", SOURCE_OBJ, FIELD_STR, person_email_atom_parser },
	[ATOM_COMMITTERDATE] = { "committerdate", SOURCE_OBJ, FIELD_TIME },
	[ATOM_TAGGER] = { "tagger", SOURCE_OBJ },
	[ATOM_TAGGERNAME] = { "taggername", SOURCE_OBJ, FIELD_STR, person_name_atom_parser },
	[ATOM_TAGGEREMAIL] = { "taggeremail", SOURCE_OBJ, FIELD_STR, person_email_atom_parser },
	[ATOM_TAGGERDATE] = { "taggerdate", SOURCE_OBJ, FIELD_TIME },
	[ATOM_CREATOR] = { "creator", SOURCE_OBJ },
	[ATOM_CREATORDATE] = { "creatordate", SOURCE_OBJ, FIELD_TIME },
	[ATOM_DESCRIBE] = { "describe", SOURCE_OBJ, FIELD_STR, describe_atom_parser },
	[ATOM_SUBJECT] = { "subject", SOURCE_OBJ, FIELD_STR, subject_atom_parser },
	[ATOM_BODY] = { "body", SOURCE_OBJ, FIELD_STR, body_atom_parser },
	[ATOM_TRAILERS] = { "trailers", SOURCE_OBJ, FIELD_STR, trailers_atom_parser },
	[ATOM_CONTENTS] = { "contents", SOURCE_OBJ, FIELD_STR, contents_atom_parser },
	[ATOM_SIGNATURE] = { "signature", SOURCE_OBJ, FIELD_STR, signature_atom_parser },
	[ATOM_RAW] = { "raw", SOURCE_OBJ, FIELD_STR, raw_atom_parser },
	[ATOM_UPSTREAM] = { "upstream", SOURCE_NONE, FIELD_STR, remote_ref_atom_parser },
	[ATOM_PUSH] = { "push", SOURCE_NONE, FIELD_STR, remote_ref_atom_parser },
	[ATOM_SYMREF] = { "symref", SOURCE_NONE, FIELD_STR, refname_atom_parser },
	[ATOM_FLAG] = { "flag", SOURCE_NONE },
	[ATOM_HEAD] = { "HEAD", SOURCE_NONE, FIELD_STR, head_atom_parser },
	[ATOM_COLOR] = { "color", SOURCE_NONE, FIELD_STR, color_atom_parser },
	[ATOM_WORKTREEPATH] = { "worktreepath", SOURCE_NONE },
	[ATOM_ALIGN] = { "align", SOURCE_NONE, FIELD_STR, align_atom_parser },
	[ATOM_END] = { "end", SOURCE_NONE },
	[ATOM_IF] = { "if", SOURCE_NONE, FIELD_STR, if_atom_parser },
	[ATOM_THEN] = { "then", SOURCE_NONE },
	[ATOM_ELSE] = { "else", SOURCE_NONE },
	[ATOM_REST] = { "rest", SOURCE_NONE, FIELD_STR, rest_atom_parser },
	[ATOM_AHEADBEHIND] = { "ahead-behind", SOURCE_OTHER, FIELD_STR, ahead_behind_atom_parser },
	[ATOM_ISBASE] = { "is-base", SOURCE_OTHER, FIELD_STR, is_base_atom_parser },
	/*
	 * Please update $__git_ref_fieldlist in git-completion.bash
	 * when you add new atoms
	 */
};

#define REF_FORMATTING_STATE_INIT  { 0 }

struct ref_formatting_stack {
	struct ref_formatting_stack *prev;
	struct strbuf output;
	void (*at_end)(struct ref_formatting_stack **stack);
	void (*at_end_data_free)(void *data);
	void *at_end_data;
};

struct ref_formatting_state {
	int quote_style;
	struct ref_formatting_stack *stack;
};

struct atom_value {
	const char *s;
	ssize_t s_size;
	int (*handler)(struct atom_value *atomv, struct ref_formatting_state *state,
		       struct strbuf *err);
	uintmax_t value; /* used for sorting when not FIELD_STR */
	struct used_atom *atom;
};

#define ATOM_SIZE_UNSPECIFIED (-1)

#define ATOM_VALUE_INIT { \
	.s_size = ATOM_SIZE_UNSPECIFIED \
}

/*
 * Used to parse format string and sort specifiers
 */
static int parse_ref_filter_atom(struct ref_format *format,
				 const char *atom, const char *ep,
				 struct strbuf *err)
{
	const char *sp;
	const char *arg;
	int i, at, atom_len;

	sp = atom;
	if (*sp == '*' && sp < ep)
		sp++; /* deref */
	if (ep <= sp)
		return strbuf_addf_ret(err, -1, _("malformed field name: %.*s"),
				       (int)(ep-atom), atom);

	/*
	 * If the atom name has a colon, strip it and everything after
	 * it off - it specifies the format for this entry, and
	 * shouldn't be used for checking against the valid_atom
	 * table.
	 */
	arg = memchr(sp, ':', ep - sp);
	atom_len = (arg ? arg : ep) - sp;

	/* Do we have the atom already used elsewhere? */
	for (i = 0; i < used_atom_cnt; i++) {
		int len = strlen(used_atom[i].name);
		if (len == ep - atom && !memcmp(used_atom[i].name, atom, len))
			return i;
	}

	/* Is the atom a valid one? */
	for (i = 0; i < ARRAY_SIZE(valid_atom); i++) {
		int len = strlen(valid_atom[i].name);
		if (len == atom_len && !memcmp(valid_atom[i].name, sp, len))
			break;
	}

	if (ARRAY_SIZE(valid_atom) <= i)
		return strbuf_addf_ret(err, -1, _("unknown field name: %.*s"),
				       (int)(ep-atom), atom);
	if (valid_atom[i].source != SOURCE_NONE && !have_git_dir())
		return strbuf_addf_ret(err, -1,
				       _("not a git repository, but the field '%.*s' requires access to object data"),
				       (int)(ep-atom), atom);

	/* Add it in, including the deref prefix */
	at = used_atom_cnt;
	used_atom_cnt++;
	REALLOC_ARRAY(used_atom, used_atom_cnt);
	used_atom[at].atom_type = i;
	used_atom[at].name = xmemdupz(atom, ep - atom);
	used_atom[at].type = valid_atom[i].cmp_type;
	used_atom[at].source = valid_atom[i].source;
	if (used_atom[at].source == SOURCE_OBJ) {
		if (*atom == '*')
			oi_deref.info.contentp = &oi_deref.content;
		else
			oi.info.contentp = &oi.content;
	}
	if (arg) {
		arg = used_atom[at].name + (arg - atom) + 1;
		if (!*arg) {
			/*
			 * Treat empty sub-arguments list as NULL (i.e.,
			 * "%(atom:)" is equivalent to "%(atom)").
			 */
			arg = NULL;
		}
	}
	memset(&used_atom[at].u, 0, sizeof(used_atom[at].u));
	if (valid_atom[i].parser && valid_atom[i].parser(format, &used_atom[at], arg, err))
		return -1;
	if (*atom == '*')
		need_tagged = 1;
	if (i == ATOM_SYMREF)
		need_symref = 1;
	return at;
}

static void quote_formatting(struct strbuf *s, const char *str, ssize_t len, int quote_style)
{
	switch (quote_style) {
	case QUOTE_NONE:
		if (len < 0)
			strbuf_addstr(s, str);
		else
			strbuf_add(s, str, len);
		break;
	case QUOTE_SHELL:
		sq_quote_buf(s, str);
		break;
	case QUOTE_PERL:
		if (len < 0)
			perl_quote_buf(s, str);
		else
			perl_quote_buf_with_len(s, str, len);
		break;
	case QUOTE_PYTHON:
		python_quote_buf(s, str);
		break;
	case QUOTE_TCL:
		tcl_quote_buf(s, str);
		break;
	}
}

static int append_atom(struct atom_value *v, struct ref_formatting_state *state,
		       struct strbuf *err UNUSED)
{
	/*
	 * Quote formatting is only done when the stack has a single
	 * element. Otherwise quote formatting is done on the
	 * element's entire output strbuf when the %(end) atom is
	 * encountered.
	 */
	if (!state->stack->prev)
		quote_formatting(&state->stack->output, v->s, v->s_size, state->quote_style);
	else if (v->s_size < 0)
		strbuf_addstr(&state->stack->output, v->s);
	else
		strbuf_add(&state->stack->output, v->s, v->s_size);
	return 0;
}

static void push_stack_element(struct ref_formatting_stack **stack)
{
	struct ref_formatting_stack *s = xcalloc(1, sizeof(struct ref_formatting_stack));

	strbuf_init(&s->output, 0);
	s->prev = *stack;
	*stack = s;
}

static void pop_stack_element(struct ref_formatting_stack **stack)
{
	struct ref_formatting_stack *current = *stack;
	struct ref_formatting_stack *prev = current->prev;

	if (prev)
		strbuf_addbuf(&prev->output, &current->output);
	strbuf_release(&current->output);
	if (current->at_end_data_free)
		current->at_end_data_free(current->at_end_data);
	free(current);
	*stack = prev;
}

static void end_align_handler(struct ref_formatting_stack **stack)
{
	struct ref_formatting_stack *cur = *stack;
	struct align *align = (struct align *)cur->at_end_data;
	struct strbuf s = STRBUF_INIT;

	strbuf_utf8_align(&s, align->position, align->width, cur->output.buf);
	strbuf_swap(&cur->output, &s);
	strbuf_release(&s);
}

static int align_atom_handler(struct atom_value *atomv, struct ref_formatting_state *state,
			      struct strbuf *err UNUSED)
{
	struct ref_formatting_stack *new_stack;

	push_stack_element(&state->stack);
	new_stack = state->stack;
	new_stack->at_end = end_align_handler;
	new_stack->at_end_data = &atomv->atom->u.align;
	return 0;
}

static void if_then_else_handler(struct ref_formatting_stack **stack)
{
	struct ref_formatting_stack *cur = *stack;
	struct ref_formatting_stack *prev = cur->prev;
	struct if_then_else *if_then_else = (struct if_then_else *)cur->at_end_data;

	if (!if_then_else->then_atom_seen)
		die(_("format: %%(%s) atom used without a %%(%s) atom"), "if", "then");

	if (if_then_else->else_atom_seen) {
		/*
		 * There is an %(else) atom: we need to drop one state from the
		 * stack, either the %(else) branch if the condition is satisfied, or
		 * the %(then) branch if it isn't.
		 */
		if (if_then_else->condition_satisfied) {
			strbuf_reset(&cur->output);
			pop_stack_element(&cur);
		} else {
			strbuf_swap(&cur->output, &prev->output);
			strbuf_reset(&cur->output);
			pop_stack_element(&cur);
		}
	} else if (!if_then_else->condition_satisfied) {
		/*
		 * No %(else) atom: just drop the %(then) branch if the
		 * condition is not satisfied.
		 */
		strbuf_reset(&cur->output);
	}

	*stack = cur;
}

static int if_atom_handler(struct atom_value *atomv, struct ref_formatting_state *state,
			   struct strbuf *err UNUSED)
{
	struct ref_formatting_stack *new_stack;
	struct if_then_else *if_then_else = xcalloc(1, sizeof(*if_then_else));

	if_then_else->str = atomv->atom->u.if_then_else.str;
	if_then_else->cmp_status = atomv->atom->u.if_then_else.cmp_status;

	push_stack_element(&state->stack);
	new_stack = state->stack;
	new_stack->at_end = if_then_else_handler;
	new_stack->at_end_data = if_then_else;
	new_stack->at_end_data_free = free;
	return 0;
}

static int is_empty(struct strbuf *buf)
{
	const char *cur = buf->buf;
	const char *end = buf->buf + buf->len;

	while (cur != end && (isspace(*cur)))
		cur++;

	return cur == end;
 }

static int then_atom_handler(struct atom_value *atomv UNUSED,
			     struct ref_formatting_state *state,
			     struct strbuf *err)
{
	struct ref_formatting_stack *cur = state->stack;
	struct if_then_else *if_then_else = NULL;
	size_t str_len = 0;

	if (cur->at_end == if_then_else_handler)
		if_then_else = (struct if_then_else *)cur->at_end_data;
	if (!if_then_else)
		return strbuf_addf_ret(err, -1, _("format: %%(%s) atom used without a %%(%s) atom"), "then", "if");
	if (if_then_else->then_atom_seen)
		return strbuf_addf_ret(err, -1, _("format: %%(then) atom used more than once"));
	if (if_then_else->else_atom_seen)
		return strbuf_addf_ret(err, -1, _("format: %%(then) atom used after %%(else)"));
	if_then_else->then_atom_seen = 1;
	if (if_then_else->str)
		str_len = strlen(if_then_else->str);
	/*
	 * If the 'equals' or 'notequals' attribute is used then
	 * perform the required comparison. If not, only non-empty
	 * strings satisfy the 'if' condition.
	 */
	if (if_then_else->cmp_status == COMPARE_EQUAL) {
		if (str_len == cur->output.len &&
		    !memcmp(if_then_else->str, cur->output.buf, cur->output.len))
			if_then_else->condition_satisfied = 1;
	} else if (if_then_else->cmp_status == COMPARE_UNEQUAL) {
		if (str_len != cur->output.len ||
		    memcmp(if_then_else->str, cur->output.buf, cur->output.len))
			if_then_else->condition_satisfied = 1;
	} else if (cur->output.len && !is_empty(&cur->output))
		if_then_else->condition_satisfied = 1;
	strbuf_reset(&cur->output);
	return 0;
}

static int else_atom_handler(struct atom_value *atomv UNUSED,
			     struct ref_formatting_state *state,
			     struct strbuf *err)
{
	struct ref_formatting_stack *prev = state->stack;
	struct if_then_else *if_then_else = NULL;

	if (prev->at_end == if_then_else_handler)
		if_then_else = (struct if_then_else *)prev->at_end_data;
	if (!if_then_else)
		return strbuf_addf_ret(err, -1, _("format: %%(%s) atom used without a %%(%s) atom"), "else", "if");
	if (!if_then_else->then_atom_seen)
		return strbuf_addf_ret(err, -1, _("format: %%(%s) atom used without a %%(%s) atom"), "else", "then");
	if (if_then_else->else_atom_seen)
		return strbuf_addf_ret(err, -1, _("format: %%(else) atom used more than once"));
	if_then_else->else_atom_seen = 1;
	push_stack_element(&state->stack);
	state->stack->at_end_data = prev->at_end_data;
	state->stack->at_end = prev->at_end;
	return 0;
}

static int end_atom_handler(struct atom_value *atomv UNUSED,
			    struct ref_formatting_state *state,
			    struct strbuf *err)
{
	struct ref_formatting_stack *current = state->stack;
	struct strbuf s = STRBUF_INIT;

	if (!current->at_end)
		return strbuf_addf_ret(err, -1, _("format: %%(end) atom used without corresponding atom"));
	current->at_end(&state->stack);

	/*  Stack may have been popped within at_end(), hence reset the current pointer */
	current = state->stack;

	/*
	 * Perform quote formatting when the stack element is that of
	 * a supporting atom. If nested then perform quote formatting
	 * only on the topmost supporting atom.
	 */
	if (!current->prev->prev) {
		quote_formatting(&s, current->output.buf, current->output.len, state->quote_style);
		strbuf_swap(&current->output, &s);
	}
	strbuf_release(&s);
	pop_stack_element(&state->stack);
	return 0;
}

/*
 * In a format string, find the next occurrence of %(atom).
 */
static const char *find_next(const char *cp)
{
	while (*cp) {
		if (*cp == '%') {
			/*
			 * %( is the start of an atom;
			 * %% is a quoted per-cent.
			 */
			if (cp[1] == '(')
				return cp;
			else if (cp[1] == '%')
				cp++; /* skip over two % */
			/* otherwise this is a singleton, literal % */
		}
		cp++;
	}
	return NULL;
}

static int reject_atom(enum atom_type atom_type)
{
	return atom_type == ATOM_REST;
}

/*
 * Make sure the format string is well formed, and parse out
 * the used atoms.
 */
int verify_ref_format(struct ref_format *format)
{
	const char *cp, *sp;

	format->need_color_reset_at_eol = 0;
	for (cp = format->format; *cp && (sp = find_next(cp)); ) {
		struct strbuf err = STRBUF_INIT;
		const char *color, *ep = strchr(sp, ')');
		int at;

		if (!ep)
			return error(_("malformed format string %s"), sp);
		/* sp points at "%(" and ep points at the closing ")" */
		at = parse_ref_filter_atom(format, sp + 2, ep, &err);
		if (at < 0)
			die("%s", err.buf);
		if (reject_atom(used_atom[at].atom_type))
			die(_("this command reject atom %%(%.*s)"), (int)(ep - sp - 2), sp + 2);

		if ((format->quote_style == QUOTE_PYTHON ||
		     format->quote_style == QUOTE_SHELL ||
		     format->quote_style == QUOTE_TCL) &&
		     used_atom[at].atom_type == ATOM_RAW &&
		     used_atom[at].u.raw_data.option == RAW_BARE)
			die(_("--format=%.*s cannot be used with "
			      "--python, --shell, --tcl"), (int)(ep - sp - 2), sp + 2);
		cp = ep + 1;

		if (skip_prefix(used_atom[at].name, "color:", &color))
			format->need_color_reset_at_eol = !!strcmp(color, "reset");
		strbuf_release(&err);
	}
	if (format->need_color_reset_at_eol && !want_color(format->use_color))
		format->need_color_reset_at_eol = 0;
	return 0;
}

static const char *do_grab_oid(const char *field, const struct object_id *oid,
			       struct used_atom *atom)
{
	switch (atom->u.oid.option) {
	case O_FULL:
		return oid_to_hex(oid);
	case O_LENGTH:
		return repo_find_unique_abbrev(the_repository, oid,
					       atom->u.oid.length);
	case O_SHORT:
		return repo_find_unique_abbrev(the_repository, oid,
					       DEFAULT_ABBREV);
	default:
		BUG("unknown %%(%s) option", field);
	}
}

static int grab_oid(const char *name, const char *field, const struct object_id *oid,
		    struct atom_value *v, struct used_atom *atom)
{
	if (starts_with(name, field)) {
		v->s = xstrdup(do_grab_oid(field, oid, atom));
		return 1;
	}
	return 0;
}

/* See grab_values */
static void grab_common_values(struct atom_value *val, int deref, struct expand_data *oi)
{
	int i;

	for (i = 0; i < used_atom_cnt; i++) {
		const char *name = used_atom[i].name;
		enum atom_type atom_type = used_atom[i].atom_type;
		struct atom_value *v = &val[i];
		if (!!deref != (*name == '*'))
			continue;
		if (deref)
			name++;
		if (atom_type == ATOM_OBJECTTYPE)
			v->s = xstrdup(type_name(oi->type));
		else if (atom_type == ATOM_OBJECTSIZE) {
			if (used_atom[i].u.objectsize.option == O_SIZE_DISK) {
				v->value = oi->disk_size;
				v->s = xstrfmt("%"PRIuMAX, (uintmax_t)oi->disk_size);
			} else if (used_atom[i].u.objectsize.option == O_SIZE) {
				v->value = oi->size;
				v->s = xstrfmt("%"PRIuMAX , (uintmax_t)oi->size);
			}
		} else if (atom_type == ATOM_DELTABASE)
			v->s = xstrdup(oid_to_hex(&oi->delta_base_oid));
		else if (atom_type == ATOM_OBJECTNAME && deref)
			grab_oid(name, "objectname", &oi->oid, v, &used_atom[i]);
	}
}

static struct object *get_or_parse_object(struct expand_data *data, const char *refname,
					  struct strbuf *err, int *eaten)
{
	if (!data->maybe_object) {
		data->maybe_object = parse_object_buffer(the_repository, &data->oid, data->type,
							 data->size, data->content, eaten);
		if (!data->maybe_object) {
			strbuf_addf(err, _("parse_object_buffer failed on %s for %s"),
				    oid_to_hex(&data->oid), refname);
			return NULL;
		}
	}

	return data->maybe_object;
}

/* See grab_values */
static int grab_tag_values(struct atom_value *val, int deref,
			   struct expand_data *data, const char *refname,
			   struct strbuf *err, int *eaten)
{
	struct tag *tag = NULL;
	int i;

	for (i = 0; i < used_atom_cnt; i++) {
		const char *name = used_atom[i].name;
		enum atom_type atom_type = used_atom[i].atom_type;
		struct atom_value *v = &val[i];
		if (!!deref != (*name == '*'))
			continue;

		if (!tag) {
			tag = (struct tag *) get_or_parse_object(data, refname,
								 err, eaten);
			if (!tag)
				return -1;
		}

		if (deref)
			name++;
		if (atom_type == ATOM_TAG)
			v->s = xstrdup(tag->tag);
		else if (atom_type == ATOM_TYPE && tag->tagged)
			v->s = xstrdup(type_name(tag->tagged->type));
		else if (atom_type == ATOM_OBJECT && tag->tagged)
			v->s = xstrdup(oid_to_hex(&tag->tagged->oid));
	}

	return 0;
}

/* See grab_values */
static int grab_commit_values(struct atom_value *val, int deref,
			      struct expand_data *data, const char *refname,
			      struct strbuf *err, int *eaten)
{
	int i;
	struct commit *commit = NULL;

	for (i = 0; i < used_atom_cnt; i++) {
		const char *name = used_atom[i].name;
		enum atom_type atom_type = used_atom[i].atom_type;
		struct atom_value *v = &val[i];

		if (!!deref != (*name == '*'))
			continue;
		if (deref)
			name++;

		if (!commit) {
			commit = (struct commit *) get_or_parse_object(data, refname,
								       err, eaten);
			if (!commit)
				return -1;
		}

		if (atom_type == ATOM_TREE &&
		    grab_oid(name, "tree", get_commit_tree_oid(commit), v, &used_atom[i]))
			continue;
		if (atom_type == ATOM_NUMPARENT) {
			v->value = commit_list_count(commit->parents);
			v->s = xstrfmt("%lu", (unsigned long)v->value);
		}
		else if (atom_type == ATOM_PARENT) {
			struct commit_list *parents;
			struct strbuf s = STRBUF_INIT;
			for (parents = commit->parents; parents; parents = parents->next) {
				struct object_id *oid = &parents->item->object.oid;
				if (parents != commit->parents)
					strbuf_addch(&s, ' ');
				strbuf_addstr(&s, do_grab_oid("parent", oid, &used_atom[i]));
			}
			v->s = strbuf_detach(&s, NULL);
		}
	}

	return 0;
}

static const char *find_wholine(const char *who, int wholen, const char *buf)
{
	const char *eol;
	while (*buf) {
		if (!strncmp(buf, who, wholen) &&
		    buf[wholen] == ' ')
			return buf + wholen + 1;
		eol = strchr(buf, '\n');
		if (!eol)
			return "";
		eol++;
		if (*eol == '\n')
			return ""; /* end of header */
		buf = eol;
	}
	return "";
}

static const char *copy_line(const char *buf)
{
	const char *eol = strchrnul(buf, '\n');
	return xmemdupz(buf, eol - buf);
}

static const char *copy_name(const char *buf)
{
	const char *cp;
	for (cp = buf; *cp && *cp != '\n'; cp++) {
		if (starts_with(cp, " <"))
			return xmemdupz(buf, cp - buf);
	}
	return xstrdup("");
}

static const char *find_end_of_email(const char *email, int opt)
{
	const char *eoemail;

	if (opt & EO_LOCALPART) {
		eoemail = strchr(email, '@');
		if (eoemail)
			return eoemail;
		return strchr(email, '>');
	}

	if (opt & EO_TRIM)
		return strchr(email, '>');

	/*
	 * The option here is either the raw email option or the raw
	 * mailmap option (that is EO_RAW or EO_MAILMAP). In such cases,
	 * we directly grab the whole email including the closing
	 * angle brackets.
	 *
	 * If EO_MAILMAP was set with any other option (that is either
	 * EO_TRIM or EO_LOCALPART), we already grab the end of email
	 * above.
	 */
	eoemail = strchr(email, '>');
	if (eoemail)
		eoemail++;
	return eoemail;
}

static const char *copy_email(const char *buf, struct used_atom *atom)
{
	const char *email = strchr(buf, '<');
	const char *eoemail;
	int opt = atom->u.email_option.option;

	if (!email)
		return xstrdup("");

	if (opt & (EO_LOCALPART | EO_TRIM))
		email++;

	eoemail = find_end_of_email(email, opt);
	if (!eoemail)
		return xstrdup("");
	return xmemdupz(email, eoemail - email);
}

static char *copy_subject(const char *buf, unsigned long len)
{
	struct strbuf sb = STRBUF_INIT;
	int i;

	for (i = 0; i < len; i++) {
		if (buf[i] == '\r' && i + 1 < len && buf[i + 1] == '\n')
			continue; /* ignore CR in CRLF */

		if (buf[i] == '\n')
			strbuf_addch(&sb, ' ');
		else
			strbuf_addch(&sb, buf[i]);
	}
	return strbuf_detach(&sb, NULL);
}

static void grab_date(const char *buf, struct atom_value *v, const char *atomname)
{
	const char *eoemail = strstr(buf, "> ");
	char *zone;
	timestamp_t timestamp;
	long tz;
	struct date_mode date_mode = DATE_MODE_INIT;
	const char *formatp;

	/*
	 * We got here because atomname ends in "date" or "date<something>";
	 * it's not possible that <something> is not ":<format>" because
	 * parse_ref_filter_atom() wouldn't have allowed it, so we can assume that no
	 * ":" means no format is specified, and use the default.
	 */
	formatp = strchr(atomname, ':');
	if (formatp) {
		formatp++;
		parse_date_format(formatp, &date_mode);

		/*
		 * If this is a sort field and a format was specified, we'll
		 * want to compare formatted date by string value.
		 */
		v->atom->type = FIELD_STR;
	}

	if (!eoemail)
		goto bad;
	timestamp = parse_timestamp(eoemail + 2, &zone, 10);
	if (timestamp == TIME_MAX)
		goto bad;
	errno = 0;
	tz = strtol(zone, NULL, 10);
	if ((tz == LONG_MIN || tz == LONG_MAX) && errno == ERANGE)
		goto bad;
	v->s = xstrdup(show_date(timestamp, tz, date_mode));
	v->value = timestamp;
	date_mode_release(&date_mode);
	return;
 bad:
	v->s = xstrdup("");
	v->value = 0;
}

static struct string_list mailmap = STRING_LIST_INIT_NODUP;

/* See grab_values */
static void grab_person(const char *who, struct atom_value *val, int deref, void *buf)
{
	int i;
	int wholen = strlen(who);
	const char *wholine = NULL;
	const char *headers[] = { "author ", "committer ",
				  "tagger ", NULL };

	for (i = 0; i < used_atom_cnt; i++) {
		struct used_atom *atom = &used_atom[i];
		const char *name = atom->name;
		struct atom_value *v = &val[i];
		struct strbuf mailmap_buf = STRBUF_INIT;

		if (!!deref != (*name == '*'))
			continue;
		if (deref)
			name++;
		if (strncmp(who, name, wholen))
			continue;
		if (name[wholen] != 0 &&
		    !starts_with(name + wholen, "name") &&
		    !starts_with(name + wholen, "email") &&
		    !starts_with(name + wholen, "date"))
			continue;

		if ((starts_with(name + wholen, "name") &&
		    (atom->u.name_option.option == N_MAILMAP)) ||
		    (starts_with(name + wholen, "email") &&
		    (atom->u.email_option.option & EO_MAILMAP))) {
			if (!mailmap.items)
				read_mailmap(&mailmap);
			strbuf_addstr(&mailmap_buf, buf);
			apply_mailmap_to_header(&mailmap_buf, headers, &mailmap);
			wholine = find_wholine(who, wholen, mailmap_buf.buf);
		} else {
			wholine = find_wholine(who, wholen, buf);
		}

		if (!wholine)
			return; /* no point looking for it */
		if (name[wholen] == 0)
			v->s = copy_line(wholine);
		else if (starts_with(name + wholen, "name"))
			v->s = copy_name(wholine);
		else if (starts_with(name + wholen, "email"))
			v->s = copy_email(wholine, &used_atom[i]);
		else if (starts_with(name + wholen, "date"))
			grab_date(wholine, v, name);

		strbuf_release(&mailmap_buf);
	}

	/*
	 * For a tag or a commit object, if "creator" or "creatordate" is
	 * requested, do something special.
	 */
	if (strcmp(who, "tagger") && strcmp(who, "committer"))
		return; /* "author" for commit object is not wanted */
	if (!wholine)
		wholine = find_wholine(who, wholen, buf);
	if (!wholine)
		return;
	for (i = 0; i < used_atom_cnt; i++) {
		const char *name = used_atom[i].name;
		enum atom_type atom_type = used_atom[i].atom_type;
		struct atom_value *v = &val[i];
		if (!!deref != (*name == '*'))
			continue;
		if (deref)
			name++;

		if (atom_type == ATOM_CREATORDATE)
			grab_date(wholine, v, name);
		else if (atom_type == ATOM_CREATOR)
			v->s = copy_line(wholine);
	}
}

static int grab_signature(struct atom_value *val, int deref,
			  struct expand_data *data, const char *refname,
			  struct strbuf *err, int *eaten)
{
	int i;
	struct commit *commit = NULL;
	struct signature_check sigc = { 0 };
	int signature_checked = 0;

	for (i = 0; i < used_atom_cnt; i++) {
		struct used_atom *atom = &used_atom[i];
		const char *name = atom->name;
		struct atom_value *v = &val[i];
		int opt;

		if (!!deref != (*name == '*'))
			continue;
		if (deref)
			name++;

		if (!skip_prefix(name, "signature", &name) ||
		    (*name && *name != ':'))
			continue;
		if (!*name)
			name = NULL;
		else
			name++;

		opt = parse_signature_option(name);
		if (opt < 0)
			continue;

		if (!signature_checked) {
			if (!commit) {
				commit = (struct commit *) get_or_parse_object(data, refname,
									       err, eaten);
				if (!commit)
					return -1;
			}

			check_commit_signature(commit, &sigc);
			signature_checked = 1;
		}

		switch (opt) {
		case S_BARE:
			v->s = xstrdup(sigc.output ? sigc.output: "");
			break;
		case S_SIGNER:
			v->s = xstrdup(sigc.signer ? sigc.signer : "");
			break;
		case S_GRADE:
			switch (sigc.result) {
			case 'G':
				switch (sigc.trust_level) {
				case TRUST_UNDEFINED:
				case TRUST_NEVER:
					v->s = xstrfmt("%c", (char)'U');
					break;
				default:
					v->s = xstrfmt("%c", (char)'G');
					break;
				}
				break;
			case 'B':
			case 'E':
			case 'N':
			case 'X':
			case 'Y':
			case 'R':
				v->s = xstrfmt("%c", (char)sigc.result);
				break;
			}
			break;
		case S_KEY:
			v->s = xstrdup(sigc.key ? sigc.key : "");
			break;
		case S_FINGERPRINT:
			v->s = xstrdup(sigc.fingerprint ?
				       sigc.fingerprint : "");
			break;
		case S_PRI_KEY_FP:
			v->s = xstrdup(sigc.primary_key_fingerprint ?
				       sigc.primary_key_fingerprint : "");
			break;
		case S_TRUST_LEVEL:
			v->s = xstrdup(gpg_trust_level_to_str(sigc.trust_level));
			break;
		}
	}

	if (signature_checked)
		signature_check_clear(&sigc);

	return 0;
}

static void find_subpos(const char *buf,
			const char **sub, size_t *sublen,
			const char **body, size_t *bodylen,
			size_t *nonsiglen,
			const char **sig, size_t *siglen)
{
	const char *eol;
	const char *end = buf + strlen(buf);
	const char *sigstart;

	/* skip past header until we hit empty line */
	while (*buf && *buf != '\n') {
		eol = strchrnul(buf, '\n');
		if (*eol)
			eol++;
		buf = eol;
	}
	/* skip any empty lines */
	while (*buf == '\n')
		buf++;
	/* parse signature first; we might not even have a subject line */
	sigstart = buf + parse_signed_buffer(buf, strlen(buf));
	*sig = sigstart;
	*siglen = end - *sig;

	/* subject is first non-empty line */
	*sub = buf;
	/* subject goes to first empty line before signature begins */
	if ((eol = strstr(*sub, "\n\n")) ||
	    (eol = strstr(*sub, "\r\n\r\n"))) {
		eol = eol < sigstart ? eol : sigstart;
	} else {
		/* treat whole message as subject */
		eol = sigstart;
	}
	buf = eol;
	*sublen = buf - *sub;
	/* drop trailing newline, if present */
	while (*sublen && ((*sub)[*sublen - 1] == '\n' ||
			   (*sub)[*sublen - 1] == '\r'))
		*sublen -= 1;

	/* skip any empty lines */
	while (*buf == '\n' || *buf == '\r')
		buf++;
	*body = buf;
	*bodylen = strlen(buf);
	*nonsiglen = sigstart - buf;
}

/*
 * If 'lines' is greater than 0, append that many lines from the given
 * 'buf' of length 'size' to the given strbuf.
 */
static void append_lines(struct strbuf *out, const char *buf, unsigned long size, int lines)
{
	int i;
	const char *sp, *eol;
	size_t len;

	sp = buf;

	for (i = 0; i < lines && sp < buf + size; i++) {
		if (i)
			strbuf_addstr(out, "\n    ");
		eol = memchr(sp, '\n', size - (sp - buf));
		len = eol ? eol - sp : size - (sp - buf);
		strbuf_add(out, sp, len);
		if (!eol)
			break;
		sp = eol + 1;
	}
}

static void grab_describe_values(struct atom_value *val, int deref,
				 struct expand_data *data)
{
	int i;

	for (i = 0; i < used_atom_cnt; i++) {
		struct used_atom *atom = &used_atom[i];
		enum atom_type type = atom->atom_type;
		const char *name = atom->name;
		struct atom_value *v = &val[i];

		struct child_process cmd = CHILD_PROCESS_INIT;
		struct strbuf out = STRBUF_INIT;
		struct strbuf err = STRBUF_INIT;

		if (type != ATOM_DESCRIBE)
			continue;

		if (!!deref != (*name == '*'))
			continue;

		cmd.git_cmd = 1;
		strvec_push(&cmd.args, "describe");
		strvec_pushv(&cmd.args, atom->u.describe_args.v);
		strvec_push(&cmd.args, oid_to_hex(&data->oid));
		if (pipe_command(&cmd, NULL, 0, &out, 0, &err, 0) < 0) {
			error(_("failed to run 'describe'"));
			v->s = xstrdup("");
			continue;
		}
		strbuf_rtrim(&out);
		v->s = strbuf_detach(&out, NULL);

		strbuf_release(&err);
	}
}

/* See grab_values */
static void grab_sub_body_contents(struct atom_value *val, int deref, struct expand_data *data)
{
	int i;
	const char *subpos = NULL, *bodypos = NULL, *sigpos = NULL;
	size_t sublen = 0, bodylen = 0, nonsiglen = 0, siglen = 0;
	void *buf = data->content;

	for (i = 0; i < used_atom_cnt; i++) {
		struct used_atom *atom = &used_atom[i];
		const char *name = atom->name;
		struct atom_value *v = &val[i];
		enum atom_type atom_type = atom->atom_type;

		if (!!deref != (*name == '*'))
			continue;
		if (deref)
			name++;

		if (atom_type == ATOM_RAW) {
			unsigned long buf_size = data->size;

			if (atom->u.raw_data.option == RAW_BARE) {
				v->s = xmemdupz(buf, buf_size);
				v->s_size = buf_size;
			} else if (atom->u.raw_data.option == RAW_LENGTH) {
				v->value = buf_size;
				v->s = xstrfmt("%"PRIuMAX, v->value);
			}
			continue;
		}

		if ((data->type != OBJ_TAG &&
		     data->type != OBJ_COMMIT) ||
		    (strcmp(name, "body") &&
		     !starts_with(name, "subject") &&
		     !starts_with(name, "trailers") &&
		     !starts_with(name, "contents")))
			continue;
		if (!subpos)
			find_subpos(buf,
				    &subpos, &sublen,
				    &bodypos, &bodylen, &nonsiglen,
				    &sigpos, &siglen);

		if (atom->u.contents.option == C_SUB)
			v->s = copy_subject(subpos, sublen);
		else if (atom->u.contents.option == C_SUB_SANITIZE) {
			struct strbuf sb = STRBUF_INIT;
			format_sanitized_subject(&sb, subpos, sublen);
			v->s = strbuf_detach(&sb, NULL);
		} else if (atom->u.contents.option == C_BODY_DEP)
			v->s = xmemdupz(bodypos, bodylen);
		else if (atom->u.contents.option == C_LENGTH) {
			v->value = strlen(subpos);
			v->s = xstrfmt("%"PRIuMAX, v->value);
		} else if (atom->u.contents.option == C_BODY)
			v->s = xmemdupz(bodypos, nonsiglen);
		else if (atom->u.contents.option == C_SIG)
			v->s = xmemdupz(sigpos, siglen);
		else if (atom->u.contents.option == C_LINES) {
			struct strbuf s = STRBUF_INIT;
			const char *contents_end = bodypos + nonsiglen;

			/*  Size is the length of the message after removing the signature */
			append_lines(&s, subpos, contents_end - subpos, atom->u.contents.nlines);
			v->s = strbuf_detach(&s, NULL);
		} else if (atom->u.contents.option == C_TRAILERS) {
			struct strbuf s = STRBUF_INIT;
			const char *msg;
			char *to_free = NULL;

			if (siglen)
				msg = to_free = xmemdupz(subpos, sigpos - subpos);
			else
				msg = subpos;

			/* Format the trailer info according to the trailer_opts given */
			format_trailers_from_commit(&atom->u.contents.trailer_opts, msg, &s);
			free(to_free);

			v->s = strbuf_detach(&s, NULL);
		} else if (atom->u.contents.option == C_BARE)
			v->s = xstrdup(subpos);

	}
}

/*
 * We want to have empty print-string for field requests
 * that do not apply (e.g. "authordate" for a tag object)
 */
static void fill_missing_values(struct atom_value *val)
{
	int i;
	for (i = 0; i < used_atom_cnt; i++) {
		struct atom_value *v = &val[i];
		if (!v->s)
			v->s = xstrdup("");
	}
}

/*
 * val is a list of atom_value to hold returned values.  Extract
 * the values for atoms in used_atom array out of (obj, buf, sz).
 * when deref is false, (obj, buf, sz) is the object that is
 * pointed at by the ref itself; otherwise it is the object the
 * ref (which is a tag) refers to.
 */
static int grab_values(struct atom_value *val, int deref, struct expand_data *data,
		       const char *refname, struct strbuf *err, int *eaten)
{
	void *buf = data->content;
	int ret;

	switch (data->type) {
	case OBJ_TAG:
		ret = grab_tag_values(val, deref, data, refname, err, eaten);
		if (ret < 0)
			goto out;

		grab_sub_body_contents(val, deref, data);
		grab_person("tagger", val, deref, buf);
		grab_describe_values(val, deref, data);
		break;
	case OBJ_COMMIT:
		ret = grab_commit_values(val, deref, data, refname, err, eaten);
		if (ret < 0)
			goto out;

		grab_sub_body_contents(val, deref, data);
		grab_person("author", val, deref, buf);
		grab_person("committer", val, deref, buf);

		ret = grab_signature(val, deref, data, refname, err, eaten);
		if (ret < 0)
			goto out;

		grab_describe_values(val, deref, data);
		break;
	case OBJ_TREE:
		/* grab_tree_values(val, deref, obj, buf, sz); */
		grab_sub_body_contents(val, deref, data);
		break;
	case OBJ_BLOB:
		/* grab_blob_values(val, deref, obj, buf, sz); */
		grab_sub_body_contents(val, deref, data);
		break;
	default:
		die("Eh?  Object of type %d?", data->type);
	}

	ret = 0;
out:
	return ret;
}

static inline char *copy_advance(char *dst, const char *src)
{
	while (*src)
		*dst++ = *src++;
	return dst;
}

static const char *lstrip_ref_components(const char *refname, int len)
{
	long remaining = len;
	const char *start = xstrdup(refname);
	const char *to_free = start;

	if (len < 0) {
		int i;
		const char *p = refname;

		/* Find total no of '/' separated path-components */
		for (i = 0; p[i]; p[i] == '/' ? i++ : *p++)
			;
		/*
		 * The number of components we need to strip is now
		 * the total minus the components to be left (Plus one
		 * because we count the number of '/', but the number
		 * of components is one more than the no of '/').
		 */
		remaining = i + len + 1;
	}

	while (remaining > 0) {
		switch (*start++) {
		case '\0':
			free((char *)to_free);
			return xstrdup("");
		case '/':
			remaining--;
			break;
		}
	}

	start = xstrdup(start);
	free((char *)to_free);
	return start;
}

static const char *rstrip_ref_components(const char *refname, int len)
{
	long remaining = len;
	const char *start = xstrdup(refname);
	const char *to_free = start;

	if (len < 0) {
		int i;
		const char *p = refname;

		/* Find total no of '/' separated path-components */
		for (i = 0; p[i]; p[i] == '/' ? i++ : *p++)
			;
		/*
		 * The number of components we need to strip is now
		 * the total minus the components to be left (Plus one
		 * because we count the number of '/', but the number
		 * of components is one more than the no of '/').
		 */
		remaining = i + len + 1;
	}

	while (remaining-- > 0) {
		char *p = strrchr(start, '/');
		if (!p) {
			free((char *)to_free);
			return xstrdup("");
		} else
			p[0] = '\0';
	}
	return start;
}

static const char *show_ref(struct refname_atom *atom, const char *refname)
{
	if (atom->option == R_SHORT)
		return refs_shorten_unambiguous_ref(get_main_ref_store(the_repository),
						    refname,
						    repo_settings_get_warn_ambiguous_refs(the_repository));
	else if (atom->option == R_LSTRIP)
		return lstrip_ref_components(refname, atom->lstrip);
	else if (atom->option == R_RSTRIP)
		return rstrip_ref_components(refname, atom->rstrip);
	else
		return xstrdup(refname);
}

static void fill_remote_ref_details(struct used_atom *atom, const char *refname,
				    struct branch *branch, const char **s)
{
	int num_ours, num_theirs;
	if (atom->u.remote_ref.option == RR_REF)
		*s = show_ref(&atom->u.remote_ref.refname, refname);
	else if (atom->u.remote_ref.option == RR_TRACK) {
		if (stat_tracking_info(branch, &num_ours, &num_theirs,
				       NULL, atom->u.remote_ref.push,
				       AHEAD_BEHIND_FULL) < 0) {
			*s = xstrdup(msgs.gone);
		} else if (!num_ours && !num_theirs)
			*s = xstrdup("");
		else if (!num_ours)
			*s = xstrfmt(msgs.behind, num_theirs);
		else if (!num_theirs)
			*s = xstrfmt(msgs.ahead, num_ours);
		else
			*s = xstrfmt(msgs.ahead_behind,
				     num_ours, num_theirs);
		if (!atom->u.remote_ref.nobracket && *s[0]) {
			const char *to_free = *s;
			*s = xstrfmt("[%s]", *s);
			free((void *)to_free);
		}
	} else if (atom->u.remote_ref.option == RR_TRACKSHORT) {
		if (stat_tracking_info(branch, &num_ours, &num_theirs,
				       NULL, atom->u.remote_ref.push,
				       AHEAD_BEHIND_FULL) < 0) {
			*s = xstrdup("");
			return;
		}
		if (!num_ours && !num_theirs)
			*s = xstrdup("=");
		else if (!num_ours)
			*s = xstrdup("<");
		else if (!num_theirs)
			*s = xstrdup(">");
		else
			*s = xstrdup("<>");
	} else if (atom->u.remote_ref.option == RR_REMOTE_NAME) {
		int explicit;
		const char *remote = atom->u.remote_ref.push ?
			pushremote_for_branch(branch, &explicit) :
			remote_for_branch(branch, &explicit);
		*s = xstrdup(explicit ? remote : "");
	} else if (atom->u.remote_ref.option == RR_REMOTE_REF) {
		const char *merge;

		merge = remote_ref_for_branch(branch, atom->u.remote_ref.push);
		*s = merge ? merge : xstrdup("");
	} else
		BUG("unhandled RR_* enum");
}

char *get_head_description(void)
{
	struct strbuf desc = STRBUF_INIT;
	struct wt_status_state state;
	memset(&state, 0, sizeof(state));
	wt_status_get_state(the_repository, &state, 1);
	if (state.rebase_in_progress ||
	    state.rebase_interactive_in_progress) {
		if (state.branch)
			strbuf_addf(&desc, _("(no branch, rebasing %s)"),
				    state.branch);
		else
			strbuf_addf(&desc, _("(no branch, rebasing detached HEAD %s)"),
				    state.detached_from);
	} else if (state.bisect_in_progress)
		strbuf_addf(&desc, _("(no branch, bisect started on %s)"),
			    state.bisecting_from);
	else if (state.detached_from) {
		if (state.detached_at)
			strbuf_addf(&desc, _("(HEAD detached at %s)"),
				state.detached_from);
		else
			strbuf_addf(&desc, _("(HEAD detached from %s)"),
				state.detached_from);
	} else
		strbuf_addstr(&desc, _("(no branch)"));

	wt_status_state_free_buffers(&state);

	return strbuf_detach(&desc, NULL);
}

static const char *get_symref(struct used_atom *atom, struct ref_array_item *ref)
{
	if (!ref->symref)
		return xstrdup("");
	else
		return show_ref(&atom->u.refname, ref->symref);
}

static const char *get_refname(struct used_atom *atom, struct ref_array_item *ref)
{
	if (ref->kind & FILTER_REFS_DETACHED_HEAD)
		return get_head_description();
	return show_ref(&atom->u.refname, ref->refname);
}

static int get_object(struct ref_array_item *ref, int deref,
		      struct expand_data *oi, struct strbuf *err)
{
	/* parse_object_buffer() will set eaten to 1 if free() will be needed */
	int eaten = 0;
	int ret;

	oi->maybe_object = NULL;

	if (oi->info.contentp) {
		/* We need to know that to use parse_object_buffer properly */
		oi->info.sizep = &oi->size;
		oi->info.typep = &oi->type;
	}

	if (odb_read_object_info_extended(the_repository->objects, &oi->oid, &oi->info,
					  OBJECT_INFO_LOOKUP_REPLACE)) {
		ret = strbuf_addf_ret(err, -1, _("missing object %s for %s"),
				      oid_to_hex(&oi->oid), ref->refname);
		goto out;
	}
	if (oi->info.disk_sizep && oi->disk_size < 0)
		BUG("Object size is less than zero.");

	if (oi->info.contentp) {
		ret = grab_values(ref->value, deref, oi, ref->refname, err, &eaten);
		if (ret < 0)
			goto out;
	}

	grab_common_values(ref->value, deref, oi);
	ret = 0;

out:
	if (!eaten)
		free(oi->content);
	return ret;
}

static void populate_worktree_map(struct hashmap *map, struct worktree **worktrees)
{
	int i;

	for (i = 0; worktrees[i]; i++) {
		if (worktrees[i]->head_ref) {
			struct ref_to_worktree_entry *entry;
			entry = xmalloc(sizeof(*entry));
			entry->wt = worktrees[i];
			hashmap_entry_init(&entry->ent,
					strhash(worktrees[i]->head_ref));

			hashmap_add(map, &entry->ent);
		}
	}
}

static void lazy_init_worktree_map(void)
{
	if (ref_to_worktree_map.worktrees)
		return;

	ref_to_worktree_map.worktrees = get_worktrees();
	hashmap_init(&(ref_to_worktree_map.map), ref_to_worktree_map_cmpfnc, NULL, 0);
	populate_worktree_map(&(ref_to_worktree_map.map), ref_to_worktree_map.worktrees);
}

static char *get_worktree_path(const struct ref_array_item *ref)
{
	struct hashmap_entry entry, *e;
	struct ref_to_worktree_entry *lookup_result;

	lazy_init_worktree_map();

	hashmap_entry_init(&entry, strhash(ref->refname));
	e = hashmap_get(&(ref_to_worktree_map.map), &entry, ref->refname);

	if (!e)
		return xstrdup("");

	lookup_result = container_of(e, struct ref_to_worktree_entry, ent);

	return xstrdup(lookup_result->wt->path);
}

/*
 * Parse the object referred by ref, and grab needed value.
 */
static int populate_value(struct ref_array_item *ref, struct strbuf *err)
{
	int i;
	struct object_info empty = OBJECT_INFO_INIT;
	int ahead_behind_atoms = 0;
	int is_base_atoms = 0;

	CALLOC_ARRAY(ref->value, used_atom_cnt);

	/**
	 * NEEDSWORK: The following code might be unnecessary if all codepaths
	 * that call populate_value() populates the symref member of ref_array_item
	 * like in apply_ref_filter(). Currently pretty_print_ref() is the only codepath
	 * that calls populate_value() without first populating symref.
	 */
	if (need_symref && (ref->flag & REF_ISSYMREF) && !ref->symref) {
		ref->symref = refs_resolve_refdup(get_main_ref_store(the_repository),
						  ref->refname,
						  RESOLVE_REF_READING,
						  NULL, NULL);
		if (!ref->symref)
			ref->symref = xstrdup("");
	}

	/* Fill in specials first */
	for (i = 0; i < used_atom_cnt; i++) {
		struct used_atom *atom = &used_atom[i];
		enum atom_type atom_type = atom->atom_type;
		const char *name = used_atom[i].name;
		struct atom_value *v = &ref->value[i];
		int deref = 0;
		const char *refname;
		struct branch *branch = NULL;

		v->s_size = ATOM_SIZE_UNSPECIFIED;
		v->handler = append_atom;
		v->value = 0;
		v->atom = atom;

		if (*name == '*') {
			deref = 1;
			name++;
		}

		if (atom_type == ATOM_REFNAME)
			refname = get_refname(atom, ref);
		else if (atom_type == ATOM_WORKTREEPATH) {
			if (ref->kind == FILTER_REFS_BRANCHES)
				v->s = get_worktree_path(ref);
			else
				v->s = xstrdup("");
			continue;
		}
		else if (atom_type == ATOM_SYMREF)
			refname = get_symref(atom, ref);
		else if (atom_type == ATOM_UPSTREAM) {
			const char *branch_name;
			/* only local branches may have an upstream */
			if (!skip_prefix(ref->refname, "refs/heads/",
					 &branch_name)) {
				v->s = xstrdup("");
				continue;
			}
			branch = branch_get(branch_name);

			refname = branch_get_upstream(branch, NULL);
			if (refname)
				fill_remote_ref_details(atom, refname, branch, &v->s);
			else
				v->s = xstrdup("");
			continue;
		} else if (atom_type == ATOM_PUSH && atom->u.remote_ref.push) {
			const char *branch_name;
			v->s = xstrdup("");
			if (!skip_prefix(ref->refname, "refs/heads/",
					 &branch_name))
				continue;
			branch = branch_get(branch_name);

			if (atom->u.remote_ref.push_remote)
				refname = NULL;
			else {
				refname = branch_get_push(branch, NULL);
				if (!refname)
					continue;
			}
			/* We will definitely re-init v->s on the next line. */
			free((char *)v->s);
			fill_remote_ref_details(atom, refname, branch, &v->s);
			continue;
		} else if (atom_type == ATOM_COLOR) {
			v->s = xstrdup(atom->u.color);
			continue;
		} else if (atom_type == ATOM_FLAG) {
			char buf[256], *cp = buf;
			if (ref->flag & REF_ISSYMREF)
				cp = copy_advance(cp, ",symref");
			if (ref->flag & REF_ISPACKED)
				cp = copy_advance(cp, ",packed");
			if (cp == buf)
				v->s = xstrdup("");
			else {
				*cp = '\0';
				v->s = xstrdup(buf + 1);
			}
			continue;
		} else if (!deref && atom_type == ATOM_OBJECTNAME &&
			   grab_oid(name, "objectname", &ref->objectname, v, atom)) {
				continue;
		} else if (atom_type == ATOM_HEAD) {
			if (atom->u.head && !strcmp(ref->refname, atom->u.head))
				v->s = xstrdup("*");
			else
				v->s = xstrdup(" ");
			continue;
		} else if (atom_type == ATOM_ALIGN) {
			v->handler = align_atom_handler;
			v->s = xstrdup("");
			continue;
		} else if (atom_type == ATOM_END) {
			v->handler = end_atom_handler;
			v->s = xstrdup("");
			continue;
		} else if (atom_type == ATOM_IF) {
			const char *s;
			if (skip_prefix(name, "if:", &s))
				v->s = xstrdup(s);
			else
				v->s = xstrdup("");
			v->handler = if_atom_handler;
			continue;
		} else if (atom_type == ATOM_THEN) {
			v->handler = then_atom_handler;
			v->s = xstrdup("");
			continue;
		} else if (atom_type == ATOM_ELSE) {
			v->handler = else_atom_handler;
			v->s = xstrdup("");
			continue;
		} else if (atom_type == ATOM_REST) {
			if (ref->rest)
				v->s = xstrdup(ref->rest);
			else
				v->s = xstrdup("");
			continue;
		} else if (atom_type == ATOM_AHEADBEHIND) {
			if (ref->counts) {
				const struct ahead_behind_count *count;
				count = ref->counts[ahead_behind_atoms++];
				v->s = xstrfmt("%d %d", count->ahead, count->behind);
			} else {
				/* Not a commit. */
				v->s = xstrdup("");
			}
			continue;
		} else if (atom_type == ATOM_ISBASE) {
			if (ref->is_base && ref->is_base[is_base_atoms]) {
				v->s = xstrfmt("(%s)", ref->is_base[is_base_atoms]);
				free(ref->is_base[is_base_atoms]);
			} else {
				v->s = xstrdup("");
			}
			is_base_atoms++;
			continue;
		} else
			continue;

		if (!deref)
			v->s = xstrdup(refname);
		else
			v->s = xstrfmt("%s^{}", refname);
		free((char *)refname);
	}

	for (i = 0; i < used_atom_cnt; i++) {
		struct atom_value *v = &ref->value[i];
		if (v->s == NULL && used_atom[i].source == SOURCE_NONE)
			return strbuf_addf_ret(err, -1, _("missing object %s for %s"),
					       oid_to_hex(&ref->objectname), ref->refname);
	}

	if (need_tagged)
		oi.info.contentp = &oi.content;
	if (!memcmp(&oi.info, &empty, sizeof(empty)) &&
	    !memcmp(&oi_deref.info, &empty, sizeof(empty)))
		return 0;


	oi.oid = ref->objectname;
	if (get_object(ref, 0, &oi, err))
		return -1;

	/*
	 * If there is no atom that wants to know about tagged
	 * object, we are done.
	 */
	if (!need_tagged || (oi.type != OBJ_TAG))
		return 0;

	/*
	 * If it is a tag object, see if we use the peeled value. If we do,
	 * grab the peeled OID.
	 */
	if (need_tagged) {
		if (!is_null_oid(&ref->peeled_oid)) {
			oidcpy(&oi_deref.oid, &ref->peeled_oid);
		} else if (!peel_object(the_repository, &oi.oid, &oi_deref.oid,
<<<<<<< HEAD
					PEEL_OBJECT_VERIFY_OBJECT_TYPE)) {
=======
					PEEL_OBJECT_VERIFY_TAGGED_OBJECT_TYPE)) {
>>>>>>> 7048e746
			/* We managed to peel the object ourselves. */
		} else {
			die("bad tag");
		}
	}

	return get_object(ref, 1, &oi_deref, err);
}

/*
 * Given a ref, return the value for the atom.  This lazily gets value
 * out of the object by calling populate value.
 */
static int get_ref_atom_value(struct ref_array_item *ref, int atom,
			      struct atom_value **v, struct strbuf *err)
{
	if (!ref->value) {
		if (populate_value(ref, err))
			return -1;
		fill_missing_values(ref->value);
	}
	*v = &ref->value[atom];
	return 0;
}

/*
 * Return 1 if the refname matches one of the patterns, otherwise 0.
 * A pattern can be a literal prefix (e.g. a refname "refs/heads/master"
 * matches a pattern "refs/heads/mas") or a wildcard (e.g. the same ref
 * matches "refs/heads/mas*", too).
 */
static int match_pattern(const char **patterns, const char *refname,
			 int ignore_case)
{
	unsigned flags = 0;

	if (ignore_case)
		flags |= WM_CASEFOLD;

	/*
	 * When no '--format' option is given we need to skip the prefix
	 * for matching refs of tags and branches.
	 */
	(void)(skip_prefix(refname, "refs/tags/", &refname) ||
	       skip_prefix(refname, "refs/heads/", &refname) ||
	       skip_prefix(refname, "refs/remotes/", &refname) ||
	       skip_prefix(refname, "refs/", &refname));

	for (; *patterns; patterns++) {
		if (!wildmatch(*patterns, refname, flags))
			return 1;
	}
	return 0;
}

/*
 * Return 1 if the refname matches one of the patterns, otherwise 0.
 * A pattern can be path prefix (e.g. a refname "refs/heads/master"
 * matches a pattern "refs/heads/" but not "refs/heads/m") or a
 * wildcard (e.g. the same ref matches "refs/heads/m*", too).
 */
static int match_name_as_path(const char **pattern, const char *refname,
			      int ignore_case)
{
	int namelen = strlen(refname);
	unsigned flags = WM_PATHNAME;

	if (ignore_case)
		flags |= WM_CASEFOLD;

	for (; *pattern; pattern++) {
		const char *p = *pattern;
		int plen = strlen(p);

		if ((plen <= namelen) &&
		    !strncmp(refname, p, plen) &&
		    (refname[plen] == '\0' ||
		     refname[plen] == '/' ||
		     p[plen-1] == '/'))
			return 1;
		if (!wildmatch(p, refname, flags))
			return 1;
	}
	return 0;
}

/* Return 1 if the refname matches one of the patterns, otherwise 0. */
static int filter_pattern_match(struct ref_filter *filter, const char *refname)
{
	if (!filter->name_patterns || !*filter->name_patterns)
		return 1; /* No pattern always matches */
	if (filter->match_as_path)
		return match_name_as_path(filter->name_patterns, refname,
					  filter->ignore_case);
	return match_pattern(filter->name_patterns, refname,
			     filter->ignore_case);
}

static int filter_exclude_match(struct ref_filter *filter, const char *refname)
{
	if (!filter->exclude.nr)
		return 0;
	if (filter->match_as_path)
		return match_name_as_path(filter->exclude.v, refname,
					  filter->ignore_case);
	return match_pattern(filter->exclude.v, refname, filter->ignore_case);
}

/*
 * We need to seek to the reference right after a given marker but excluding any
 * matching references. So we seek to the lexicographically next reference.
 */
static int start_ref_iterator_after(struct ref_iterator *iter, const char *marker)
{
	struct strbuf sb = STRBUF_INIT;
	int ret;

	strbuf_addstr(&sb, marker);
	strbuf_addch(&sb, 1);

	ret = ref_iterator_seek(iter, sb.buf, 0);

	strbuf_release(&sb);
	return ret;
}

static int for_each_fullref_with_seek(struct ref_filter *filter, each_ref_fn cb,
				       void *cb_data, unsigned int flags)
{
	struct ref_iterator *iter;
	int ret = 0;

	iter = refs_ref_iterator_begin(get_main_ref_store(the_repository), "",
				       NULL, 0, flags);
	if (filter->start_after)
		ret = start_ref_iterator_after(iter, filter->start_after);

	if (ret)
		return ret;

	return do_for_each_ref_iterator(iter, cb, cb_data);
}

/*
 * This is the same as for_each_fullref_in(), but it tries to iterate
 * only over the patterns we'll care about. Note that it _doesn't_ do a full
 * pattern match, so the callback still has to match each ref individually.
 */
static int for_each_fullref_in_pattern(struct ref_filter *filter,
				       each_ref_fn cb,
				       void *cb_data)
{
	if (filter->kind & FILTER_REFS_ROOT_REFS) {
		/* In this case, we want to print all refs including root refs. */
		return for_each_fullref_with_seek(filter, cb, cb_data,
						  DO_FOR_EACH_INCLUDE_ROOT_REFS);
	}

	if (!filter->match_as_path) {
		/*
		 * in this case, the patterns are applied after
		 * prefixes like "refs/heads/" etc. are stripped off,
		 * so we have to look at everything:
		 */
		return for_each_fullref_with_seek(filter, cb, cb_data, 0);
	}

	if (filter->ignore_case) {
		/*
		 * we can't handle case-insensitive comparisons,
		 * so just return everything and let the caller
		 * sort it out.
		 */
		return for_each_fullref_with_seek(filter, cb, cb_data, 0);
	}

	if (!filter->name_patterns || !filter->name_patterns[0]) {
		/* no patterns; we have to look at everything */
		return for_each_fullref_with_seek(filter, cb, cb_data, 0);
	}

	return refs_for_each_fullref_in_prefixes(get_main_ref_store(the_repository),
						 NULL, filter->name_patterns,
						 filter->exclude.v,
						 cb, cb_data);
}

/*
 * Given a ref (oid, refname), check if the ref belongs to the array
 * of oids. If the given ref is a tag, check if the given tag points
 * at one of the oids in the given oid array. Returns non-zero if a
 * match is found.
 *
 * NEEDSWORK:
 * As the refs are cached we might know what refname peels to without
 * the need to parse the object via parse_object(). peel_ref() might be a
 * more efficient alternative to obtain the pointee.
 */
static int match_points_at(struct oid_array *points_at,
			   const struct object_id *oid,
			   const char *refname)
{
	struct object *obj;

	if (oid_array_lookup(points_at, oid) >= 0)
		return 1;
	obj = parse_object_with_flags(the_repository, oid,
				      PARSE_OBJECT_SKIP_HASH_CHECK);
	while (obj && obj->type == OBJ_TAG) {
		struct tag *tag = (struct tag *)obj;

		if (parse_tag(tag) < 0) {
			obj = NULL;
			break;
		}

		if (oid_array_lookup(points_at, get_tagged_oid(tag)) >= 0)
			return 1;

		obj = tag->tagged;
	}
	if (!obj)
		die(_("malformed object at '%s'"), refname);
	return 0;
}

/*
 * Allocate space for a new ref_array_item and copy the name and oid to it.
 *
 * Callers can then fill in other struct members at their leisure.
 */
static struct ref_array_item *new_ref_array_item(const char *refname,
						 const struct object_id *oid,
						 const struct object_id *peeled_oid)
{
	struct ref_array_item *ref;

	FLEX_ALLOC_STR(ref, refname, refname);
	oidcpy(&ref->objectname, oid);
	if (peeled_oid)
		oidcpy(&ref->peeled_oid, peeled_oid);
	ref->rest = NULL;

	return ref;
}

static void ref_array_append(struct ref_array *array, struct ref_array_item *ref)
{
	ALLOC_GROW(array->items, array->nr + 1, array->alloc);
	array->items[array->nr++] = ref;
}

struct ref_array_item *ref_array_push(struct ref_array *array,
				      const char *refname,
				      const struct object_id *oid,
				      const struct object_id *peeled_oid)
{
	struct ref_array_item *ref = new_ref_array_item(refname, oid, peeled_oid);
	ref_array_append(array, ref);
	return ref;
}

int ref_kind_from_refname(const char *refname)
{
	unsigned int i;

	static struct {
		const char *prefix;
		unsigned int kind;
	} ref_kind[] = {
		{ "refs/heads/" , FILTER_REFS_BRANCHES },
		{ "refs/remotes/" , FILTER_REFS_REMOTES },
		{ "refs/tags/", FILTER_REFS_TAGS}
	};

	if (!strcmp(refname, "HEAD"))
		return FILTER_REFS_DETACHED_HEAD;

	for (i = 0; i < ARRAY_SIZE(ref_kind); i++) {
		if (starts_with(refname, ref_kind[i].prefix))
			return ref_kind[i].kind;
	}

	if (is_pseudo_ref(refname))
		return FILTER_REFS_PSEUDOREFS;
	if (is_root_ref(refname))
		return FILTER_REFS_ROOT_REFS;

	return FILTER_REFS_OTHERS;
}

static int filter_ref_kind(struct ref_filter *filter, const char *refname)
{
	if (filter->kind == FILTER_REFS_BRANCHES ||
	    filter->kind == FILTER_REFS_REMOTES ||
	    filter->kind == FILTER_REFS_TAGS)
		return filter->kind;
	return ref_kind_from_refname(refname);
}

static struct ref_array_item *apply_ref_filter(const struct reference *ref,
					       struct ref_filter *filter)
{
	struct ref_array_item *item;
	struct commit *commit = NULL;
	unsigned int kind;

	if (ref->flags & REF_BAD_NAME) {
		warning(_("ignoring ref with broken name %s"), ref->name);
		return NULL;
	}

	if (ref->flags & REF_ISBROKEN) {
		warning(_("ignoring broken ref %s"), ref->name);
		return NULL;
	}

	/* Obtain the current ref kind from filter_ref_kind() and ignore unwanted refs. */
	kind = filter_ref_kind(filter, ref->name);

	/*
	 * Generally HEAD refs are printed with special description denoting a rebase,
	 * detached state and so forth. This is useful when only printing the HEAD ref
	 * But when it is being printed along with other root refs, it makes sense to
	 * keep the formatting consistent. So we mask the type to act like a root ref.
	 */
	if (filter->kind & FILTER_REFS_ROOT_REFS && kind == FILTER_REFS_DETACHED_HEAD)
		kind = FILTER_REFS_ROOT_REFS;
	else if (!(kind & filter->kind))
		return NULL;

	if (!filter_pattern_match(filter, ref->name))
		return NULL;

	if (filter_exclude_match(filter, ref->name))
		return NULL;

	if (filter->points_at.nr && !match_points_at(&filter->points_at, ref->oid, ref->name))
		return NULL;

	/*
	 * A merge filter is applied on refs pointing to commits. Hence
	 * obtain the commit using the 'oid' available and discard all
	 * non-commits early. The actual filtering is done later.
	 */
	if (filter->reachable_from || filter->unreachable_from ||
	    filter->with_commit || filter->no_commit || filter->verbose) {
		commit = lookup_commit_reference_gently(the_repository, ref->oid, 1);
		if (!commit)
			return NULL;
		/* We perform the filtering for the '--contains' option... */
		if (filter->with_commit &&
		    !commit_contains(filter, commit, filter->with_commit, &filter->internal.contains_cache))
			return NULL;
		/* ...or for the `--no-contains' option */
		if (filter->no_commit &&
		    commit_contains(filter, commit, filter->no_commit, &filter->internal.no_contains_cache))
			return NULL;
	}

	/*
	 * We do not open the object yet; sort may only need refname
	 * to do its job and the resulting list may yet to be pruned
	 * by maxcount logic.
	 */
	item = new_ref_array_item(ref->name, ref->oid, ref->peeled_oid);
	item->commit = commit;
	item->flag = ref->flags;
	item->kind = kind;
	item->symref = xstrdup_or_null(ref->target);

	return item;
}

struct ref_filter_cbdata {
	struct ref_array *array;
	struct ref_filter *filter;
};

/*
 * A call-back given to for_each_ref().  Filter refs and keep them for
 * later object processing.
 */
static int filter_one(const struct reference *ref, void *cb_data)
{
	struct ref_filter_cbdata *ref_cbdata = cb_data;
	struct ref_array_item *item;

	item = apply_ref_filter(ref, ref_cbdata->filter);
	if (item)
		ref_array_append(ref_cbdata->array, item);

	return 0;
}

/*  Free memory allocated for a ref_array_item */
static void free_array_item(struct ref_array_item *item)
{
	free((char *)item->symref);
	if (item->value) {
		int i;
		for (i = 0; i < used_atom_cnt; i++)
			free((char *)item->value[i].s);
		free(item->value);
	}
	free(item->counts);
	free(item->is_base);
	free(item);
}

struct ref_filter_and_format_cbdata {
	struct ref_filter *filter;
	struct ref_format *format;

	struct ref_filter_and_format_internal {
		int count;
	} internal;
};

static int filter_and_format_one(const struct reference *ref, void *cb_data)
{
	struct ref_filter_and_format_cbdata *ref_cbdata = cb_data;
	struct ref_array_item *item;
	struct strbuf output = STRBUF_INIT, err = STRBUF_INIT;

	item = apply_ref_filter(ref, ref_cbdata->filter);
	if (!item)
		return 0;

	if (format_ref_array_item(item, ref_cbdata->format, &output, &err))
		die("%s", err.buf);

	if (output.len || !ref_cbdata->format->array_opts.omit_empty) {
		fwrite(output.buf, 1, output.len, stdout);
		putchar('\n');
	}

	strbuf_release(&output);
	strbuf_release(&err);
	free_array_item(item);

	/*
	 * Increment the running count of refs that match the filter. If
	 * max_count is set and we've reached the max, stop the ref
	 * iteration by returning a nonzero value.
	 */
	if (ref_cbdata->format->array_opts.max_count &&
	    ++ref_cbdata->internal.count >= ref_cbdata->format->array_opts.max_count)
		return 1;

	return 0;
}

/* Free all memory allocated for ref_array */
void ref_array_clear(struct ref_array *array)
{
	int i;

	for (i = 0; i < array->nr; i++)
		free_array_item(array->items[i]);
	FREE_AND_NULL(array->items);
	array->nr = array->alloc = 0;

	for (i = 0; i < used_atom_cnt; i++) {
		struct used_atom *atom = &used_atom[i];
		if (atom->atom_type == ATOM_HEAD)
			free(atom->u.head);
		else if (atom->atom_type == ATOM_DESCRIBE)
			strvec_clear(&atom->u.describe_args);
		else if (atom->atom_type == ATOM_ISBASE)
			free(atom->u.base.name);
		else if (atom->atom_type == ATOM_TRAILERS ||
			 (atom->atom_type == ATOM_CONTENTS &&
			  atom->u.contents.option == C_TRAILERS)) {
			struct ref_trailer_buf *tb = atom->u.contents.trailer_buf;
			if (tb) {
				string_list_clear(&tb->filter_list, 0);
				strbuf_release(&tb->sepbuf);
				strbuf_release(&tb->kvsepbuf);
				free(tb);
			}
		}
		free((char *)atom->name);
	}
	FREE_AND_NULL(used_atom);
	used_atom_cnt = 0;

	if (ref_to_worktree_map.worktrees) {
		hashmap_clear_and_free(&(ref_to_worktree_map.map),
					struct ref_to_worktree_entry, ent);
		free_worktrees(ref_to_worktree_map.worktrees);
		ref_to_worktree_map.worktrees = NULL;
	}

	FREE_AND_NULL(array->counts);
}

#define EXCLUDE_REACHED 0
#define INCLUDE_REACHED 1
static void reach_filter(struct ref_array *array,
			 struct commit_list **check_reachable,
			 int include_reached)
{
	size_t i, old_nr;
	struct commit **to_clear;

	if (!*check_reachable)
		return;

	CALLOC_ARRAY(to_clear, array->nr);
	for (i = 0; i < array->nr; i++) {
		struct ref_array_item *item = array->items[i];
		to_clear[i] = item->commit;
	}

	tips_reachable_from_bases(the_repository,
				  *check_reachable,
				  to_clear, array->nr,
				  UNINTERESTING);

	old_nr = array->nr;
	array->nr = 0;

	for (i = 0; i < old_nr; i++) {
		struct ref_array_item *item = array->items[i];
		struct commit *commit = item->commit;

		int is_merged = !!(commit->object.flags & UNINTERESTING);

		if (is_merged == include_reached)
			array->items[array->nr++] = array->items[i];
		else
			free_array_item(item);
	}

	clear_commit_marks_many(old_nr, to_clear, ALL_REV_FLAGS);

	while (*check_reachable) {
		struct commit *merge_commit = pop_commit(check_reachable);
		clear_commit_marks(merge_commit, ALL_REV_FLAGS);
	}

	free(to_clear);
}

void filter_ahead_behind(struct repository *r,
			 struct ref_array *array)
{
	struct commit **commits;
	size_t bases_nr, commits_nr;

	if (!array->nr)
		return;

	for (size_t i = bases_nr = 0; i < used_atom_cnt; i++) {
		if (used_atom[i].atom_type == ATOM_AHEADBEHIND)
			bases_nr++;
	}
	if (!bases_nr)
		return;

	ALLOC_ARRAY(commits, st_add(bases_nr, array->nr));
	for (size_t i = 0, j = 0; i < used_atom_cnt; i++) {
		if (used_atom[i].atom_type == ATOM_AHEADBEHIND)
			commits[j++] = used_atom[i].u.base.commit;
	}

	ALLOC_ARRAY(array->counts, st_mult(bases_nr, array->nr));

	commits_nr = bases_nr;
	array->counts_nr = 0;
	for (size_t i = 0; i < array->nr; i++) {
		const char *name = array->items[i]->refname;
		commits[commits_nr] = lookup_commit_reference_by_name(name);

		if (!commits[commits_nr])
			continue;

		CALLOC_ARRAY(array->items[i]->counts, bases_nr);
		for (size_t j = 0; j < bases_nr; j++) {
			struct ahead_behind_count *count;
			count = &array->counts[array->counts_nr++];
			count->tip_index = commits_nr;
			count->base_index = j;

			array->items[i]->counts[j] = count;
		}
		commits_nr++;
	}

	ahead_behind(r, commits, commits_nr, array->counts, array->counts_nr);
	free(commits);
}

void filter_is_base(struct repository *r,
		    struct ref_array *array)
{
	struct commit **bases;
	size_t bases_nr = 0, is_base_nr;
	struct ref_array_item **back_index;

	if (!array->nr)
		return;

	for (size_t i = is_base_nr = 0; i < used_atom_cnt; i++) {
		if (used_atom[i].atom_type == ATOM_ISBASE)
			is_base_nr++;
	}
	if (!is_base_nr)
		return;

	CALLOC_ARRAY(back_index, array->nr);
	CALLOC_ARRAY(bases, array->nr);

	for (size_t i = 0; i < array->nr; i++) {
		const char *name = array->items[i]->refname;
		struct commit *c = lookup_commit_reference_by_name_gently(name, 1);

		CALLOC_ARRAY(array->items[i]->is_base, is_base_nr);

		if (!c)
			continue;

		back_index[bases_nr] = array->items[i];
		bases[bases_nr] = c;
		bases_nr++;
	}

	for (size_t i = 0, j = 0; i < used_atom_cnt; i++) {
		struct commit *tip;
		int base_index;

		if (used_atom[i].atom_type != ATOM_ISBASE)
			continue;

		tip = used_atom[i].u.base.commit;
		base_index = get_branch_base_for_tip(r, tip, bases, bases_nr);
		if (base_index < 0)
			continue;

		/* Store the string for use in output later. */
		back_index[base_index]->is_base[j++] = xstrdup(used_atom[i].u.base.name);
	}

	free(back_index);
	free(bases);
}

static int do_filter_refs(struct ref_filter *filter, unsigned int type, each_ref_fn fn, void *cb_data)
{
	const char *prefix = NULL;
	int ret = 0;

	filter->kind = type & FILTER_REFS_KIND_MASK;

	init_contains_cache(&filter->internal.contains_cache);
	init_contains_cache(&filter->internal.no_contains_cache);

	/*  Simple per-ref filtering */
	if (!filter->kind)
		die("filter_refs: invalid type");

	/*
	 * For common cases where we need only branches or remotes or tags,
	 * we only iterate through those refs. If a mix of refs is needed,
	 * we iterate over all refs and filter out required refs with the help
	 * of filter_ref_kind().
	 */
	if (filter->kind == FILTER_REFS_BRANCHES)
		prefix = "refs/heads/";
	else if (filter->kind == FILTER_REFS_REMOTES)
		prefix = "refs/remotes/";
	else if (filter->kind == FILTER_REFS_TAGS)
		prefix = "refs/tags/";

	if (prefix) {
		struct ref_iterator *iter;

		iter = refs_ref_iterator_begin(get_main_ref_store(the_repository),
					       "", NULL, 0, 0);

		if (filter->start_after)
			ret = start_ref_iterator_after(iter, filter->start_after);
		else
			ret = ref_iterator_seek(iter, prefix,
						REF_ITERATOR_SEEK_SET_PREFIX);

		if (!ret)
			ret = do_for_each_ref_iterator(iter, fn, cb_data);
	} else if (filter->kind & FILTER_REFS_REGULAR) {
		ret = for_each_fullref_in_pattern(filter, fn, cb_data);
	}

	/*
	 * When printing all ref types, HEAD is already included,
	 * so we don't want to print HEAD again.
	 */
	if (!ret && !(filter->kind & FILTER_REFS_ROOT_REFS) &&
	    (filter->kind & FILTER_REFS_DETACHED_HEAD))
		refs_head_ref(get_main_ref_store(the_repository), fn,
			      cb_data);


	clear_contains_cache(&filter->internal.contains_cache);
	clear_contains_cache(&filter->internal.no_contains_cache);

	return ret;
}

/*
 * API for filtering a set of refs. Based on the type of refs the user
 * has requested, we iterate through those refs and apply filters
 * as per the given ref_filter structure and finally store the
 * filtered refs in the ref_array structure.
 */
int filter_refs(struct ref_array *array, struct ref_filter *filter, unsigned int type)
{
	struct ref_filter_cbdata ref_cbdata;
	int save_commit_buffer_orig;
	int ret = 0;

	ref_cbdata.array = array;
	ref_cbdata.filter = filter;

	save_commit_buffer_orig = save_commit_buffer;
	save_commit_buffer = 0;

	ret = do_filter_refs(filter, type, filter_one, &ref_cbdata);

	/*  Filters that need revision walking */
	reach_filter(array, &filter->reachable_from, INCLUDE_REACHED);
	reach_filter(array, &filter->unreachable_from, EXCLUDE_REACHED);

	save_commit_buffer = save_commit_buffer_orig;
	return ret;
}

struct ref_sorting {
	struct ref_sorting *next;
	int atom; /* index into used_atom array (internal) */
	enum ref_sorting_order sort_flags;
};

static inline int can_do_iterative_format(struct ref_filter *filter,
					  struct ref_sorting *sorting)
{
	/*
	 * Reference backends sort patterns lexicographically by refname, so if
	 * the sorting options ask for exactly that we are able to do iterative
	 * formatting.
	 *
	 * Note that we do not have to worry about multiple name patterns,
	 * either. Those get sorted and deduplicated eventually in
	 * `refs_for_each_fullref_in_prefixes()`, so we return names in the
	 * correct ordering here, too.
	 */
	if (sorting && (sorting->next ||
			sorting->sort_flags ||
			used_atom[sorting->atom].atom_type != ATOM_REFNAME))
		return 0;

	/*
	 * Filtering & formatting results within a single ref iteration
	 * callback is not compatible with options that require
	 * post-processing a filtered ref_array. These include:
	 * - filtering on reachability
	 * - including ahead-behind information in the formatted output
	 */
	for (size_t i = 0; i < used_atom_cnt; i++) {
		if (used_atom[i].atom_type == ATOM_AHEADBEHIND)
			return 0;
		if (used_atom[i].atom_type == ATOM_ISBASE)
			return 0;
	}
	return !(filter->reachable_from || filter->unreachable_from);
}

void filter_and_format_refs(struct ref_filter *filter, unsigned int type,
			    struct ref_sorting *sorting,
			    struct ref_format *format)
{
	if (can_do_iterative_format(filter, sorting)) {
		int save_commit_buffer_orig;
		struct ref_filter_and_format_cbdata ref_cbdata = {
			.filter = filter,
			.format = format,
		};

		save_commit_buffer_orig = save_commit_buffer;
		save_commit_buffer = 0;

		do_filter_refs(filter, type, filter_and_format_one, &ref_cbdata);

		save_commit_buffer = save_commit_buffer_orig;
	} else {
		struct ref_array array = { 0 };
		filter_refs(&array, filter, type);
		filter_ahead_behind(the_repository, &array);
		filter_is_base(the_repository, &array);
		ref_array_sort(sorting, &array);
		print_formatted_ref_array(&array, format);
		ref_array_clear(&array);
	}
}

static int compare_detached_head(struct ref_array_item *a, struct ref_array_item *b)
{
	if (!(a->kind ^ b->kind))
		BUG("ref_kind_from_refname() should only mark one ref as HEAD");
	if (a->kind & FILTER_REFS_DETACHED_HEAD)
		return -1;
	else if (b->kind & FILTER_REFS_DETACHED_HEAD)
		return 1;
	BUG("should have died in the xor check above");
	return 0;
}

static int memcasecmp(const void *vs1, const void *vs2, size_t n)
{
	const char *s1 = vs1, *s2 = vs2;
	const char *end = s1 + n;

	for (; s1 < end; s1++, s2++) {
		int diff = tolower(*s1) - tolower(*s2);
		if (diff)
			return diff;
	}
	return 0;
}

static int cmp_ref_sorting(struct ref_sorting *s, struct ref_array_item *a, struct ref_array_item *b)
{
	struct atom_value *va, *vb;
	int cmp;
	int cmp_detached_head = 0;
	cmp_type cmp_type = used_atom[s->atom].type;
	struct strbuf err = STRBUF_INIT;

	if (get_ref_atom_value(a, s->atom, &va, &err))
		die("%s", err.buf);
	if (get_ref_atom_value(b, s->atom, &vb, &err))
		die("%s", err.buf);
	strbuf_release(&err);
	if (s->sort_flags & REF_SORTING_DETACHED_HEAD_FIRST &&
	    ((a->kind | b->kind) & FILTER_REFS_DETACHED_HEAD)) {
		cmp = compare_detached_head(a, b);
		cmp_detached_head = 1;
	} else if (s->sort_flags & REF_SORTING_VERSION) {
		cmp = versioncmp(va->s, vb->s);
	} else if (cmp_type == FIELD_STR) {
		if (va->s_size < 0 && vb->s_size < 0) {
			int (*cmp_fn)(const char *, const char *);
			cmp_fn = s->sort_flags & REF_SORTING_ICASE
				? strcasecmp : strcmp;
			cmp = cmp_fn(va->s, vb->s);
		} else {
			size_t a_size = va->s_size < 0 ?
					strlen(va->s) : va->s_size;
			size_t b_size = vb->s_size < 0 ?
					strlen(vb->s) : vb->s_size;
			int (*cmp_fn)(const void *, const void *, size_t);
			cmp_fn = s->sort_flags & REF_SORTING_ICASE
				? memcasecmp : memcmp;

			cmp = cmp_fn(va->s, vb->s, b_size > a_size ?
				     a_size : b_size);
			if (!cmp) {
				if (a_size > b_size)
					cmp = 1;
				else if (a_size < b_size)
					cmp = -1;
			}
		}
	} else {
		if (va->value < vb->value)
			cmp = -1;
		else if (va->value == vb->value)
			cmp = 0;
		else
			cmp = 1;
	}

	return (s->sort_flags & REF_SORTING_REVERSE && !cmp_detached_head)
		? -cmp : cmp;
}

static int compare_refs(const void *a_, const void *b_, void *ref_sorting)
{
	struct ref_array_item *a = *((struct ref_array_item **)a_);
	struct ref_array_item *b = *((struct ref_array_item **)b_);
	struct ref_sorting *s;

	for (s = ref_sorting; s; s = s->next) {
		int cmp = cmp_ref_sorting(s, a, b);
		if (cmp)
			return cmp;
	}
	s = ref_sorting;
	return s && s->sort_flags & REF_SORTING_ICASE ?
		strcasecmp(a->refname, b->refname) :
		strcmp(a->refname, b->refname);
}

void ref_sorting_set_sort_flags_all(struct ref_sorting *sorting,
				    unsigned int mask, int on)
{
	for (; sorting; sorting = sorting->next) {
		if (on)
			sorting->sort_flags |= mask;
		else
			sorting->sort_flags &= ~mask;
	}
}

void ref_array_sort(struct ref_sorting *sorting, struct ref_array *array)
{
	if (sorting)
		QSORT_S(array->items, array->nr, compare_refs, sorting);
}

static void append_literal(const char *cp, const char *ep, struct ref_formatting_state *state)
{
	struct strbuf *s = &state->stack->output;

	while (*cp && (!ep || cp < ep)) {
		if (*cp == '%') {
			if (cp[1] == '%')
				cp++;
			else {
				int ch = hex2chr(cp + 1);
				if (0 <= ch) {
					strbuf_addch(s, ch);
					cp += 3;
					continue;
				}
			}
		}
		strbuf_addch(s, *cp);
		cp++;
	}
}

int format_ref_array_item(struct ref_array_item *info,
			  struct ref_format *format,
			  struct strbuf *final_buf,
			  struct strbuf *error_buf)
{
	const char *cp, *sp, *ep;
	struct ref_formatting_state state = REF_FORMATTING_STATE_INIT;

	state.quote_style = format->quote_style;
	push_stack_element(&state.stack);

	for (cp = format->format; *cp && (sp = find_next(cp)); cp = ep + 1) {
		struct atom_value *atomv;
		int pos;

		ep = strchr(sp, ')');
		if (cp < sp)
			append_literal(cp, sp, &state);
		pos = parse_ref_filter_atom(format, sp + 2, ep, error_buf);
		if (pos < 0 || get_ref_atom_value(info, pos, &atomv, error_buf) ||
		    atomv->handler(atomv, &state, error_buf)) {
			pop_stack_element(&state.stack);
			return -1;
		}
	}
	if (*cp) {
		sp = cp + strlen(cp);
		append_literal(cp, sp, &state);
	}
	if (format->need_color_reset_at_eol) {
		struct atom_value resetv = ATOM_VALUE_INIT;
		resetv.s = GIT_COLOR_RESET;
		if (append_atom(&resetv, &state, error_buf)) {
			pop_stack_element(&state.stack);
			return -1;
		}
	}
	if (state.stack->prev) {
		pop_stack_element(&state.stack);
		return strbuf_addf_ret(error_buf, -1, _("format: %%(end) atom missing"));
	}
	strbuf_addbuf(final_buf, &state.stack->output);
	pop_stack_element(&state.stack);
	return 0;
}

void print_formatted_ref_array(struct ref_array *array, struct ref_format *format)
{
	int total;
	struct strbuf output = STRBUF_INIT, err = STRBUF_INIT;

	total = format->array_opts.max_count;
	if (!total || array->nr < total)
		total = array->nr;
	for (int i = 0; i < total; i++) {
		strbuf_reset(&err);
		strbuf_reset(&output);
		if (format_ref_array_item(array->items[i], format, &output, &err))
			die("%s", err.buf);
		if (output.len || !format->array_opts.omit_empty) {
			fwrite(output.buf, 1, output.len, stdout);
			putchar('\n');
		}
	}

	strbuf_release(&err);
	strbuf_release(&output);
}

void pretty_print_ref(const char *name, const struct object_id *oid,
		      const struct object_id *peeled_oid,
		      struct ref_format *format)
{
	struct ref_array_item *ref_item;
	struct strbuf output = STRBUF_INIT;
	struct strbuf err = STRBUF_INIT;

	ref_item = new_ref_array_item(name, oid, peeled_oid);
	ref_item->kind = ref_kind_from_refname(name);
	if (format_ref_array_item(ref_item, format, &output, &err))
		die("%s", err.buf);
	fwrite(output.buf, 1, output.len, stdout);
	putchar('\n');

	strbuf_release(&err);
	strbuf_release(&output);
	free_array_item(ref_item);
}

static int parse_sorting_atom(const char *atom)
{
	/*
	 * This parses an atom using a dummy ref_format, since we don't
	 * actually care about the formatting details.
	 */
	struct ref_format dummy = REF_FORMAT_INIT;
	const char *end = atom + strlen(atom);
	struct strbuf err = STRBUF_INIT;
	int res = parse_ref_filter_atom(&dummy, atom, end, &err);
	if (res < 0)
		die("%s", err.buf);
	strbuf_release(&err);
	return res;
}

static void parse_ref_sorting(struct ref_sorting **sorting_tail, const char *arg)
{
	struct ref_sorting *s;

	CALLOC_ARRAY(s, 1);
	s->next = *sorting_tail;
	*sorting_tail = s;

	if (*arg == '-') {
		s->sort_flags |= REF_SORTING_REVERSE;
		arg++;
	}
	if (skip_prefix(arg, "version:", &arg) ||
	    skip_prefix(arg, "v:", &arg))
		s->sort_flags |= REF_SORTING_VERSION;
	s->atom = parse_sorting_atom(arg);
}

struct ref_sorting *ref_sorting_options(struct string_list *options)
{
	struct string_list_item *item;
	struct ref_sorting *sorting = NULL, **tail = &sorting;

	if (options->nr) {
		for_each_string_list_item(item, options)
			parse_ref_sorting(tail, item->string);
	}

	/*
	 * From here on, the ref_sorting list should be used to talk
	 * about the sort order used for the output.  The caller
	 * should not touch the string form anymore.
	 */
	string_list_clear(options, 0);
	return sorting;
}

void ref_sorting_release(struct ref_sorting *sorting)
{
	while (sorting) {
		struct ref_sorting *next = sorting->next;
		free(sorting);
		sorting = next;
	}
}

int parse_opt_merge_filter(const struct option *opt, const char *arg, int unset)
{
	struct ref_filter *rf = opt->value;
	struct object_id oid;
	struct commit *merge_commit;

	BUG_ON_OPT_NEG(unset);

	if (repo_get_oid(the_repository, arg, &oid))
		die(_("malformed object name %s"), arg);

	merge_commit = lookup_commit_reference_gently(the_repository, &oid, 0);

	if (!merge_commit)
		return error(_("option `%s' must point to a commit"), opt->long_name);

	if (starts_with(opt->long_name, "no"))
		commit_list_insert(merge_commit, &rf->unreachable_from);
	else
		commit_list_insert(merge_commit, &rf->reachable_from);

	return 0;
}

void ref_filter_init(struct ref_filter *filter)
{
	struct ref_filter blank = REF_FILTER_INIT;
	memcpy(filter, &blank, sizeof(blank));
}

void ref_filter_clear(struct ref_filter *filter)
{
	strvec_clear(&filter->exclude);
	oid_array_clear(&filter->points_at);
	free_commit_list(filter->with_commit);
	free_commit_list(filter->no_commit);
	free_commit_list(filter->reachable_from);
	free_commit_list(filter->unreachable_from);
	ref_filter_init(filter);
}<|MERGE_RESOLUTION|>--- conflicted
+++ resolved
@@ -2654,11 +2654,7 @@
 		if (!is_null_oid(&ref->peeled_oid)) {
 			oidcpy(&oi_deref.oid, &ref->peeled_oid);
 		} else if (!peel_object(the_repository, &oi.oid, &oi_deref.oid,
-<<<<<<< HEAD
-					PEEL_OBJECT_VERIFY_OBJECT_TYPE)) {
-=======
 					PEEL_OBJECT_VERIFY_TAGGED_OBJECT_TYPE)) {
->>>>>>> 7048e746
 			/* We managed to peel the object ourselves. */
 		} else {
 			die("bad tag");
