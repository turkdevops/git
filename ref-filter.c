#include "cache.h"
#include "alloc.h"
#include "environment.h"
#include "gettext.h"
#include "hex.h"
#include "parse-options.h"
#include "refs.h"
#include "wildmatch.h"
#include "object-name.h"
#include "object-store.h"
#include "oid-array.h"
#include "repository.h"
#include "commit.h"
#include "remote.h"
#include "color.h"
#include "tag.h"
#include "quote.h"
#include "ref-filter.h"
#include "revision.h"
#include "utf8.h"
#include "version.h"
#include "trailer.h"
#include "wt-status.h"
#include "commit-slab.h"
#include "commit-graph.h"
#include "commit-reach.h"
#include "worktree.h"
#include "hashmap.h"
#include "strvec.h"

static struct ref_msg {
	const char *gone;
	const char *ahead;
	const char *behind;
	const char *ahead_behind;
} msgs = {
	 /* Untranslated plumbing messages: */
	"gone",
	"ahead %d",
	"behind %d",
	"ahead %d, behind %d"
};

void setup_ref_filter_porcelain_msg(void)
{
	msgs.gone = _("gone");
	msgs.ahead = _("ahead %d");
	msgs.behind = _("behind %d");
	msgs.ahead_behind = _("ahead %d, behind %d");
}

typedef enum { FIELD_STR, FIELD_ULONG, FIELD_TIME } cmp_type;
typedef enum { COMPARE_EQUAL, COMPARE_UNEQUAL, COMPARE_NONE } cmp_status;
typedef enum { SOURCE_NONE = 0, SOURCE_OBJ, SOURCE_OTHER } info_source;

struct align {
	align_type position;
	unsigned int width;
};

struct if_then_else {
	cmp_status cmp_status;
	const char *str;
	unsigned int then_atom_seen : 1,
		else_atom_seen : 1,
		condition_satisfied : 1;
};

struct refname_atom {
	enum { R_NORMAL, R_SHORT, R_LSTRIP, R_RSTRIP } option;
	int lstrip, rstrip;
};

static struct ref_trailer_buf {
	struct string_list filter_list;
	struct strbuf sepbuf;
	struct strbuf kvsepbuf;
} ref_trailer_buf = {STRING_LIST_INIT_NODUP, STRBUF_INIT, STRBUF_INIT};

static struct expand_data {
	struct object_id oid;
	enum object_type type;
	unsigned long size;
	off_t disk_size;
	struct object_id delta_base_oid;
	void *content;

	struct object_info info;
} oi, oi_deref;

struct ref_to_worktree_entry {
	struct hashmap_entry ent;
	struct worktree *wt; /* key is wt->head_ref */
};

static int ref_to_worktree_map_cmpfnc(const void *lookupdata UNUSED,
				      const struct hashmap_entry *eptr,
				      const struct hashmap_entry *kptr,
				      const void *keydata_aka_refname)
{
	const struct ref_to_worktree_entry *e, *k;

	e = container_of(eptr, const struct ref_to_worktree_entry, ent);
	k = container_of(kptr, const struct ref_to_worktree_entry, ent);

	return strcmp(e->wt->head_ref,
		keydata_aka_refname ? keydata_aka_refname : k->wt->head_ref);
}

static struct ref_to_worktree_map {
	struct hashmap map;
	struct worktree **worktrees;
} ref_to_worktree_map;

/*
 * The enum atom_type is used as the index of valid_atom array.
 * In the atom parsing stage, it will be passed to used_atom.atom_type
 * as the identifier of the atom type. We can check the type of used_atom
 * entry by `if (used_atom[i].atom_type == ATOM_*)`.
 */
enum atom_type {
	ATOM_REFNAME,
	ATOM_OBJECTTYPE,
	ATOM_OBJECTSIZE,
	ATOM_OBJECTNAME,
	ATOM_DELTABASE,
	ATOM_TREE,
	ATOM_PARENT,
	ATOM_NUMPARENT,
	ATOM_OBJECT,
	ATOM_TYPE,
	ATOM_TAG,
	ATOM_AUTHOR,
	ATOM_AUTHORNAME,
	ATOM_AUTHOREMAIL,
	ATOM_AUTHORDATE,
	ATOM_COMMITTER,
	ATOM_COMMITTERNAME,
	ATOM_COMMITTEREMAIL,
	ATOM_COMMITTERDATE,
	ATOM_TAGGER,
	ATOM_TAGGERNAME,
	ATOM_TAGGEREMAIL,
	ATOM_TAGGERDATE,
	ATOM_CREATOR,
	ATOM_CREATORDATE,
	ATOM_SUBJECT,
	ATOM_BODY,
	ATOM_TRAILERS,
	ATOM_CONTENTS,
	ATOM_RAW,
	ATOM_UPSTREAM,
	ATOM_PUSH,
	ATOM_SYMREF,
	ATOM_FLAG,
	ATOM_HEAD,
	ATOM_COLOR,
	ATOM_WORKTREEPATH,
	ATOM_ALIGN,
	ATOM_END,
	ATOM_IF,
	ATOM_THEN,
	ATOM_ELSE,
	ATOM_REST,
	ATOM_AHEADBEHIND,
};

/*
 * An atom is a valid field atom listed below, possibly prefixed with
 * a "*" to denote deref_tag().
 *
 * We parse given format string and sort specifiers, and make a list
 * of properties that we need to extract out of objects.  ref_array_item
 * structure will hold an array of values extracted that can be
 * indexed with the "atom number", which is an index into this
 * array.
 */
static struct used_atom {
	enum atom_type atom_type;
	const char *name;
	cmp_type type;
	info_source source;
	union {
		char color[COLOR_MAXLEN];
		struct align align;
		struct {
			enum {
				RR_REF, RR_TRACK, RR_TRACKSHORT, RR_REMOTE_NAME, RR_REMOTE_REF
			} option;
			struct refname_atom refname;
			unsigned int nobracket : 1, push : 1, push_remote : 1;
		} remote_ref;
		struct {
			enum { C_BARE, C_BODY, C_BODY_DEP, C_LENGTH, C_LINES,
			       C_SIG, C_SUB, C_SUB_SANITIZE, C_TRAILERS } option;
			struct process_trailer_options trailer_opts;
			unsigned int nlines;
		} contents;
		struct {
			enum { RAW_BARE, RAW_LENGTH } option;
		} raw_data;
		struct {
			cmp_status cmp_status;
			const char *str;
		} if_then_else;
		struct {
			enum { O_FULL, O_LENGTH, O_SHORT } option;
			unsigned int length;
		} oid;
		struct {
			enum { O_SIZE, O_SIZE_DISK } option;
		} objectsize;
		struct email_option {
			enum { EO_RAW, EO_TRIM, EO_LOCALPART } option;
		} email_option;
		struct refname_atom refname;
		char *head;
	} u;
} *used_atom;
static int used_atom_cnt, need_tagged, need_symref;

/*
 * Expand string, append it to strbuf *sb, then return error code ret.
 * Allow to save few lines of code.
 */
__attribute__((format (printf, 3, 4)))
static int strbuf_addf_ret(struct strbuf *sb, int ret, const char *fmt, ...)
{
	va_list ap;
	va_start(ap, fmt);
	strbuf_vaddf(sb, fmt, ap);
	va_end(ap);
	return ret;
}

static int err_no_arg(struct strbuf *sb, const char *name)
{
	size_t namelen = strchrnul(name, ':') - name;
	strbuf_addf(sb, _("%%(%.*s) does not take arguments"),
		    (int)namelen, name);
	return -1;
}

static int err_bad_arg(struct strbuf *sb, const char *name, const char *arg)
{
	size_t namelen = strchrnul(name, ':') - name;
	strbuf_addf(sb, _("unrecognized %%(%.*s) argument: %s"),
		    (int)namelen, name, arg);
	return -1;
}

static int color_atom_parser(struct ref_format *format, struct used_atom *atom,
			     const char *color_value, struct strbuf *err)
{
	if (!color_value)
		return strbuf_addf_ret(err, -1, _("expected format: %%(color:<color>)"));
	if (color_parse(color_value, atom->u.color) < 0)
		return strbuf_addf_ret(err, -1, _("unrecognized color: %%(color:%s)"),
				       color_value);
	/*
	 * We check this after we've parsed the color, which lets us complain
	 * about syntactically bogus color names even if they won't be used.
	 */
	if (!want_color(format->use_color))
		color_parse("", atom->u.color);
	return 0;
}

static int refname_atom_parser_internal(struct refname_atom *atom, const char *arg,
					 const char *name, struct strbuf *err)
{
	if (!arg)
		atom->option = R_NORMAL;
	else if (!strcmp(arg, "short"))
		atom->option = R_SHORT;
	else if (skip_prefix(arg, "lstrip=", &arg) ||
		 skip_prefix(arg, "strip=", &arg)) {
		atom->option = R_LSTRIP;
		if (strtol_i(arg, 10, &atom->lstrip))
			return strbuf_addf_ret(err, -1, _("Integer value expected refname:lstrip=%s"), arg);
	} else if (skip_prefix(arg, "rstrip=", &arg)) {
		atom->option = R_RSTRIP;
		if (strtol_i(arg, 10, &atom->rstrip))
			return strbuf_addf_ret(err, -1, _("Integer value expected refname:rstrip=%s"), arg);
	} else
		return err_bad_arg(err, name, arg);
	return 0;
}

static int remote_ref_atom_parser(struct ref_format *format UNUSED,
				  struct used_atom *atom,
				  const char *arg, struct strbuf *err)
{
	struct string_list params = STRING_LIST_INIT_DUP;
	int i;

	if (!strcmp(atom->name, "push") || starts_with(atom->name, "push:"))
		atom->u.remote_ref.push = 1;

	if (!arg) {
		atom->u.remote_ref.option = RR_REF;
		return refname_atom_parser_internal(&atom->u.remote_ref.refname,
						    arg, atom->name, err);
	}

	atom->u.remote_ref.nobracket = 0;
	string_list_split(&params, arg, ',', -1);

	for (i = 0; i < params.nr; i++) {
		const char *s = params.items[i].string;

		if (!strcmp(s, "track"))
			atom->u.remote_ref.option = RR_TRACK;
		else if (!strcmp(s, "trackshort"))
			atom->u.remote_ref.option = RR_TRACKSHORT;
		else if (!strcmp(s, "nobracket"))
			atom->u.remote_ref.nobracket = 1;
		else if (!strcmp(s, "remotename")) {
			atom->u.remote_ref.option = RR_REMOTE_NAME;
			atom->u.remote_ref.push_remote = 1;
		} else if (!strcmp(s, "remoteref")) {
			atom->u.remote_ref.option = RR_REMOTE_REF;
			atom->u.remote_ref.push_remote = 1;
		} else {
			atom->u.remote_ref.option = RR_REF;
			if (refname_atom_parser_internal(&atom->u.remote_ref.refname,
							 arg, atom->name, err)) {
				string_list_clear(&params, 0);
				return -1;
			}
		}
	}

	string_list_clear(&params, 0);
	return 0;
}

static int objecttype_atom_parser(struct ref_format *format UNUSED,
				  struct used_atom *atom,
				  const char *arg, struct strbuf *err)
{
	if (arg)
		return err_no_arg(err, "objecttype");
	if (*atom->name == '*')
		oi_deref.info.typep = &oi_deref.type;
	else
		oi.info.typep = &oi.type;
	return 0;
}

static int objectsize_atom_parser(struct ref_format *format UNUSED,
				  struct used_atom *atom,
				  const char *arg, struct strbuf *err)
{
	if (!arg) {
		atom->u.objectsize.option = O_SIZE;
		if (*atom->name == '*')
			oi_deref.info.sizep = &oi_deref.size;
		else
			oi.info.sizep = &oi.size;
	} else if (!strcmp(arg, "disk")) {
		atom->u.objectsize.option = O_SIZE_DISK;
		if (*atom->name == '*')
			oi_deref.info.disk_sizep = &oi_deref.disk_size;
		else
			oi.info.disk_sizep = &oi.disk_size;
	} else
		return err_bad_arg(err, "objectsize", arg);
	return 0;
}

static int deltabase_atom_parser(struct ref_format *format UNUSED,
				 struct used_atom *atom,
				 const char *arg, struct strbuf *err)
{
	if (arg)
		return err_no_arg(err, "deltabase");
	if (*atom->name == '*')
		oi_deref.info.delta_base_oid = &oi_deref.delta_base_oid;
	else
		oi.info.delta_base_oid = &oi.delta_base_oid;
	return 0;
}

static int body_atom_parser(struct ref_format *format UNUSED,
			    struct used_atom *atom,
			    const char *arg, struct strbuf *err)
{
	if (arg)
		return err_no_arg(err, "body");
	atom->u.contents.option = C_BODY_DEP;
	return 0;
}

static int subject_atom_parser(struct ref_format *format UNUSED,
			       struct used_atom *atom,
			       const char *arg, struct strbuf *err)
{
	if (!arg)
		atom->u.contents.option = C_SUB;
	else if (!strcmp(arg, "sanitize"))
		atom->u.contents.option = C_SUB_SANITIZE;
	else
		return err_bad_arg(err, "subject", arg);
	return 0;
}

static int trailers_atom_parser(struct ref_format *format UNUSED,
				struct used_atom *atom,
				const char *arg, struct strbuf *err)
{
	atom->u.contents.trailer_opts.no_divider = 1;

	if (arg) {
		const char *argbuf = xstrfmt("%s)", arg);
		char *invalid_arg = NULL;

		if (format_set_trailers_options(&atom->u.contents.trailer_opts,
		    &ref_trailer_buf.filter_list,
		    &ref_trailer_buf.sepbuf,
		    &ref_trailer_buf.kvsepbuf,
		    &argbuf, &invalid_arg)) {
			if (!invalid_arg)
				strbuf_addf(err, _("expected %%(trailers:key=<value>)"));
			else
				strbuf_addf(err, _("unknown %%(trailers) argument: %s"), invalid_arg);
			free((char *)invalid_arg);
			return -1;
		}
	}
	atom->u.contents.option = C_TRAILERS;
	return 0;
}

static int contents_atom_parser(struct ref_format *format, struct used_atom *atom,
				const char *arg, struct strbuf *err)
{
	if (!arg)
		atom->u.contents.option = C_BARE;
	else if (!strcmp(arg, "body"))
		atom->u.contents.option = C_BODY;
	else if (!strcmp(arg, "size"))
		atom->u.contents.option = C_LENGTH;
	else if (!strcmp(arg, "signature"))
		atom->u.contents.option = C_SIG;
	else if (!strcmp(arg, "subject"))
		atom->u.contents.option = C_SUB;
	else if (!strcmp(arg, "trailers")) {
		if (trailers_atom_parser(format, atom, NULL, err))
			return -1;
	} else if (skip_prefix(arg, "trailers:", &arg)) {
		if (trailers_atom_parser(format, atom, arg, err))
			return -1;
	} else if (skip_prefix(arg, "lines=", &arg)) {
		atom->u.contents.option = C_LINES;
		if (strtoul_ui(arg, 10, &atom->u.contents.nlines))
			return strbuf_addf_ret(err, -1, _("positive value expected contents:lines=%s"), arg);
	} else
		return err_bad_arg(err, "contents", arg);
	return 0;
}

static int raw_atom_parser(struct ref_format *format UNUSED,
			   struct used_atom *atom,
			   const char *arg, struct strbuf *err)
{
	if (!arg)
		atom->u.raw_data.option = RAW_BARE;
	else if (!strcmp(arg, "size"))
		atom->u.raw_data.option = RAW_LENGTH;
	else
		return err_bad_arg(err, "raw", arg);
	return 0;
}

static int oid_atom_parser(struct ref_format *format UNUSED,
			   struct used_atom *atom,
			   const char *arg, struct strbuf *err)
{
	if (!arg)
		atom->u.oid.option = O_FULL;
	else if (!strcmp(arg, "short"))
		atom->u.oid.option = O_SHORT;
	else if (skip_prefix(arg, "short=", &arg)) {
		atom->u.oid.option = O_LENGTH;
		if (strtoul_ui(arg, 10, &atom->u.oid.length) ||
		    atom->u.oid.length == 0)
			return strbuf_addf_ret(err, -1, _("positive value expected '%s' in %%(%s)"), arg, atom->name);
		if (atom->u.oid.length < MINIMUM_ABBREV)
			atom->u.oid.length = MINIMUM_ABBREV;
	} else
		return err_bad_arg(err, atom->name, arg);
	return 0;
}

static int person_email_atom_parser(struct ref_format *format UNUSED,
				    struct used_atom *atom,
				    const char *arg, struct strbuf *err)
{
	if (!arg)
		atom->u.email_option.option = EO_RAW;
	else if (!strcmp(arg, "trim"))
		atom->u.email_option.option = EO_TRIM;
	else if (!strcmp(arg, "localpart"))
		atom->u.email_option.option = EO_LOCALPART;
	else
		return err_bad_arg(err, atom->name, arg);
	return 0;
}

static int refname_atom_parser(struct ref_format *format UNUSED,
			       struct used_atom *atom,
			       const char *arg, struct strbuf *err)
{
	return refname_atom_parser_internal(&atom->u.refname, arg, atom->name, err);
}

static align_type parse_align_position(const char *s)
{
	if (!strcmp(s, "right"))
		return ALIGN_RIGHT;
	else if (!strcmp(s, "middle"))
		return ALIGN_MIDDLE;
	else if (!strcmp(s, "left"))
		return ALIGN_LEFT;
	return -1;
}

static int align_atom_parser(struct ref_format *format UNUSED,
			     struct used_atom *atom,
			     const char *arg, struct strbuf *err)
{
	struct align *align = &atom->u.align;
	struct string_list params = STRING_LIST_INIT_DUP;
	int i;
	unsigned int width = ~0U;

	if (!arg)
		return strbuf_addf_ret(err, -1, _("expected format: %%(align:<width>,<position>)"));

	align->position = ALIGN_LEFT;

	string_list_split(&params, arg, ',', -1);
	for (i = 0; i < params.nr; i++) {
		const char *s = params.items[i].string;
		int position;

		if (skip_prefix(s, "position=", &s)) {
			position = parse_align_position(s);
			if (position < 0) {
				strbuf_addf(err, _("unrecognized position:%s"), s);
				string_list_clear(&params, 0);
				return -1;
			}
			align->position = position;
		} else if (skip_prefix(s, "width=", &s)) {
			if (strtoul_ui(s, 10, &width)) {
				strbuf_addf(err, _("unrecognized width:%s"), s);
				string_list_clear(&params, 0);
				return -1;
			}
		} else if (!strtoul_ui(s, 10, &width))
			;
		else if ((position = parse_align_position(s)) >= 0)
			align->position = position;
		else {
			strbuf_addf(err, _("unrecognized %%(%s) argument: %s"), "align", s);
			string_list_clear(&params, 0);
			return -1;
		}
	}

	if (width == ~0U) {
		string_list_clear(&params, 0);
		return strbuf_addf_ret(err, -1, _("positive width expected with the %%(align) atom"));
	}
	align->width = width;
	string_list_clear(&params, 0);
	return 0;
}

static int if_atom_parser(struct ref_format *format UNUSED,
			  struct used_atom *atom,
			  const char *arg, struct strbuf *err)
{
	if (!arg) {
		atom->u.if_then_else.cmp_status = COMPARE_NONE;
		return 0;
	} else if (skip_prefix(arg, "equals=", &atom->u.if_then_else.str)) {
		atom->u.if_then_else.cmp_status = COMPARE_EQUAL;
	} else if (skip_prefix(arg, "notequals=", &atom->u.if_then_else.str)) {
		atom->u.if_then_else.cmp_status = COMPARE_UNEQUAL;
	} else
		return err_bad_arg(err, "if", arg);
	return 0;
}

static int rest_atom_parser(struct ref_format *format,
			    struct used_atom *atom UNUSED,
			    const char *arg, struct strbuf *err)
{
	if (arg)
		return err_no_arg(err, "rest");
	return 0;
}

<<<<<<< HEAD
static int ahead_behind_atom_parser(struct ref_format *format, struct used_atom *atom,
				    const char *arg, struct strbuf *err)
{
	struct string_list_item *item;

	if (!arg)
		return strbuf_addf_ret(err, -1, _("expected format: %%(ahead-behind:<committish>)"));

	item = string_list_append(&format->bases, arg);
	item->util = lookup_commit_reference_by_name(arg);
	if (!item->util)
		die("failed to find '%s'", arg);

	return 0;
}

=======
>>>>>>> 331b094e
static int head_atom_parser(struct ref_format *format UNUSED,
			    struct used_atom *atom,
			    const char *arg, struct strbuf *err)
{
	if (arg)
		return err_no_arg(err, "HEAD");
	atom->u.head = resolve_refdup("HEAD", RESOLVE_REF_READING, NULL, NULL);
	return 0;
}

static struct {
	const char *name;
	info_source source;
	cmp_type cmp_type;
	int (*parser)(struct ref_format *format, struct used_atom *atom,
		      const char *arg, struct strbuf *err);
} valid_atom[] = {
	[ATOM_REFNAME] = { "refname", SOURCE_NONE, FIELD_STR, refname_atom_parser },
	[ATOM_OBJECTTYPE] = { "objecttype", SOURCE_OTHER, FIELD_STR, objecttype_atom_parser },
	[ATOM_OBJECTSIZE] = { "objectsize", SOURCE_OTHER, FIELD_ULONG, objectsize_atom_parser },
	[ATOM_OBJECTNAME] = { "objectname", SOURCE_OTHER, FIELD_STR, oid_atom_parser },
	[ATOM_DELTABASE] = { "deltabase", SOURCE_OTHER, FIELD_STR, deltabase_atom_parser },
	[ATOM_TREE] = { "tree", SOURCE_OBJ, FIELD_STR, oid_atom_parser },
	[ATOM_PARENT] = { "parent", SOURCE_OBJ, FIELD_STR, oid_atom_parser },
	[ATOM_NUMPARENT] = { "numparent", SOURCE_OBJ, FIELD_ULONG },
	[ATOM_OBJECT] = { "object", SOURCE_OBJ },
	[ATOM_TYPE] = { "type", SOURCE_OBJ },
	[ATOM_TAG] = { "tag", SOURCE_OBJ },
	[ATOM_AUTHOR] = { "author", SOURCE_OBJ },
	[ATOM_AUTHORNAME] = { "authorname", SOURCE_OBJ },
	[ATOM_AUTHOREMAIL] = { "authoremail", SOURCE_OBJ, FIELD_STR, person_email_atom_parser },
	[ATOM_AUTHORDATE] = { "authordate", SOURCE_OBJ, FIELD_TIME },
	[ATOM_COMMITTER] = { "committer", SOURCE_OBJ },
	[ATOM_COMMITTERNAME] = { "committername", SOURCE_OBJ },
	[ATOM_COMMITTEREMAIL] = { "committeremail", SOURCE_OBJ, FIELD_STR, person_email_atom_parser },
	[ATOM_COMMITTERDATE] = { "committerdate", SOURCE_OBJ, FIELD_TIME },
	[ATOM_TAGGER] = { "tagger", SOURCE_OBJ },
	[ATOM_TAGGERNAME] = { "taggername", SOURCE_OBJ },
	[ATOM_TAGGEREMAIL] = { "taggeremail", SOURCE_OBJ, FIELD_STR, person_email_atom_parser },
	[ATOM_TAGGERDATE] = { "taggerdate", SOURCE_OBJ, FIELD_TIME },
	[ATOM_CREATOR] = { "creator", SOURCE_OBJ },
	[ATOM_CREATORDATE] = { "creatordate", SOURCE_OBJ, FIELD_TIME },
	[ATOM_SUBJECT] = { "subject", SOURCE_OBJ, FIELD_STR, subject_atom_parser },
	[ATOM_BODY] = { "body", SOURCE_OBJ, FIELD_STR, body_atom_parser },
	[ATOM_TRAILERS] = { "trailers", SOURCE_OBJ, FIELD_STR, trailers_atom_parser },
	[ATOM_CONTENTS] = { "contents", SOURCE_OBJ, FIELD_STR, contents_atom_parser },
	[ATOM_RAW] = { "raw", SOURCE_OBJ, FIELD_STR, raw_atom_parser },
	[ATOM_UPSTREAM] = { "upstream", SOURCE_NONE, FIELD_STR, remote_ref_atom_parser },
	[ATOM_PUSH] = { "push", SOURCE_NONE, FIELD_STR, remote_ref_atom_parser },
	[ATOM_SYMREF] = { "symref", SOURCE_NONE, FIELD_STR, refname_atom_parser },
	[ATOM_FLAG] = { "flag", SOURCE_NONE },
	[ATOM_HEAD] = { "HEAD", SOURCE_NONE, FIELD_STR, head_atom_parser },
	[ATOM_COLOR] = { "color", SOURCE_NONE, FIELD_STR, color_atom_parser },
	[ATOM_WORKTREEPATH] = { "worktreepath", SOURCE_NONE },
	[ATOM_ALIGN] = { "align", SOURCE_NONE, FIELD_STR, align_atom_parser },
	[ATOM_END] = { "end", SOURCE_NONE },
	[ATOM_IF] = { "if", SOURCE_NONE, FIELD_STR, if_atom_parser },
	[ATOM_THEN] = { "then", SOURCE_NONE },
	[ATOM_ELSE] = { "else", SOURCE_NONE },
	[ATOM_REST] = { "rest", SOURCE_NONE, FIELD_STR, rest_atom_parser },
	[ATOM_AHEADBEHIND] = { "ahead-behind", SOURCE_OTHER, FIELD_STR, ahead_behind_atom_parser },
	/*
	 * Please update $__git_ref_fieldlist in git-completion.bash
	 * when you add new atoms
	 */
};

#define REF_FORMATTING_STATE_INIT  { 0 }

struct ref_formatting_stack {
	struct ref_formatting_stack *prev;
	struct strbuf output;
	void (*at_end)(struct ref_formatting_stack **stack);
	void *at_end_data;
};

struct ref_formatting_state {
	int quote_style;
	struct ref_formatting_stack *stack;
};

struct atom_value {
	const char *s;
	ssize_t s_size;
	int (*handler)(struct atom_value *atomv, struct ref_formatting_state *state,
		       struct strbuf *err);
	uintmax_t value; /* used for sorting when not FIELD_STR */
	struct used_atom *atom;
};

#define ATOM_SIZE_UNSPECIFIED (-1)

#define ATOM_VALUE_INIT { \
	.s_size = ATOM_SIZE_UNSPECIFIED \
}

/*
 * Used to parse format string and sort specifiers
 */
static int parse_ref_filter_atom(struct ref_format *format,
				 const char *atom, const char *ep,
				 struct strbuf *err)
{
	const char *sp;
	const char *arg;
	int i, at, atom_len;

	sp = atom;
	if (*sp == '*' && sp < ep)
		sp++; /* deref */
	if (ep <= sp)
		return strbuf_addf_ret(err, -1, _("malformed field name: %.*s"),
				       (int)(ep-atom), atom);

	/*
	 * If the atom name has a colon, strip it and everything after
	 * it off - it specifies the format for this entry, and
	 * shouldn't be used for checking against the valid_atom
	 * table.
	 */
	arg = memchr(sp, ':', ep - sp);
	atom_len = (arg ? arg : ep) - sp;

	/* Do we have the atom already used elsewhere? */
	for (i = 0; i < used_atom_cnt; i++) {
		int len = strlen(used_atom[i].name);
		if (len == ep - atom && !memcmp(used_atom[i].name, atom, len))
			return i;
	}

	/* Is the atom a valid one? */
	for (i = 0; i < ARRAY_SIZE(valid_atom); i++) {
		int len = strlen(valid_atom[i].name);
		if (len == atom_len && !memcmp(valid_atom[i].name, sp, len))
			break;
	}

	if (ARRAY_SIZE(valid_atom) <= i)
		return strbuf_addf_ret(err, -1, _("unknown field name: %.*s"),
				       (int)(ep-atom), atom);
	if (valid_atom[i].source != SOURCE_NONE && !have_git_dir())
		return strbuf_addf_ret(err, -1,
				       _("not a git repository, but the field '%.*s' requires access to object data"),
				       (int)(ep-atom), atom);

	/* Add it in, including the deref prefix */
	at = used_atom_cnt;
	used_atom_cnt++;
	REALLOC_ARRAY(used_atom, used_atom_cnt);
	used_atom[at].atom_type = i;
	used_atom[at].name = xmemdupz(atom, ep - atom);
	used_atom[at].type = valid_atom[i].cmp_type;
	used_atom[at].source = valid_atom[i].source;
	if (used_atom[at].source == SOURCE_OBJ) {
		if (*atom == '*')
			oi_deref.info.contentp = &oi_deref.content;
		else
			oi.info.contentp = &oi.content;
	}
	if (arg) {
		arg = used_atom[at].name + (arg - atom) + 1;
		if (!*arg) {
			/*
			 * Treat empty sub-arguments list as NULL (i.e.,
			 * "%(atom:)" is equivalent to "%(atom)").
			 */
			arg = NULL;
		}
	}
	memset(&used_atom[at].u, 0, sizeof(used_atom[at].u));
	if (valid_atom[i].parser && valid_atom[i].parser(format, &used_atom[at], arg, err))
		return -1;
	if (*atom == '*')
		need_tagged = 1;
	if (i == ATOM_SYMREF)
		need_symref = 1;
	return at;
}

static void quote_formatting(struct strbuf *s, const char *str, ssize_t len, int quote_style)
{
	switch (quote_style) {
	case QUOTE_NONE:
		if (len < 0)
			strbuf_addstr(s, str);
		else
			strbuf_add(s, str, len);
		break;
	case QUOTE_SHELL:
		sq_quote_buf(s, str);
		break;
	case QUOTE_PERL:
		if (len < 0)
			perl_quote_buf(s, str);
		else
			perl_quote_buf_with_len(s, str, len);
		break;
	case QUOTE_PYTHON:
		python_quote_buf(s, str);
		break;
	case QUOTE_TCL:
		tcl_quote_buf(s, str);
		break;
	}
}

static int append_atom(struct atom_value *v, struct ref_formatting_state *state,
		       struct strbuf *err UNUSED)
{
	/*
	 * Quote formatting is only done when the stack has a single
	 * element. Otherwise quote formatting is done on the
	 * element's entire output strbuf when the %(end) atom is
	 * encountered.
	 */
	if (!state->stack->prev)
		quote_formatting(&state->stack->output, v->s, v->s_size, state->quote_style);
	else if (v->s_size < 0)
		strbuf_addstr(&state->stack->output, v->s);
	else
		strbuf_add(&state->stack->output, v->s, v->s_size);
	return 0;
}

static void push_stack_element(struct ref_formatting_stack **stack)
{
	struct ref_formatting_stack *s = xcalloc(1, sizeof(struct ref_formatting_stack));

	strbuf_init(&s->output, 0);
	s->prev = *stack;
	*stack = s;
}

static void pop_stack_element(struct ref_formatting_stack **stack)
{
	struct ref_formatting_stack *current = *stack;
	struct ref_formatting_stack *prev = current->prev;

	if (prev)
		strbuf_addbuf(&prev->output, &current->output);
	strbuf_release(&current->output);
	free(current);
	*stack = prev;
}

static void end_align_handler(struct ref_formatting_stack **stack)
{
	struct ref_formatting_stack *cur = *stack;
	struct align *align = (struct align *)cur->at_end_data;
	struct strbuf s = STRBUF_INIT;

	strbuf_utf8_align(&s, align->position, align->width, cur->output.buf);
	strbuf_swap(&cur->output, &s);
	strbuf_release(&s);
}

static int align_atom_handler(struct atom_value *atomv, struct ref_formatting_state *state,
			      struct strbuf *err UNUSED)
{
	struct ref_formatting_stack *new_stack;

	push_stack_element(&state->stack);
	new_stack = state->stack;
	new_stack->at_end = end_align_handler;
	new_stack->at_end_data = &atomv->atom->u.align;
	return 0;
}

static void if_then_else_handler(struct ref_formatting_stack **stack)
{
	struct ref_formatting_stack *cur = *stack;
	struct ref_formatting_stack *prev = cur->prev;
	struct if_then_else *if_then_else = (struct if_then_else *)cur->at_end_data;

	if (!if_then_else->then_atom_seen)
		die(_("format: %%(%s) atom used without a %%(%s) atom"), "if", "then");

	if (if_then_else->else_atom_seen) {
		/*
		 * There is an %(else) atom: we need to drop one state from the
		 * stack, either the %(else) branch if the condition is satisfied, or
		 * the %(then) branch if it isn't.
		 */
		if (if_then_else->condition_satisfied) {
			strbuf_reset(&cur->output);
			pop_stack_element(&cur);
		} else {
			strbuf_swap(&cur->output, &prev->output);
			strbuf_reset(&cur->output);
			pop_stack_element(&cur);
		}
	} else if (!if_then_else->condition_satisfied) {
		/*
		 * No %(else) atom: just drop the %(then) branch if the
		 * condition is not satisfied.
		 */
		strbuf_reset(&cur->output);
	}

	*stack = cur;
	free(if_then_else);
}

static int if_atom_handler(struct atom_value *atomv, struct ref_formatting_state *state,
			   struct strbuf *err UNUSED)
{
	struct ref_formatting_stack *new_stack;
	struct if_then_else *if_then_else = xcalloc(1,
						    sizeof(struct if_then_else));

	if_then_else->str = atomv->atom->u.if_then_else.str;
	if_then_else->cmp_status = atomv->atom->u.if_then_else.cmp_status;

	push_stack_element(&state->stack);
	new_stack = state->stack;
	new_stack->at_end = if_then_else_handler;
	new_stack->at_end_data = if_then_else;
	return 0;
}

static int is_empty(struct strbuf *buf)
{
	const char *cur = buf->buf;
	const char *end = buf->buf + buf->len;

	while (cur != end && (isspace(*cur)))
		cur++;

	return cur == end;
 }

static int then_atom_handler(struct atom_value *atomv UNUSED,
			     struct ref_formatting_state *state,
			     struct strbuf *err)
{
	struct ref_formatting_stack *cur = state->stack;
	struct if_then_else *if_then_else = NULL;
	size_t str_len = 0;

	if (cur->at_end == if_then_else_handler)
		if_then_else = (struct if_then_else *)cur->at_end_data;
	if (!if_then_else)
		return strbuf_addf_ret(err, -1, _("format: %%(%s) atom used without a %%(%s) atom"), "then", "if");
	if (if_then_else->then_atom_seen)
		return strbuf_addf_ret(err, -1, _("format: %%(then) atom used more than once"));
	if (if_then_else->else_atom_seen)
		return strbuf_addf_ret(err, -1, _("format: %%(then) atom used after %%(else)"));
	if_then_else->then_atom_seen = 1;
	if (if_then_else->str)
		str_len = strlen(if_then_else->str);
	/*
	 * If the 'equals' or 'notequals' attribute is used then
	 * perform the required comparison. If not, only non-empty
	 * strings satisfy the 'if' condition.
	 */
	if (if_then_else->cmp_status == COMPARE_EQUAL) {
		if (str_len == cur->output.len &&
		    !memcmp(if_then_else->str, cur->output.buf, cur->output.len))
			if_then_else->condition_satisfied = 1;
	} else if (if_then_else->cmp_status == COMPARE_UNEQUAL) {
		if (str_len != cur->output.len ||
		    memcmp(if_then_else->str, cur->output.buf, cur->output.len))
			if_then_else->condition_satisfied = 1;
	} else if (cur->output.len && !is_empty(&cur->output))
		if_then_else->condition_satisfied = 1;
	strbuf_reset(&cur->output);
	return 0;
}

static int else_atom_handler(struct atom_value *atomv UNUSED,
			     struct ref_formatting_state *state,
			     struct strbuf *err)
{
	struct ref_formatting_stack *prev = state->stack;
	struct if_then_else *if_then_else = NULL;

	if (prev->at_end == if_then_else_handler)
		if_then_else = (struct if_then_else *)prev->at_end_data;
	if (!if_then_else)
		return strbuf_addf_ret(err, -1, _("format: %%(%s) atom used without a %%(%s) atom"), "else", "if");
	if (!if_then_else->then_atom_seen)
		return strbuf_addf_ret(err, -1, _("format: %%(%s) atom used without a %%(%s) atom"), "else", "then");
	if (if_then_else->else_atom_seen)
		return strbuf_addf_ret(err, -1, _("format: %%(else) atom used more than once"));
	if_then_else->else_atom_seen = 1;
	push_stack_element(&state->stack);
	state->stack->at_end_data = prev->at_end_data;
	state->stack->at_end = prev->at_end;
	return 0;
}

static int end_atom_handler(struct atom_value *atomv UNUSED,
			    struct ref_formatting_state *state,
			    struct strbuf *err)
{
	struct ref_formatting_stack *current = state->stack;
	struct strbuf s = STRBUF_INIT;

	if (!current->at_end)
		return strbuf_addf_ret(err, -1, _("format: %%(end) atom used without corresponding atom"));
	current->at_end(&state->stack);

	/*  Stack may have been popped within at_end(), hence reset the current pointer */
	current = state->stack;

	/*
	 * Perform quote formatting when the stack element is that of
	 * a supporting atom. If nested then perform quote formatting
	 * only on the topmost supporting atom.
	 */
	if (!current->prev->prev) {
		quote_formatting(&s, current->output.buf, current->output.len, state->quote_style);
		strbuf_swap(&current->output, &s);
	}
	strbuf_release(&s);
	pop_stack_element(&state->stack);
	return 0;
}

/*
 * In a format string, find the next occurrence of %(atom).
 */
static const char *find_next(const char *cp)
{
	while (*cp) {
		if (*cp == '%') {
			/*
			 * %( is the start of an atom;
			 * %% is a quoted per-cent.
			 */
			if (cp[1] == '(')
				return cp;
			else if (cp[1] == '%')
				cp++; /* skip over two % */
			/* otherwise this is a singleton, literal % */
		}
		cp++;
	}
	return NULL;
}

static int reject_atom(enum atom_type atom_type)
{
	return atom_type == ATOM_REST;
}

/*
 * Make sure the format string is well formed, and parse out
 * the used atoms.
 */
int verify_ref_format(struct ref_format *format)
{
	const char *cp, *sp;

	format->need_color_reset_at_eol = 0;
	for (cp = format->format; *cp && (sp = find_next(cp)); ) {
		struct strbuf err = STRBUF_INIT;
		const char *color, *ep = strchr(sp, ')');
		int at;

		if (!ep)
			return error(_("malformed format string %s"), sp);
		/* sp points at "%(" and ep points at the closing ")" */
		at = parse_ref_filter_atom(format, sp + 2, ep, &err);
		if (at < 0)
			die("%s", err.buf);
		if (reject_atom(used_atom[at].atom_type))
			die(_("this command reject atom %%(%.*s)"), (int)(ep - sp - 2), sp + 2);

		if ((format->quote_style == QUOTE_PYTHON ||
		     format->quote_style == QUOTE_SHELL ||
		     format->quote_style == QUOTE_TCL) &&
		     used_atom[at].atom_type == ATOM_RAW &&
		     used_atom[at].u.raw_data.option == RAW_BARE)
			die(_("--format=%.*s cannot be used with "
			      "--python, --shell, --tcl"), (int)(ep - sp - 2), sp + 2);
		cp = ep + 1;

		if (skip_prefix(used_atom[at].name, "color:", &color))
			format->need_color_reset_at_eol = !!strcmp(color, "reset");
		strbuf_release(&err);
	}
	if (format->need_color_reset_at_eol && !want_color(format->use_color))
		format->need_color_reset_at_eol = 0;
	return 0;
}

static const char *do_grab_oid(const char *field, const struct object_id *oid,
			       struct used_atom *atom)
{
	switch (atom->u.oid.option) {
	case O_FULL:
		return oid_to_hex(oid);
	case O_LENGTH:
		return repo_find_unique_abbrev(the_repository, oid,
					       atom->u.oid.length);
	case O_SHORT:
		return repo_find_unique_abbrev(the_repository, oid,
					       DEFAULT_ABBREV);
	default:
		BUG("unknown %%(%s) option", field);
	}
}

static int grab_oid(const char *name, const char *field, const struct object_id *oid,
		    struct atom_value *v, struct used_atom *atom)
{
	if (starts_with(name, field)) {
		v->s = xstrdup(do_grab_oid(field, oid, atom));
		return 1;
	}
	return 0;
}

/* See grab_values */
static void grab_common_values(struct atom_value *val, int deref, struct expand_data *oi)
{
	int i;

	for (i = 0; i < used_atom_cnt; i++) {
		const char *name = used_atom[i].name;
		enum atom_type atom_type = used_atom[i].atom_type;
		struct atom_value *v = &val[i];
		if (!!deref != (*name == '*'))
			continue;
		if (deref)
			name++;
		if (atom_type == ATOM_OBJECTTYPE)
			v->s = xstrdup(type_name(oi->type));
		else if (atom_type == ATOM_OBJECTSIZE) {
			if (used_atom[i].u.objectsize.option == O_SIZE_DISK) {
				v->value = oi->disk_size;
				v->s = xstrfmt("%"PRIuMAX, (uintmax_t)oi->disk_size);
			} else if (used_atom[i].u.objectsize.option == O_SIZE) {
				v->value = oi->size;
				v->s = xstrfmt("%"PRIuMAX , (uintmax_t)oi->size);
			}
		} else if (atom_type == ATOM_DELTABASE)
			v->s = xstrdup(oid_to_hex(&oi->delta_base_oid));
		else if (atom_type == ATOM_OBJECTNAME && deref)
			grab_oid(name, "objectname", &oi->oid, v, &used_atom[i]);
	}
}

/* See grab_values */
static void grab_tag_values(struct atom_value *val, int deref, struct object *obj)
{
	int i;
	struct tag *tag = (struct tag *) obj;

	for (i = 0; i < used_atom_cnt; i++) {
		const char *name = used_atom[i].name;
		enum atom_type atom_type = used_atom[i].atom_type;
		struct atom_value *v = &val[i];
		if (!!deref != (*name == '*'))
			continue;
		if (deref)
			name++;
		if (atom_type == ATOM_TAG)
			v->s = xstrdup(tag->tag);
		else if (atom_type == ATOM_TYPE && tag->tagged)
			v->s = xstrdup(type_name(tag->tagged->type));
		else if (atom_type == ATOM_OBJECT && tag->tagged)
			v->s = xstrdup(oid_to_hex(&tag->tagged->oid));
	}
}

/* See grab_values */
static void grab_commit_values(struct atom_value *val, int deref, struct object *obj)
{
	int i;
	struct commit *commit = (struct commit *) obj;

	for (i = 0; i < used_atom_cnt; i++) {
		const char *name = used_atom[i].name;
		enum atom_type atom_type = used_atom[i].atom_type;
		struct atom_value *v = &val[i];
		if (!!deref != (*name == '*'))
			continue;
		if (deref)
			name++;
		if (atom_type == ATOM_TREE &&
		    grab_oid(name, "tree", get_commit_tree_oid(commit), v, &used_atom[i]))
			continue;
		if (atom_type == ATOM_NUMPARENT) {
			v->value = commit_list_count(commit->parents);
			v->s = xstrfmt("%lu", (unsigned long)v->value);
		}
		else if (atom_type == ATOM_PARENT) {
			struct commit_list *parents;
			struct strbuf s = STRBUF_INIT;
			for (parents = commit->parents; parents; parents = parents->next) {
				struct object_id *oid = &parents->item->object.oid;
				if (parents != commit->parents)
					strbuf_addch(&s, ' ');
				strbuf_addstr(&s, do_grab_oid("parent", oid, &used_atom[i]));
			}
			v->s = strbuf_detach(&s, NULL);
		}
	}
}

static const char *find_wholine(const char *who, int wholen, const char *buf)
{
	const char *eol;
	while (*buf) {
		if (!strncmp(buf, who, wholen) &&
		    buf[wholen] == ' ')
			return buf + wholen + 1;
		eol = strchr(buf, '\n');
		if (!eol)
			return "";
		eol++;
		if (*eol == '\n')
			return ""; /* end of header */
		buf = eol;
	}
	return "";
}

static const char *copy_line(const char *buf)
{
	const char *eol = strchrnul(buf, '\n');
	return xmemdupz(buf, eol - buf);
}

static const char *copy_name(const char *buf)
{
	const char *cp;
	for (cp = buf; *cp && *cp != '\n'; cp++) {
		if (starts_with(cp, " <"))
			return xmemdupz(buf, cp - buf);
	}
	return xstrdup("");
}

static const char *copy_email(const char *buf, struct used_atom *atom)
{
	const char *email = strchr(buf, '<');
	const char *eoemail;
	if (!email)
		return xstrdup("");
	switch (atom->u.email_option.option) {
	case EO_RAW:
		eoemail = strchr(email, '>');
		if (eoemail)
			eoemail++;
		break;
	case EO_TRIM:
		email++;
		eoemail = strchr(email, '>');
		break;
	case EO_LOCALPART:
		email++;
		eoemail = strchr(email, '@');
		if (!eoemail)
			eoemail = strchr(email, '>');
		break;
	default:
		BUG("unknown email option");
	}

	if (!eoemail)
		return xstrdup("");
	return xmemdupz(email, eoemail - email);
}

static char *copy_subject(const char *buf, unsigned long len)
{
	struct strbuf sb = STRBUF_INIT;
	int i;

	for (i = 0; i < len; i++) {
		if (buf[i] == '\r' && i + 1 < len && buf[i + 1] == '\n')
			continue; /* ignore CR in CRLF */

		if (buf[i] == '\n')
			strbuf_addch(&sb, ' ');
		else
			strbuf_addch(&sb, buf[i]);
	}
	return strbuf_detach(&sb, NULL);
}

static void grab_date(const char *buf, struct atom_value *v, const char *atomname)
{
	const char *eoemail = strstr(buf, "> ");
	char *zone;
	timestamp_t timestamp;
	long tz;
	struct date_mode date_mode = DATE_MODE_INIT;
	const char *formatp;

	/*
	 * We got here because atomname ends in "date" or "date<something>";
	 * it's not possible that <something> is not ":<format>" because
	 * parse_ref_filter_atom() wouldn't have allowed it, so we can assume that no
	 * ":" means no format is specified, and use the default.
	 */
	formatp = strchr(atomname, ':');
	if (formatp) {
		formatp++;
		parse_date_format(formatp, &date_mode);
	}

	if (!eoemail)
		goto bad;
	timestamp = parse_timestamp(eoemail + 2, &zone, 10);
	if (timestamp == TIME_MAX)
		goto bad;
	tz = strtol(zone, NULL, 10);
	if ((tz == LONG_MIN || tz == LONG_MAX) && errno == ERANGE)
		goto bad;
	v->s = xstrdup(show_date(timestamp, tz, &date_mode));
	v->value = timestamp;
	date_mode_release(&date_mode);
	return;
 bad:
	v->s = xstrdup("");
	v->value = 0;
}

/* See grab_values */
static void grab_person(const char *who, struct atom_value *val, int deref, void *buf)
{
	int i;
	int wholen = strlen(who);
	const char *wholine = NULL;

	for (i = 0; i < used_atom_cnt; i++) {
		const char *name = used_atom[i].name;
		struct atom_value *v = &val[i];
		if (!!deref != (*name == '*'))
			continue;
		if (deref)
			name++;
		if (strncmp(who, name, wholen))
			continue;
		if (name[wholen] != 0 &&
		    strcmp(name + wholen, "name") &&
		    !starts_with(name + wholen, "email") &&
		    !starts_with(name + wholen, "date"))
			continue;
		if (!wholine)
			wholine = find_wholine(who, wholen, buf);
		if (!wholine)
			return; /* no point looking for it */
		if (name[wholen] == 0)
			v->s = copy_line(wholine);
		else if (!strcmp(name + wholen, "name"))
			v->s = copy_name(wholine);
		else if (starts_with(name + wholen, "email"))
			v->s = copy_email(wholine, &used_atom[i]);
		else if (starts_with(name + wholen, "date"))
			grab_date(wholine, v, name);
	}

	/*
	 * For a tag or a commit object, if "creator" or "creatordate" is
	 * requested, do something special.
	 */
	if (strcmp(who, "tagger") && strcmp(who, "committer"))
		return; /* "author" for commit object is not wanted */
	if (!wholine)
		wholine = find_wholine(who, wholen, buf);
	if (!wholine)
		return;
	for (i = 0; i < used_atom_cnt; i++) {
		const char *name = used_atom[i].name;
		enum atom_type atom_type = used_atom[i].atom_type;
		struct atom_value *v = &val[i];
		if (!!deref != (*name == '*'))
			continue;
		if (deref)
			name++;

		if (atom_type == ATOM_CREATORDATE)
			grab_date(wholine, v, name);
		else if (atom_type == ATOM_CREATOR)
			v->s = copy_line(wholine);
	}
}

static void find_subpos(const char *buf,
			const char **sub, size_t *sublen,
			const char **body, size_t *bodylen,
			size_t *nonsiglen,
			const char **sig, size_t *siglen)
{
	struct strbuf payload = STRBUF_INIT;
	struct strbuf signature = STRBUF_INIT;
	const char *eol;
	const char *end = buf + strlen(buf);
	const char *sigstart;

	/* parse signature first; we might not even have a subject line */
	parse_signature(buf, end - buf, &payload, &signature);
	strbuf_release(&payload);

	/* skip past header until we hit empty line */
	while (*buf && *buf != '\n') {
		eol = strchrnul(buf, '\n');
		if (*eol)
			eol++;
		buf = eol;
	}
	/* skip any empty lines */
	while (*buf == '\n')
		buf++;
	*sig = strbuf_detach(&signature, siglen);
	sigstart = buf + parse_signed_buffer(buf, strlen(buf));

	/* subject is first non-empty line */
	*sub = buf;
	/* subject goes to first empty line before signature begins */
	if ((eol = strstr(*sub, "\n\n")) ||
	    (eol = strstr(*sub, "\r\n\r\n"))) {
		eol = eol < sigstart ? eol : sigstart;
	} else {
		/* treat whole message as subject */
		eol = sigstart;
	}
	buf = eol;
	*sublen = buf - *sub;
	/* drop trailing newline, if present */
	while (*sublen && ((*sub)[*sublen - 1] == '\n' ||
			   (*sub)[*sublen - 1] == '\r'))
		*sublen -= 1;

	/* skip any empty lines */
	while (*buf == '\n' || *buf == '\r')
		buf++;
	*body = buf;
	*bodylen = strlen(buf);
	*nonsiglen = sigstart - buf;
}

/*
 * If 'lines' is greater than 0, append that many lines from the given
 * 'buf' of length 'size' to the given strbuf.
 */
static void append_lines(struct strbuf *out, const char *buf, unsigned long size, int lines)
{
	int i;
	const char *sp, *eol;
	size_t len;

	sp = buf;

	for (i = 0; i < lines && sp < buf + size; i++) {
		if (i)
			strbuf_addstr(out, "\n    ");
		eol = memchr(sp, '\n', size - (sp - buf));
		len = eol ? eol - sp : size - (sp - buf);
		strbuf_add(out, sp, len);
		if (!eol)
			break;
		sp = eol + 1;
	}
}

/* See grab_values */
static void grab_sub_body_contents(struct atom_value *val, int deref, struct expand_data *data)
{
	int i;
	const char *subpos = NULL, *bodypos = NULL, *sigpos = NULL;
	size_t sublen = 0, bodylen = 0, nonsiglen = 0, siglen = 0;
	void *buf = data->content;

	for (i = 0; i < used_atom_cnt; i++) {
		struct used_atom *atom = &used_atom[i];
		const char *name = atom->name;
		struct atom_value *v = &val[i];
		enum atom_type atom_type = atom->atom_type;

		if (!!deref != (*name == '*'))
			continue;
		if (deref)
			name++;

		if (atom_type == ATOM_RAW) {
			unsigned long buf_size = data->size;

			if (atom->u.raw_data.option == RAW_BARE) {
				v->s = xmemdupz(buf, buf_size);
				v->s_size = buf_size;
			} else if (atom->u.raw_data.option == RAW_LENGTH) {
				v->s = xstrfmt("%"PRIuMAX, (uintmax_t)buf_size);
			}
			continue;
		}

		if ((data->type != OBJ_TAG &&
		     data->type != OBJ_COMMIT) ||
		    (strcmp(name, "body") &&
		     !starts_with(name, "subject") &&
		     !starts_with(name, "trailers") &&
		     !starts_with(name, "contents")))
			continue;
		if (!subpos)
			find_subpos(buf,
				    &subpos, &sublen,
				    &bodypos, &bodylen, &nonsiglen,
				    &sigpos, &siglen);

		if (atom->u.contents.option == C_SUB)
			v->s = copy_subject(subpos, sublen);
		else if (atom->u.contents.option == C_SUB_SANITIZE) {
			struct strbuf sb = STRBUF_INIT;
			format_sanitized_subject(&sb, subpos, sublen);
			v->s = strbuf_detach(&sb, NULL);
		} else if (atom->u.contents.option == C_BODY_DEP)
			v->s = xmemdupz(bodypos, bodylen);
		else if (atom->u.contents.option == C_LENGTH)
			v->s = xstrfmt("%"PRIuMAX, (uintmax_t)strlen(subpos));
		else if (atom->u.contents.option == C_BODY)
			v->s = xmemdupz(bodypos, nonsiglen);
		else if (atom->u.contents.option == C_SIG)
			v->s = xmemdupz(sigpos, siglen);
		else if (atom->u.contents.option == C_LINES) {
			struct strbuf s = STRBUF_INIT;
			const char *contents_end = bodypos + nonsiglen;

			/*  Size is the length of the message after removing the signature */
			append_lines(&s, subpos, contents_end - subpos, atom->u.contents.nlines);
			v->s = strbuf_detach(&s, NULL);
		} else if (atom->u.contents.option == C_TRAILERS) {
			struct strbuf s = STRBUF_INIT;

			/* Format the trailer info according to the trailer_opts given */
			format_trailers_from_commit(&s, subpos, &atom->u.contents.trailer_opts);

			v->s = strbuf_detach(&s, NULL);
		} else if (atom->u.contents.option == C_BARE)
			v->s = xstrdup(subpos);

	}
	free((void *)sigpos);
}

/*
 * We want to have empty print-string for field requests
 * that do not apply (e.g. "authordate" for a tag object)
 */
static void fill_missing_values(struct atom_value *val)
{
	int i;
	for (i = 0; i < used_atom_cnt; i++) {
		struct atom_value *v = &val[i];
		if (!v->s)
			v->s = xstrdup("");
	}
}

/*
 * val is a list of atom_value to hold returned values.  Extract
 * the values for atoms in used_atom array out of (obj, buf, sz).
 * when deref is false, (obj, buf, sz) is the object that is
 * pointed at by the ref itself; otherwise it is the object the
 * ref (which is a tag) refers to.
 */
static void grab_values(struct atom_value *val, int deref, struct object *obj, struct expand_data *data)
{
	void *buf = data->content;

	switch (obj->type) {
	case OBJ_TAG:
		grab_tag_values(val, deref, obj);
		grab_sub_body_contents(val, deref, data);
		grab_person("tagger", val, deref, buf);
		break;
	case OBJ_COMMIT:
		grab_commit_values(val, deref, obj);
		grab_sub_body_contents(val, deref, data);
		grab_person("author", val, deref, buf);
		grab_person("committer", val, deref, buf);
		break;
	case OBJ_TREE:
		/* grab_tree_values(val, deref, obj, buf, sz); */
		grab_sub_body_contents(val, deref, data);
		break;
	case OBJ_BLOB:
		/* grab_blob_values(val, deref, obj, buf, sz); */
		grab_sub_body_contents(val, deref, data);
		break;
	default:
		die("Eh?  Object of type %d?", obj->type);
	}
}

static inline char *copy_advance(char *dst, const char *src)
{
	while (*src)
		*dst++ = *src++;
	return dst;
}

static const char *lstrip_ref_components(const char *refname, int len)
{
	long remaining = len;
	const char *start = xstrdup(refname);
	const char *to_free = start;

	if (len < 0) {
		int i;
		const char *p = refname;

		/* Find total no of '/' separated path-components */
		for (i = 0; p[i]; p[i] == '/' ? i++ : *p++)
			;
		/*
		 * The number of components we need to strip is now
		 * the total minus the components to be left (Plus one
		 * because we count the number of '/', but the number
		 * of components is one more than the no of '/').
		 */
		remaining = i + len + 1;
	}

	while (remaining > 0) {
		switch (*start++) {
		case '\0':
			free((char *)to_free);
			return xstrdup("");
		case '/':
			remaining--;
			break;
		}
	}

	start = xstrdup(start);
	free((char *)to_free);
	return start;
}

static const char *rstrip_ref_components(const char *refname, int len)
{
	long remaining = len;
	const char *start = xstrdup(refname);
	const char *to_free = start;

	if (len < 0) {
		int i;
		const char *p = refname;

		/* Find total no of '/' separated path-components */
		for (i = 0; p[i]; p[i] == '/' ? i++ : *p++)
			;
		/*
		 * The number of components we need to strip is now
		 * the total minus the components to be left (Plus one
		 * because we count the number of '/', but the number
		 * of components is one more than the no of '/').
		 */
		remaining = i + len + 1;
	}

	while (remaining-- > 0) {
		char *p = strrchr(start, '/');
		if (!p) {
			free((char *)to_free);
			return xstrdup("");
		} else
			p[0] = '\0';
	}
	return start;
}

static const char *show_ref(struct refname_atom *atom, const char *refname)
{
	if (atom->option == R_SHORT)
		return shorten_unambiguous_ref(refname, warn_ambiguous_refs);
	else if (atom->option == R_LSTRIP)
		return lstrip_ref_components(refname, atom->lstrip);
	else if (atom->option == R_RSTRIP)
		return rstrip_ref_components(refname, atom->rstrip);
	else
		return xstrdup(refname);
}

static void fill_remote_ref_details(struct used_atom *atom, const char *refname,
				    struct branch *branch, const char **s)
{
	int num_ours, num_theirs;
	if (atom->u.remote_ref.option == RR_REF)
		*s = show_ref(&atom->u.remote_ref.refname, refname);
	else if (atom->u.remote_ref.option == RR_TRACK) {
		if (stat_tracking_info(branch, &num_ours, &num_theirs,
				       NULL, atom->u.remote_ref.push,
				       AHEAD_BEHIND_FULL) < 0) {
			*s = xstrdup(msgs.gone);
		} else if (!num_ours && !num_theirs)
			*s = xstrdup("");
		else if (!num_ours)
			*s = xstrfmt(msgs.behind, num_theirs);
		else if (!num_theirs)
			*s = xstrfmt(msgs.ahead, num_ours);
		else
			*s = xstrfmt(msgs.ahead_behind,
				     num_ours, num_theirs);
		if (!atom->u.remote_ref.nobracket && *s[0]) {
			const char *to_free = *s;
			*s = xstrfmt("[%s]", *s);
			free((void *)to_free);
		}
	} else if (atom->u.remote_ref.option == RR_TRACKSHORT) {
		if (stat_tracking_info(branch, &num_ours, &num_theirs,
				       NULL, atom->u.remote_ref.push,
				       AHEAD_BEHIND_FULL) < 0) {
			*s = xstrdup("");
			return;
		}
		if (!num_ours && !num_theirs)
			*s = xstrdup("=");
		else if (!num_ours)
			*s = xstrdup("<");
		else if (!num_theirs)
			*s = xstrdup(">");
		else
			*s = xstrdup("<>");
	} else if (atom->u.remote_ref.option == RR_REMOTE_NAME) {
		int explicit;
		const char *remote = atom->u.remote_ref.push ?
			pushremote_for_branch(branch, &explicit) :
			remote_for_branch(branch, &explicit);
		*s = xstrdup(explicit ? remote : "");
	} else if (atom->u.remote_ref.option == RR_REMOTE_REF) {
		const char *merge;

		merge = remote_ref_for_branch(branch, atom->u.remote_ref.push);
		*s = xstrdup(merge ? merge : "");
	} else
		BUG("unhandled RR_* enum");
}

char *get_head_description(void)
{
	struct strbuf desc = STRBUF_INIT;
	struct wt_status_state state;
	memset(&state, 0, sizeof(state));
	wt_status_get_state(the_repository, &state, 1);
	if (state.rebase_in_progress ||
	    state.rebase_interactive_in_progress) {
		if (state.branch)
			strbuf_addf(&desc, _("(no branch, rebasing %s)"),
				    state.branch);
		else
			strbuf_addf(&desc, _("(no branch, rebasing detached HEAD %s)"),
				    state.detached_from);
	} else if (state.bisect_in_progress)
		strbuf_addf(&desc, _("(no branch, bisect started on %s)"),
			    state.branch);
	else if (state.detached_from) {
		if (state.detached_at)
			strbuf_addf(&desc, _("(HEAD detached at %s)"),
				state.detached_from);
		else
			strbuf_addf(&desc, _("(HEAD detached from %s)"),
				state.detached_from);
	} else
		strbuf_addstr(&desc, _("(no branch)"));

	wt_status_state_free_buffers(&state);

	return strbuf_detach(&desc, NULL);
}

static const char *get_symref(struct used_atom *atom, struct ref_array_item *ref)
{
	if (!ref->symref)
		return xstrdup("");
	else
		return show_ref(&atom->u.refname, ref->symref);
}

static const char *get_refname(struct used_atom *atom, struct ref_array_item *ref)
{
	if (ref->kind & FILTER_REFS_DETACHED_HEAD)
		return get_head_description();
	return show_ref(&atom->u.refname, ref->refname);
}

static int get_object(struct ref_array_item *ref, int deref, struct object **obj,
		      struct expand_data *oi, struct strbuf *err)
{
	/* parse_object_buffer() will set eaten to 0 if free() will be needed */
	int eaten = 1;
	if (oi->info.contentp) {
		/* We need to know that to use parse_object_buffer properly */
		oi->info.sizep = &oi->size;
		oi->info.typep = &oi->type;
	}
	if (oid_object_info_extended(the_repository, &oi->oid, &oi->info,
				     OBJECT_INFO_LOOKUP_REPLACE))
		return strbuf_addf_ret(err, -1, _("missing object %s for %s"),
				       oid_to_hex(&oi->oid), ref->refname);
	if (oi->info.disk_sizep && oi->disk_size < 0)
		BUG("Object size is less than zero.");

	if (oi->info.contentp) {
		*obj = parse_object_buffer(the_repository, &oi->oid, oi->type, oi->size, oi->content, &eaten);
		if (!*obj) {
			if (!eaten)
				free(oi->content);
			return strbuf_addf_ret(err, -1, _("parse_object_buffer failed on %s for %s"),
					       oid_to_hex(&oi->oid), ref->refname);
		}
		grab_values(ref->value, deref, *obj, oi);
	}

	grab_common_values(ref->value, deref, oi);
	if (!eaten)
		free(oi->content);
	return 0;
}

static void populate_worktree_map(struct hashmap *map, struct worktree **worktrees)
{
	int i;

	for (i = 0; worktrees[i]; i++) {
		if (worktrees[i]->head_ref) {
			struct ref_to_worktree_entry *entry;
			entry = xmalloc(sizeof(*entry));
			entry->wt = worktrees[i];
			hashmap_entry_init(&entry->ent,
					strhash(worktrees[i]->head_ref));

			hashmap_add(map, &entry->ent);
		}
	}
}

static void lazy_init_worktree_map(void)
{
	if (ref_to_worktree_map.worktrees)
		return;

	ref_to_worktree_map.worktrees = get_worktrees();
	hashmap_init(&(ref_to_worktree_map.map), ref_to_worktree_map_cmpfnc, NULL, 0);
	populate_worktree_map(&(ref_to_worktree_map.map), ref_to_worktree_map.worktrees);
}

static char *get_worktree_path(const struct ref_array_item *ref)
{
	struct hashmap_entry entry, *e;
	struct ref_to_worktree_entry *lookup_result;

	lazy_init_worktree_map();

	hashmap_entry_init(&entry, strhash(ref->refname));
	e = hashmap_get(&(ref_to_worktree_map.map), &entry, ref->refname);

	if (!e)
		return xstrdup("");

	lookup_result = container_of(e, struct ref_to_worktree_entry, ent);

	return xstrdup(lookup_result->wt->path);
}

/*
 * Parse the object referred by ref, and grab needed value.
 */
static int populate_value(struct ref_array_item *ref, struct strbuf *err)
{
	struct object *obj;
	int i;
	struct object_info empty = OBJECT_INFO_INIT;
	int ahead_behind_atoms = 0;

	CALLOC_ARRAY(ref->value, used_atom_cnt);

	if (need_symref && (ref->flag & REF_ISSYMREF) && !ref->symref) {
		ref->symref = resolve_refdup(ref->refname, RESOLVE_REF_READING,
					     NULL, NULL);
		if (!ref->symref)
			ref->symref = xstrdup("");
	}

	/* Fill in specials first */
	for (i = 0; i < used_atom_cnt; i++) {
		struct used_atom *atom = &used_atom[i];
		enum atom_type atom_type = atom->atom_type;
		const char *name = used_atom[i].name;
		struct atom_value *v = &ref->value[i];
		int deref = 0;
		const char *refname;
		struct branch *branch = NULL;

		v->s_size = ATOM_SIZE_UNSPECIFIED;
		v->handler = append_atom;
		v->atom = atom;

		if (*name == '*') {
			deref = 1;
			name++;
		}

		if (atom_type == ATOM_REFNAME)
			refname = get_refname(atom, ref);
		else if (atom_type == ATOM_WORKTREEPATH) {
			if (ref->kind == FILTER_REFS_BRANCHES)
				v->s = get_worktree_path(ref);
			else
				v->s = xstrdup("");
			continue;
		}
		else if (atom_type == ATOM_SYMREF)
			refname = get_symref(atom, ref);
		else if (atom_type == ATOM_UPSTREAM) {
			const char *branch_name;
			/* only local branches may have an upstream */
			if (!skip_prefix(ref->refname, "refs/heads/",
					 &branch_name)) {
				v->s = xstrdup("");
				continue;
			}
			branch = branch_get(branch_name);

			refname = branch_get_upstream(branch, NULL);
			if (refname)
				fill_remote_ref_details(atom, refname, branch, &v->s);
			else
				v->s = xstrdup("");
			continue;
		} else if (atom_type == ATOM_PUSH && atom->u.remote_ref.push) {
			const char *branch_name;
			v->s = xstrdup("");
			if (!skip_prefix(ref->refname, "refs/heads/",
					 &branch_name))
				continue;
			branch = branch_get(branch_name);

			if (atom->u.remote_ref.push_remote)
				refname = NULL;
			else {
				refname = branch_get_push(branch, NULL);
				if (!refname)
					continue;
			}
			/* We will definitely re-init v->s on the next line. */
			free((char *)v->s);
			fill_remote_ref_details(atom, refname, branch, &v->s);
			continue;
		} else if (atom_type == ATOM_COLOR) {
			v->s = xstrdup(atom->u.color);
			continue;
		} else if (atom_type == ATOM_FLAG) {
			char buf[256], *cp = buf;
			if (ref->flag & REF_ISSYMREF)
				cp = copy_advance(cp, ",symref");
			if (ref->flag & REF_ISPACKED)
				cp = copy_advance(cp, ",packed");
			if (cp == buf)
				v->s = xstrdup("");
			else {
				*cp = '\0';
				v->s = xstrdup(buf + 1);
			}
			continue;
		} else if (!deref && atom_type == ATOM_OBJECTNAME &&
			   grab_oid(name, "objectname", &ref->objectname, v, atom)) {
				continue;
		} else if (atom_type == ATOM_HEAD) {
			if (atom->u.head && !strcmp(ref->refname, atom->u.head))
				v->s = xstrdup("*");
			else
				v->s = xstrdup(" ");
			continue;
		} else if (atom_type == ATOM_ALIGN) {
			v->handler = align_atom_handler;
			v->s = xstrdup("");
			continue;
		} else if (atom_type == ATOM_END) {
			v->handler = end_atom_handler;
			v->s = xstrdup("");
			continue;
		} else if (atom_type == ATOM_IF) {
			const char *s;
			if (skip_prefix(name, "if:", &s))
				v->s = xstrdup(s);
			else
				v->s = xstrdup("");
			v->handler = if_atom_handler;
			continue;
		} else if (atom_type == ATOM_THEN) {
			v->handler = then_atom_handler;
			v->s = xstrdup("");
			continue;
		} else if (atom_type == ATOM_ELSE) {
			v->handler = else_atom_handler;
			v->s = xstrdup("");
			continue;
		} else if (atom_type == ATOM_REST) {
			if (ref->rest)
				v->s = xstrdup(ref->rest);
			else
				v->s = xstrdup("");
			continue;
		} else if (atom_type == ATOM_AHEADBEHIND) {
			if (ref->counts) {
				const struct ahead_behind_count *count;
				count = ref->counts[ahead_behind_atoms++];
				v->s = xstrfmt("%d %d", count->ahead, count->behind);
			} else {
				/* Not a commit. */
				v->s = xstrdup("");
			}
			continue;
		} else
			continue;

		if (!deref)
			v->s = xstrdup(refname);
		else
			v->s = xstrfmt("%s^{}", refname);
		free((char *)refname);
	}

	for (i = 0; i < used_atom_cnt; i++) {
		struct atom_value *v = &ref->value[i];
		if (v->s == NULL && used_atom[i].source == SOURCE_NONE)
			return strbuf_addf_ret(err, -1, _("missing object %s for %s"),
					       oid_to_hex(&ref->objectname), ref->refname);
	}

	if (need_tagged)
		oi.info.contentp = &oi.content;
	if (!memcmp(&oi.info, &empty, sizeof(empty)) &&
	    !memcmp(&oi_deref.info, &empty, sizeof(empty)))
		return 0;


	oi.oid = ref->objectname;
	if (get_object(ref, 0, &obj, &oi, err))
		return -1;

	/*
	 * If there is no atom that wants to know about tagged
	 * object, we are done.
	 */
	if (!need_tagged || (obj->type != OBJ_TAG))
		return 0;

	/*
	 * If it is a tag object, see if we use a value that derefs
	 * the object, and if we do grab the object it refers to.
	 */
	oi_deref.oid = *get_tagged_oid((struct tag *)obj);

	/*
	 * NEEDSWORK: This derefs tag only once, which
	 * is good to deal with chains of trust, but
	 * is not consistent with what deref_tag() does
	 * which peels the onion to the core.
	 */
	return get_object(ref, 1, &obj, &oi_deref, err);
}

/*
 * Given a ref, return the value for the atom.  This lazily gets value
 * out of the object by calling populate value.
 */
static int get_ref_atom_value(struct ref_array_item *ref, int atom,
			      struct atom_value **v, struct strbuf *err)
{
	if (!ref->value) {
		if (populate_value(ref, err))
			return -1;
		fill_missing_values(ref->value);
	}
	*v = &ref->value[atom];
	return 0;
}

/*
 * Return 1 if the refname matches one of the patterns, otherwise 0.
 * A pattern can be a literal prefix (e.g. a refname "refs/heads/master"
 * matches a pattern "refs/heads/mas") or a wildcard (e.g. the same ref
 * matches "refs/heads/mas*", too).
 */
static int match_pattern(const struct ref_filter *filter, const char *refname)
{
	const char **patterns = filter->name_patterns;
	unsigned flags = 0;

	if (filter->ignore_case)
		flags |= WM_CASEFOLD;

	/*
	 * When no '--format' option is given we need to skip the prefix
	 * for matching refs of tags and branches.
	 */
	(void)(skip_prefix(refname, "refs/tags/", &refname) ||
	       skip_prefix(refname, "refs/heads/", &refname) ||
	       skip_prefix(refname, "refs/remotes/", &refname) ||
	       skip_prefix(refname, "refs/", &refname));

	for (; *patterns; patterns++) {
		if (!wildmatch(*patterns, refname, flags))
			return 1;
	}
	return 0;
}

/*
 * Return 1 if the refname matches one of the patterns, otherwise 0.
 * A pattern can be path prefix (e.g. a refname "refs/heads/master"
 * matches a pattern "refs/heads/" but not "refs/heads/m") or a
 * wildcard (e.g. the same ref matches "refs/heads/m*", too).
 */
static int match_name_as_path(const struct ref_filter *filter, const char *refname)
{
	const char **pattern = filter->name_patterns;
	int namelen = strlen(refname);
	unsigned flags = WM_PATHNAME;

	if (filter->ignore_case)
		flags |= WM_CASEFOLD;

	for (; *pattern; pattern++) {
		const char *p = *pattern;
		int plen = strlen(p);

		if ((plen <= namelen) &&
		    !strncmp(refname, p, plen) &&
		    (refname[plen] == '\0' ||
		     refname[plen] == '/' ||
		     p[plen-1] == '/'))
			return 1;
		if (!wildmatch(p, refname, flags))
			return 1;
	}
	return 0;
}

/* Return 1 if the refname matches one of the patterns, otherwise 0. */
static int filter_pattern_match(struct ref_filter *filter, const char *refname)
{
	if (!*filter->name_patterns)
		return 1; /* No pattern always matches */
	if (filter->match_as_path)
		return match_name_as_path(filter, refname);
	return match_pattern(filter, refname);
}

/*
 * This is the same as for_each_fullref_in(), but it tries to iterate
 * only over the patterns we'll care about. Note that it _doesn't_ do a full
 * pattern match, so the callback still has to match each ref individually.
 */
static int for_each_fullref_in_pattern(struct ref_filter *filter,
				       each_ref_fn cb,
				       void *cb_data)
{
	if (!filter->match_as_path) {
		/*
		 * in this case, the patterns are applied after
		 * prefixes like "refs/heads/" etc. are stripped off,
		 * so we have to look at everything:
		 */
		return for_each_fullref_in("", cb, cb_data);
	}

	if (filter->ignore_case) {
		/*
		 * we can't handle case-insensitive comparisons,
		 * so just return everything and let the caller
		 * sort it out.
		 */
		return for_each_fullref_in("", cb, cb_data);
	}

	if (!filter->name_patterns[0]) {
		/* no patterns; we have to look at everything */
		return for_each_fullref_in("", cb, cb_data);
	}

	return refs_for_each_fullref_in_prefixes(get_main_ref_store(the_repository),
						 NULL, filter->name_patterns,
						 cb, cb_data);
}

/*
 * Given a ref (oid, refname), check if the ref belongs to the array
 * of oids. If the given ref is a tag, check if the given tag points
 * at one of the oids in the given oid array.
 * NEEDSWORK:
 * 1. Only a single level of indirection is obtained, we might want to
 * change this to account for multiple levels (e.g. annotated tags
 * pointing to annotated tags pointing to a commit.)
 * 2. As the refs are cached we might know what refname peels to without
 * the need to parse the object via parse_object(). peel_ref() might be a
 * more efficient alternative to obtain the pointee.
 */
static const struct object_id *match_points_at(struct oid_array *points_at,
					       const struct object_id *oid,
					       const char *refname)
{
	const struct object_id *tagged_oid = NULL;
	struct object *obj;

	if (oid_array_lookup(points_at, oid) >= 0)
		return oid;
	obj = parse_object(the_repository, oid);
	if (!obj)
		die(_("malformed object at '%s'"), refname);
	if (obj->type == OBJ_TAG)
		tagged_oid = get_tagged_oid((struct tag *)obj);
	if (tagged_oid && oid_array_lookup(points_at, tagged_oid) >= 0)
		return tagged_oid;
	return NULL;
}

/*
 * Allocate space for a new ref_array_item and copy the name and oid to it.
 *
 * Callers can then fill in other struct members at their leisure.
 */
static struct ref_array_item *new_ref_array_item(const char *refname,
						 const struct object_id *oid)
{
	struct ref_array_item *ref;

	FLEX_ALLOC_STR(ref, refname, refname);
	oidcpy(&ref->objectname, oid);
	ref->rest = NULL;

	return ref;
}

struct ref_array_item *ref_array_push(struct ref_array *array,
				      const char *refname,
				      const struct object_id *oid)
{
	struct ref_array_item *ref = new_ref_array_item(refname, oid);

	ALLOC_GROW(array->items, array->nr + 1, array->alloc);
	array->items[array->nr++] = ref;

	return ref;
}

static int ref_kind_from_refname(const char *refname)
{
	unsigned int i;

	static struct {
		const char *prefix;
		unsigned int kind;
	} ref_kind[] = {
		{ "refs/heads/" , FILTER_REFS_BRANCHES },
		{ "refs/remotes/" , FILTER_REFS_REMOTES },
		{ "refs/tags/", FILTER_REFS_TAGS}
	};

	if (!strcmp(refname, "HEAD"))
		return FILTER_REFS_DETACHED_HEAD;

	for (i = 0; i < ARRAY_SIZE(ref_kind); i++) {
		if (starts_with(refname, ref_kind[i].prefix))
			return ref_kind[i].kind;
	}

	return FILTER_REFS_OTHERS;
}

static int filter_ref_kind(struct ref_filter *filter, const char *refname)
{
	if (filter->kind == FILTER_REFS_BRANCHES ||
	    filter->kind == FILTER_REFS_REMOTES ||
	    filter->kind == FILTER_REFS_TAGS)
		return filter->kind;
	return ref_kind_from_refname(refname);
}

struct ref_filter_cbdata {
	struct ref_array *array;
	struct ref_filter *filter;
	struct contains_cache contains_cache;
	struct contains_cache no_contains_cache;
};

/*
 * A call-back given to for_each_ref().  Filter refs and keep them for
 * later object processing.
 */
static int ref_filter_handler(const char *refname, const struct object_id *oid, int flag, void *cb_data)
{
	struct ref_filter_cbdata *ref_cbdata = cb_data;
	struct ref_filter *filter = ref_cbdata->filter;
	struct ref_array_item *ref;
	struct commit *commit = NULL;
	unsigned int kind;

	if (flag & REF_BAD_NAME) {
		warning(_("ignoring ref with broken name %s"), refname);
		return 0;
	}

	if (flag & REF_ISBROKEN) {
		warning(_("ignoring broken ref %s"), refname);
		return 0;
	}

	/* Obtain the current ref kind from filter_ref_kind() and ignore unwanted refs. */
	kind = filter_ref_kind(filter, refname);
	if (!(kind & filter->kind))
		return 0;

	if (!filter_pattern_match(filter, refname))
		return 0;

	if (filter->points_at.nr && !match_points_at(&filter->points_at, oid, refname))
		return 0;

	/*
	 * A merge filter is applied on refs pointing to commits. Hence
	 * obtain the commit using the 'oid' available and discard all
	 * non-commits early. The actual filtering is done later.
	 */
	if (filter->reachable_from || filter->unreachable_from ||
	    filter->with_commit || filter->no_commit || filter->verbose) {
		commit = lookup_commit_reference_gently(the_repository, oid, 1);
		if (!commit)
			return 0;
		/* We perform the filtering for the '--contains' option... */
		if (filter->with_commit &&
		    !commit_contains(filter, commit, filter->with_commit, &ref_cbdata->contains_cache))
			return 0;
		/* ...or for the `--no-contains' option */
		if (filter->no_commit &&
		    commit_contains(filter, commit, filter->no_commit, &ref_cbdata->no_contains_cache))
			return 0;
	}

	/*
	 * We do not open the object yet; sort may only need refname
	 * to do its job and the resulting list may yet to be pruned
	 * by maxcount logic.
	 */
	ref = ref_array_push(ref_cbdata->array, refname, oid);
	ref->commit = commit;
	ref->flag = flag;
	ref->kind = kind;

	return 0;
}

/*  Free memory allocated for a ref_array_item */
static void free_array_item(struct ref_array_item *item)
{
	free((char *)item->symref);
	if (item->value) {
		int i;
		for (i = 0; i < used_atom_cnt; i++)
			free((char *)item->value[i].s);
		free(item->value);
	}
	free(item->counts);
	free(item);
}

/* Free all memory allocated for ref_array */
void ref_array_clear(struct ref_array *array)
{
	int i;

	for (i = 0; i < array->nr; i++)
		free_array_item(array->items[i]);
	FREE_AND_NULL(array->items);
	array->nr = array->alloc = 0;

	for (i = 0; i < used_atom_cnt; i++) {
		struct used_atom *atom = &used_atom[i];
		if (atom->atom_type == ATOM_HEAD)
			free(atom->u.head);
		free((char *)atom->name);
	}
	FREE_AND_NULL(used_atom);
	used_atom_cnt = 0;

	if (ref_to_worktree_map.worktrees) {
		hashmap_clear_and_free(&(ref_to_worktree_map.map),
					struct ref_to_worktree_entry, ent);
		free_worktrees(ref_to_worktree_map.worktrees);
		ref_to_worktree_map.worktrees = NULL;
	}

	FREE_AND_NULL(array->counts);
}

#define EXCLUDE_REACHED 0
#define INCLUDE_REACHED 1
static void reach_filter(struct ref_array *array,
			 struct commit_list *check_reachable,
			 int include_reached)
{
	int i, old_nr;
	struct commit **to_clear;

	if (!check_reachable)
		return;

	CALLOC_ARRAY(to_clear, array->nr);
	for (i = 0; i < array->nr; i++) {
		struct ref_array_item *item = array->items[i];
		to_clear[i] = item->commit;
	}

	tips_reachable_from_bases(the_repository,
				  check_reachable,
				  to_clear, array->nr,
				  UNINTERESTING);

	old_nr = array->nr;
	array->nr = 0;

	for (i = 0; i < old_nr; i++) {
		struct ref_array_item *item = array->items[i];
		struct commit *commit = item->commit;

		int is_merged = !!(commit->object.flags & UNINTERESTING);

		if (is_merged == include_reached)
			array->items[array->nr++] = array->items[i];
		else
			free_array_item(item);
	}

	clear_commit_marks_many(old_nr, to_clear, ALL_REV_FLAGS);

	while (check_reachable) {
		struct commit *merge_commit = pop_commit(&check_reachable);
		clear_commit_marks(merge_commit, ALL_REV_FLAGS);
	}

	free(to_clear);
}

void filter_ahead_behind(struct repository *r,
			 struct ref_format *format,
			 struct ref_array *array)
{
	struct commit **commits;
	size_t commits_nr = format->bases.nr + array->nr;

	if (!format->bases.nr || !array->nr)
		return;

	ALLOC_ARRAY(commits, commits_nr);
	for (size_t i = 0; i < format->bases.nr; i++)
		commits[i] = format->bases.items[i].util;

	ALLOC_ARRAY(array->counts, st_mult(format->bases.nr, array->nr));

	commits_nr = format->bases.nr;
	array->counts_nr = 0;
	for (size_t i = 0; i < array->nr; i++) {
		const char *name = array->items[i]->refname;
		commits[commits_nr] = lookup_commit_reference_by_name(name);

		if (!commits[commits_nr])
			continue;

		CALLOC_ARRAY(array->items[i]->counts, format->bases.nr);
		for (size_t j = 0; j < format->bases.nr; j++) {
			struct ahead_behind_count *count;
			count = &array->counts[array->counts_nr++];
			count->tip_index = commits_nr;
			count->base_index = j;

			array->items[i]->counts[j] = count;
		}
		commits_nr++;
	}

	ahead_behind(r, commits, commits_nr, array->counts, array->counts_nr);
	free(commits);
}

/*
 * API for filtering a set of refs. Based on the type of refs the user
 * has requested, we iterate through those refs and apply filters
 * as per the given ref_filter structure and finally store the
 * filtered refs in the ref_array structure.
 */
int filter_refs(struct ref_array *array, struct ref_filter *filter, unsigned int type)
{
	struct ref_filter_cbdata ref_cbdata;
	int save_commit_buffer_orig;
	int ret = 0;

	ref_cbdata.array = array;
	ref_cbdata.filter = filter;

	filter->kind = type & FILTER_REFS_KIND_MASK;

	save_commit_buffer_orig = save_commit_buffer;
	save_commit_buffer = 0;

	init_contains_cache(&ref_cbdata.contains_cache);
	init_contains_cache(&ref_cbdata.no_contains_cache);

	/*  Simple per-ref filtering */
	if (!filter->kind)
		die("filter_refs: invalid type");
	else {
		/*
		 * For common cases where we need only branches or remotes or tags,
		 * we only iterate through those refs. If a mix of refs is needed,
		 * we iterate over all refs and filter out required refs with the help
		 * of filter_ref_kind().
		 */
		if (filter->kind == FILTER_REFS_BRANCHES)
			ret = for_each_fullref_in("refs/heads/", ref_filter_handler, &ref_cbdata);
		else if (filter->kind == FILTER_REFS_REMOTES)
			ret = for_each_fullref_in("refs/remotes/", ref_filter_handler, &ref_cbdata);
		else if (filter->kind == FILTER_REFS_TAGS)
			ret = for_each_fullref_in("refs/tags/", ref_filter_handler, &ref_cbdata);
		else if (filter->kind & FILTER_REFS_ALL)
			ret = for_each_fullref_in_pattern(filter, ref_filter_handler, &ref_cbdata);
		if (!ret && (filter->kind & FILTER_REFS_DETACHED_HEAD))
			head_ref(ref_filter_handler, &ref_cbdata);
	}

	clear_contains_cache(&ref_cbdata.contains_cache);
	clear_contains_cache(&ref_cbdata.no_contains_cache);

	/*  Filters that need revision walking */
	reach_filter(array, filter->reachable_from, INCLUDE_REACHED);
	reach_filter(array, filter->unreachable_from, EXCLUDE_REACHED);

	save_commit_buffer = save_commit_buffer_orig;
	return ret;
}

static int compare_detached_head(struct ref_array_item *a, struct ref_array_item *b)
{
	if (!(a->kind ^ b->kind))
		BUG("ref_kind_from_refname() should only mark one ref as HEAD");
	if (a->kind & FILTER_REFS_DETACHED_HEAD)
		return -1;
	else if (b->kind & FILTER_REFS_DETACHED_HEAD)
		return 1;
	BUG("should have died in the xor check above");
	return 0;
}

static int memcasecmp(const void *vs1, const void *vs2, size_t n)
{
	const char *s1 = vs1, *s2 = vs2;
	const char *end = s1 + n;

	for (; s1 < end; s1++, s2++) {
		int diff = tolower(*s1) - tolower(*s2);
		if (diff)
			return diff;
	}
	return 0;
}

struct ref_sorting {
	struct ref_sorting *next;
	int atom; /* index into used_atom array (internal) */
	enum ref_sorting_order sort_flags;
};

static int cmp_ref_sorting(struct ref_sorting *s, struct ref_array_item *a, struct ref_array_item *b)
{
	struct atom_value *va, *vb;
	int cmp;
	int cmp_detached_head = 0;
	cmp_type cmp_type = used_atom[s->atom].type;
	struct strbuf err = STRBUF_INIT;

	if (get_ref_atom_value(a, s->atom, &va, &err))
		die("%s", err.buf);
	if (get_ref_atom_value(b, s->atom, &vb, &err))
		die("%s", err.buf);
	strbuf_release(&err);
	if (s->sort_flags & REF_SORTING_DETACHED_HEAD_FIRST &&
	    ((a->kind | b->kind) & FILTER_REFS_DETACHED_HEAD)) {
		cmp = compare_detached_head(a, b);
		cmp_detached_head = 1;
	} else if (s->sort_flags & REF_SORTING_VERSION) {
		cmp = versioncmp(va->s, vb->s);
	} else if (cmp_type == FIELD_STR) {
		if (va->s_size < 0 && vb->s_size < 0) {
			int (*cmp_fn)(const char *, const char *);
			cmp_fn = s->sort_flags & REF_SORTING_ICASE
				? strcasecmp : strcmp;
			cmp = cmp_fn(va->s, vb->s);
		} else {
			size_t a_size = va->s_size < 0 ?
					strlen(va->s) : va->s_size;
			size_t b_size = vb->s_size < 0 ?
					strlen(vb->s) : vb->s_size;
			int (*cmp_fn)(const void *, const void *, size_t);
			cmp_fn = s->sort_flags & REF_SORTING_ICASE
				? memcasecmp : memcmp;

			cmp = cmp_fn(va->s, vb->s, b_size > a_size ?
				     a_size : b_size);
			if (!cmp) {
				if (a_size > b_size)
					cmp = 1;
				else if (a_size < b_size)
					cmp = -1;
			}
		}
	} else {
		if (va->value < vb->value)
			cmp = -1;
		else if (va->value == vb->value)
			cmp = 0;
		else
			cmp = 1;
	}

	return (s->sort_flags & REF_SORTING_REVERSE && !cmp_detached_head)
		? -cmp : cmp;
}

static int compare_refs(const void *a_, const void *b_, void *ref_sorting)
{
	struct ref_array_item *a = *((struct ref_array_item **)a_);
	struct ref_array_item *b = *((struct ref_array_item **)b_);
	struct ref_sorting *s;

	for (s = ref_sorting; s; s = s->next) {
		int cmp = cmp_ref_sorting(s, a, b);
		if (cmp)
			return cmp;
	}
	s = ref_sorting;
	return s && s->sort_flags & REF_SORTING_ICASE ?
		strcasecmp(a->refname, b->refname) :
		strcmp(a->refname, b->refname);
}

void ref_sorting_set_sort_flags_all(struct ref_sorting *sorting,
				    unsigned int mask, int on)
{
	for (; sorting; sorting = sorting->next) {
		if (on)
			sorting->sort_flags |= mask;
		else
			sorting->sort_flags &= ~mask;
	}
}

void ref_array_sort(struct ref_sorting *sorting, struct ref_array *array)
{
	QSORT_S(array->items, array->nr, compare_refs, sorting);
}

static void append_literal(const char *cp, const char *ep, struct ref_formatting_state *state)
{
	struct strbuf *s = &state->stack->output;

	while (*cp && (!ep || cp < ep)) {
		if (*cp == '%') {
			if (cp[1] == '%')
				cp++;
			else {
				int ch = hex2chr(cp + 1);
				if (0 <= ch) {
					strbuf_addch(s, ch);
					cp += 3;
					continue;
				}
			}
		}
		strbuf_addch(s, *cp);
		cp++;
	}
}

int format_ref_array_item(struct ref_array_item *info,
			  struct ref_format *format,
			  struct strbuf *final_buf,
			  struct strbuf *error_buf)
{
	const char *cp, *sp, *ep;
	struct ref_formatting_state state = REF_FORMATTING_STATE_INIT;

	state.quote_style = format->quote_style;
	push_stack_element(&state.stack);

	for (cp = format->format; *cp && (sp = find_next(cp)); cp = ep + 1) {
		struct atom_value *atomv;
		int pos;

		ep = strchr(sp, ')');
		if (cp < sp)
			append_literal(cp, sp, &state);
		pos = parse_ref_filter_atom(format, sp + 2, ep, error_buf);
		if (pos < 0 || get_ref_atom_value(info, pos, &atomv, error_buf) ||
		    atomv->handler(atomv, &state, error_buf)) {
			pop_stack_element(&state.stack);
			return -1;
		}
	}
	if (*cp) {
		sp = cp + strlen(cp);
		append_literal(cp, sp, &state);
	}
	if (format->need_color_reset_at_eol) {
		struct atom_value resetv = ATOM_VALUE_INIT;
		resetv.s = GIT_COLOR_RESET;
		if (append_atom(&resetv, &state, error_buf)) {
			pop_stack_element(&state.stack);
			return -1;
		}
	}
	if (state.stack->prev) {
		pop_stack_element(&state.stack);
		return strbuf_addf_ret(error_buf, -1, _("format: %%(end) atom missing"));
	}
	strbuf_addbuf(final_buf, &state.stack->output);
	pop_stack_element(&state.stack);
	return 0;
}

void pretty_print_ref(const char *name, const struct object_id *oid,
		      struct ref_format *format)
{
	struct ref_array_item *ref_item;
	struct strbuf output = STRBUF_INIT;
	struct strbuf err = STRBUF_INIT;

	ref_item = new_ref_array_item(name, oid);
	ref_item->kind = ref_kind_from_refname(name);
	if (format_ref_array_item(ref_item, format, &output, &err))
		die("%s", err.buf);
	fwrite(output.buf, 1, output.len, stdout);
	putchar('\n');

	strbuf_release(&err);
	strbuf_release(&output);
	free_array_item(ref_item);
}

static int parse_sorting_atom(const char *atom)
{
	/*
	 * This parses an atom using a dummy ref_format, since we don't
	 * actually care about the formatting details.
	 */
	struct ref_format dummy = REF_FORMAT_INIT;
	const char *end = atom + strlen(atom);
	struct strbuf err = STRBUF_INIT;
	int res = parse_ref_filter_atom(&dummy, atom, end, &err);
	if (res < 0)
		die("%s", err.buf);
	strbuf_release(&err);
	return res;
}

/*  If no sorting option is given, use refname to sort as default */
static struct ref_sorting *ref_default_sorting(void)
{
	static const char cstr_name[] = "refname";

	struct ref_sorting *sorting = xcalloc(1, sizeof(*sorting));

	sorting->next = NULL;
	sorting->atom = parse_sorting_atom(cstr_name);
	return sorting;
}

static void parse_ref_sorting(struct ref_sorting **sorting_tail, const char *arg)
{
	struct ref_sorting *s;

	CALLOC_ARRAY(s, 1);
	s->next = *sorting_tail;
	*sorting_tail = s;

	if (*arg == '-') {
		s->sort_flags |= REF_SORTING_REVERSE;
		arg++;
	}
	if (skip_prefix(arg, "version:", &arg) ||
	    skip_prefix(arg, "v:", &arg))
		s->sort_flags |= REF_SORTING_VERSION;
	s->atom = parse_sorting_atom(arg);
}

struct ref_sorting *ref_sorting_options(struct string_list *options)
{
	struct string_list_item *item;
	struct ref_sorting *sorting = NULL, **tail = &sorting;

	if (!options->nr) {
		sorting = ref_default_sorting();
	} else {
		for_each_string_list_item(item, options)
			parse_ref_sorting(tail, item->string);
	}

	/*
	 * From here on, the ref_sorting list should be used to talk
	 * about the sort order used for the output.  The caller
	 * should not touch the string form anymore.
	 */
	string_list_clear(options, 0);
	return sorting;
}

void ref_sorting_release(struct ref_sorting *sorting)
{
	while (sorting) {
		struct ref_sorting *next = sorting->next;
		free(sorting);
		sorting = next;
	}
}

int parse_opt_merge_filter(const struct option *opt, const char *arg, int unset)
{
	struct ref_filter *rf = opt->value;
	struct object_id oid;
	struct commit *merge_commit;

	BUG_ON_OPT_NEG(unset);

	if (repo_get_oid(the_repository, arg, &oid))
		die(_("malformed object name %s"), arg);

	merge_commit = lookup_commit_reference_gently(the_repository, &oid, 0);

	if (!merge_commit)
		return error(_("option `%s' must point to a commit"), opt->long_name);

	if (starts_with(opt->long_name, "no"))
		commit_list_insert(merge_commit, &rf->unreachable_from);
	else
		commit_list_insert(merge_commit, &rf->reachable_from);

	return 0;
}<|MERGE_RESOLUTION|>--- conflicted
+++ resolved
@@ -604,7 +604,6 @@
 	return 0;
 }
 
-<<<<<<< HEAD
 static int ahead_behind_atom_parser(struct ref_format *format, struct used_atom *atom,
 				    const char *arg, struct strbuf *err)
 {
@@ -621,8 +620,6 @@
 	return 0;
 }
 
-=======
->>>>>>> 331b094e
 static int head_atom_parser(struct ref_format *format UNUSED,
 			    struct used_atom *atom,
 			    const char *arg, struct strbuf *err)
