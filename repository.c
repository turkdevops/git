--- conflicted
+++ resolved
@@ -26,29 +26,6 @@
 	repo->parsed_objects = parsed_object_pool_new();
 	ALLOC_ARRAY(repo->index, 1);
 	index_state_init(repo->index, repo);
-<<<<<<< HEAD
-
-	/*
-	 * Unfortunately, we need to keep this hack around for the time being:
-	 *
-	 *   - Not setting up the hash algorithm for `the_repository` leads to
-	 *     crashes because `the_hash_algo` is a macro that expands to
-	 *     `the_repository->hash_algo`. So if Git commands try to access
-	 *     `the_hash_algo` without a Git directory we crash.
-	 *
-	 *   - Setting up the hash algorithm to be SHA1 by default breaks other
-	 *     commands when running with SHA256.
-	 *
-	 * This is another point in case why having global state is a bad idea.
-	 * Eventually, we should remove this hack and stop setting the hash
-	 * algorithm in this function altogether. Instead, it should only ever
-	 * be set via our repository setup procedures. But that requires more
-	 * work.
-	 */
-	if (repo == the_repository)
-		repo_set_hash_algo(repo, GIT_HASH_SHA1);
-=======
->>>>>>> c8aed5e8
 }
 
 static void expand_base_dir(char **out, const char *in,
