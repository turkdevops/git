#!/bin/sh

test_description="test performance of Git operations using the index"

. ./perf-lib.sh

test_perf_default_repo

SPARSE_CONE=f2/f4

test_expect_success 'setup repo and indexes' '
	git reset --hard HEAD &&

	# Remove submodules from the example repo, because our
	# duplication of the entire repo creates an unlikely data shape.
	if git config --file .gitmodules --get-regexp "submodule.*.path" >modules
	then
		git rm $(awk "{print \$2}" modules) &&
		git commit -m "remove submodules" || return 1
	fi &&

	echo bogus >a &&
	cp a b &&
	git add a b &&
	git commit -m "level 0" &&
	BLOB=$(git rev-parse HEAD:a) &&
	OLD_COMMIT=$(git rev-parse HEAD) &&
	OLD_TREE=$(git rev-parse HEAD^{tree}) &&

	for i in $(test_seq 1 3)
	do
		cat >in <<-EOF &&
			100755 blob $BLOB	a
			040000 tree $OLD_TREE	f1
			040000 tree $OLD_TREE	f2
			040000 tree $OLD_TREE	f3
			040000 tree $OLD_TREE	f4
		EOF
		NEW_TREE=$(git mktree <in) &&
		NEW_COMMIT=$(git commit-tree $NEW_TREE -p $OLD_COMMIT -m "level $i") &&
		OLD_TREE=$NEW_TREE &&
		OLD_COMMIT=$NEW_COMMIT || return 1
	done &&

	git sparse-checkout init --cone &&
	git sparse-checkout set $SPARSE_CONE &&
	git checkout -b wide $OLD_COMMIT &&

	for l2 in f1 f2 f3 f4
	do
		echo more bogus >>$SPARSE_CONE/$l2/a &&
		git commit -a -m "edit $SPARSE_CONE/$l2/a" || return 1
	done &&

	git -c core.sparseCheckoutCone=true clone --branch=wide --sparse . full-v3 &&
	(
		cd full-v3 &&
		git sparse-checkout init --cone &&
		git sparse-checkout set $SPARSE_CONE &&
		git config index.version 3 &&
		git update-index --index-version=3 &&
		git checkout HEAD~4
	) &&
	git -c core.sparseCheckoutCone=true clone --branch=wide --sparse . full-v4 &&
	(
		cd full-v4 &&
		git sparse-checkout init --cone &&
		git sparse-checkout set $SPARSE_CONE &&
		git config index.version 4 &&
		git update-index --index-version=4 &&
		git checkout HEAD~4
	) &&
	git -c core.sparseCheckoutCone=true clone --branch=wide --sparse . sparse-v3 &&
	(
		cd sparse-v3 &&
		git sparse-checkout init --cone --sparse-index &&
		git sparse-checkout set $SPARSE_CONE &&
		git config index.version 3 &&
		git update-index --index-version=3 &&
		git checkout HEAD~4
	) &&
	git -c core.sparseCheckoutCone=true clone --branch=wide --sparse . sparse-v4 &&
	(
		cd sparse-v4 &&
		git sparse-checkout init --cone --sparse-index &&
		git sparse-checkout set $SPARSE_CONE &&
		git config index.version 4 &&
		git update-index --index-version=4 &&
		git checkout HEAD~4
	)
'

test_perf_on_all () {
	command="$@"
	for repo in full-v3 full-v4 \
		    sparse-v3 sparse-v4
	do
		test_perf "$command ($repo)" "
			(
				cd $repo &&
				echo >>$SPARSE_CONE/a &&
				$command
			)
		"
	done
}

test_perf_on_all git status
test_perf_on_all 'git stash && git stash pop'
test_perf_on_all 'echo >>new && git stash -u && git stash pop'
test_perf_on_all git add -A
test_perf_on_all git add .
test_perf_on_all git commit -a -m A
test_perf_on_all git checkout -f -
test_perf_on_all "git sparse-checkout add f2/f3/f1 && git sparse-checkout set $SPARSE_CONE"
test_perf_on_all git reset
test_perf_on_all git reset --hard
test_perf_on_all git reset -- does-not-exist
test_perf_on_all git diff
test_perf_on_all git diff --cached
test_perf_on_all git blame $SPARSE_CONE/a
test_perf_on_all git blame $SPARSE_CONE/f3/a
test_perf_on_all git read-tree -mu HEAD
test_perf_on_all git checkout-index -f --all
test_perf_on_all git update-index --add --remove $SPARSE_CONE/a
test_perf_on_all "git rm -f $SPARSE_CONE/a && git checkout HEAD -- $SPARSE_CONE/a"
<<<<<<< HEAD
test_perf_on_all git grep --cached bogus -- "f2/f1/f1/*"
=======
test_perf_on_all git grep --cached --sparse bogus -- "f2/f1/f1/*"
test_perf_on_all git write-tree
>>>>>>> 1a65b41b

test_done<|MERGE_RESOLUTION|>--- conflicted
+++ resolved
@@ -124,11 +124,7 @@
 test_perf_on_all git checkout-index -f --all
 test_perf_on_all git update-index --add --remove $SPARSE_CONE/a
 test_perf_on_all "git rm -f $SPARSE_CONE/a && git checkout HEAD -- $SPARSE_CONE/a"
-<<<<<<< HEAD
 test_perf_on_all git grep --cached bogus -- "f2/f1/f1/*"
-=======
-test_perf_on_all git grep --cached --sparse bogus -- "f2/f1/f1/*"
 test_perf_on_all git write-tree
->>>>>>> 1a65b41b
 
 test_done