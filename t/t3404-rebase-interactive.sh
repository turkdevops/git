--- conflicted
+++ resolved
@@ -1057,17 +1057,11 @@
 
 test_expect_success 'rebase -i --root temporary sentinel commit' '
 	git checkout B &&
-<<<<<<< HEAD
-	set_fake_editor &&
-	test_must_fail env FAKE_LINES="2" git rebase -i --root &&
+	(
+		set_fake_editor &&
+		test_must_fail env FAKE_LINES="2" git rebase -i --root
+	) &&
 	git cat-file commit HEAD | grep "^tree $EMPTY_TREE" &&
-=======
-	(
-		set_fake_editor &&
-		test_must_fail env FAKE_LINES="2" git rebase -i --root
-	) &&
-	git cat-file commit HEAD | grep "^tree 4b825dc642cb" &&
->>>>>>> 4627bc77
 	git rebase --abort
 '
 
@@ -1141,17 +1135,11 @@
 	git checkout reword-original-root-branch &&
 	git reset --hard &&
 	git checkout conflict-branch &&
-<<<<<<< HEAD
-	set_fake_editor &&
-	test_must_fail git rebase -f --onto HEAD~2 HEAD~ &&
-	test_must_fail git rebase --edit-todo &&
-=======
-	(
-		set_fake_editor &&
-		test_must_fail git rebase --onto HEAD~2 HEAD~ &&
+	(
+		set_fake_editor &&
+		test_must_fail git rebase -f --onto HEAD~2 HEAD~ &&
 		test_must_fail git rebase --edit-todo
 	) &&
->>>>>>> 4627bc77
 	git rebase --abort
 '
 
