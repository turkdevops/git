#!/bin/sh
#
# git-submodule.sh: add, init, update or list git submodules
#
# Copyright (c) 2007 Lars Hjemli

dashless=$(basename "$0" | sed -e 's/-/ /')
USAGE="[--quiet] add [-b <branch>] [-f|--force] [--name <name>] [--reference <repository>] [--] <repository> [<path>]
   or: $dashless [--quiet] status [--cached] [--recursive] [--] [<path>...]
   or: $dashless [--quiet] init [--] [<path>...]
   or: $dashless [--quiet] deinit [-f|--force] [--] <path>...
   or: $dashless [--quiet] update [--init] [--remote] [-N|--no-fetch] [-f|--force] [--checkout|--merge|--rebase] [--reference <repository>] [--recursive] [--] [<path>...]
   or: $dashless [--quiet] summary [--cached|--files] [--summary-limit <n>] [commit] [--] [<path>...]
   or: $dashless [--quiet] foreach [--recursive] <command>
   or: $dashless [--quiet] sync [--recursive] [--] [<path>...]"
OPTIONS_SPEC=
SUBDIRECTORY_OK=Yes
. git-sh-setup
. git-sh-i18n
. git-parse-remote
require_work_tree
wt_prefix=$(git rev-parse --show-prefix)
cd_to_toplevel

# Restrict ourselves to a vanilla subset of protocols; the URLs
# we get are under control of a remote repository, and we do not
# want them kicking off arbitrary git-remote-* programs.
#
# If the user has already specified a set of allowed protocols,
# we assume they know what they're doing and use that instead.
: ${GIT_ALLOW_PROTOCOL=file:git:http:https:ssh}
export GIT_ALLOW_PROTOCOL

command=
branch=
force=
reference=
cached=
recursive=
init=
files=
remote=
nofetch=
update=
prefix=
custom_name=
depth=

# The function takes at most 2 arguments. The first argument is the
# URL that navigates to the submodule origin repo. When relative, this URL
# is relative to the superproject origin URL repo. The second up_path
# argument, if specified, is the relative path that navigates
# from the submodule working tree to the superproject working tree.
#
# The output of the function is the origin URL of the submodule.
#
# The output will either be an absolute URL or filesystem path (if the
# superproject origin URL is an absolute URL or filesystem path,
# respectively) or a relative file system path (if the superproject
# origin URL is a relative file system path).
#
# When the output is a relative file system path, the path is either
# relative to the submodule working tree, if up_path is specified, or to
# the superproject working tree otherwise.
resolve_relative_url ()
{
	remote=$(get_default_remote)
	remoteurl=$(git config "remote.$remote.url") ||
		remoteurl=$(pwd) # the repository is its own authoritative upstream
	url="$1"
	remoteurl=${remoteurl%/}
	sep=/
	up_path="$2"

	case "$remoteurl" in
	*:*|/*)
		is_relative=
		;;
	./*|../*)
		is_relative=t
		;;
	*)
		is_relative=t
		remoteurl="./$remoteurl"
		;;
	esac

	while test -n "$url"
	do
		case "$url" in
		../*)
			url="${url#../}"
			case "$remoteurl" in
			*/*)
				remoteurl="${remoteurl%/*}"
				;;
			*:*)
				remoteurl="${remoteurl%:*}"
				sep=:
				;;
			*)
				if test -z "$is_relative" || test "." = "$remoteurl"
				then
					die "$(eval_gettext "cannot strip one component off url '\$remoteurl'")"
				else
					remoteurl=.
				fi
				;;
			esac
			;;
		./*)
			url="${url#./}"
			;;
		*)
			break;;
		esac
	done
	remoteurl="$remoteurl$sep${url%/}"
	echo "${is_relative:+${up_path}}${remoteurl#./}"
}

# Resolve a path to be relative to another path.  This is intended for
# converting submodule paths when git-submodule is run in a subdirectory
# and only handles paths where the directory separator is '/'.
#
# The output is the first argument as a path relative to the second argument,
# which defaults to $wt_prefix if it is omitted.
relative_path ()
{
	local target curdir result
	target=$1
	curdir=${2-$wt_prefix}
	curdir=${curdir%/}
	result=

	while test -n "$curdir"
	do
		case "$target" in
		"$curdir/"*)
			target=${target#"$curdir"/}
			break
			;;
		esac

		result="${result}../"
		if test "$curdir" = "${curdir%/*}"
		then
			curdir=
		else
			curdir="${curdir%/*}"
		fi
	done

	echo "$result$target"
}

die_if_unmatched ()
{
	if test "$1" = "#unmatched"
	then
		exit 1
	fi
}

#
# Print a submodule configuration setting
#
# $1 = submodule name
# $2 = option name
# $3 = default value
#
# Checks in the usual git-config places first (for overrides),
# otherwise it falls back on .gitmodules.  This allows you to
# distribute project-wide defaults in .gitmodules, while still
# customizing individual repositories if necessary.  If the option is
# not in .gitmodules either, print a default value.
#
get_submodule_config () {
	name="$1"
	option="$2"
	default="$3"
	value=$(git config submodule."$name"."$option")
	if test -z "$value"
	then
		value=$(git config -f .gitmodules submodule."$name"."$option")
	fi
	printf '%s' "${value:-$default}"
}

isnumber()
{
	n=$(($1 + 0)) 2>/dev/null && test "$n" = "$1"
}

# Sanitize the local git environment for use within a submodule. We
# can't simply use clear_local_git_env since we want to preserve some
# of the settings from GIT_CONFIG_PARAMETERS.
sanitize_submodule_env()
{
	sanitized_config=$(git submodule--helper sanitize-config)
	clear_local_git_env
	GIT_CONFIG_PARAMETERS=$sanitized_config
}

#
# Add a new submodule to the working tree, .gitmodules and the index
#
# $@ = repo path
#
# optional branch is stored in global branch variable
#
cmd_add()
{
	# parse $args after "submodule ... add".
	reference_path=
	while test $# -ne 0
	do
		case "$1" in
		-b | --branch)
			case "$2" in '') usage ;; esac
			branch=$2
			shift
			;;
		-f | --force)
			force=$1
			;;
		-q|--quiet)
			GIT_QUIET=1
			;;
		--reference)
			case "$2" in '') usage ;; esac
			reference_path=$2
			shift
			;;
		--reference=*)
			reference_path="${1#--reference=}"
			;;
		--name)
			case "$2" in '') usage ;; esac
			custom_name=$2
			shift
			;;
		--depth)
			case "$2" in '') usage ;; esac
			depth="--depth=$2"
			shift
			;;
		--depth=*)
			depth=$1
			;;
		--)
			shift
			break
			;;
		-*)
			usage
			;;
		*)
			break
			;;
		esac
		shift
	done

	if test -n "$reference_path"
	then
		is_absolute_path "$reference_path" ||
		reference_path="$wt_prefix$reference_path"

		reference="--reference=$reference_path"
	fi

	repo=$1
	sm_path=$2

	if test -z "$sm_path"; then
		sm_path=$(printf '%s\n' "$repo" |
			sed -e 's|/$||' -e 's|:*/*\.git$||' -e 's|.*[/:]||g')
	fi

	if test -z "$repo" || test -z "$sm_path"; then
		usage
	fi

	is_absolute_path "$sm_path" || sm_path="$wt_prefix$sm_path"

	# assure repo is absolute or relative to parent
	case "$repo" in
	./*|../*)
		test -z "$wt_prefix" ||
		die "$(gettext "Relative path can only be used from the toplevel of the working tree")"

		# dereference source url relative to parent's url
		realrepo=$(resolve_relative_url "$repo") || exit
		;;
	*:*|/*)
		# absolute url
		realrepo=$repo
		;;
	*)
		die "$(eval_gettext "repo URL: '\$repo' must be absolute or begin with ./|../")"
	;;
	esac

	# normalize path:
	# multiple //; leading ./; /./; /../; trailing /
	sm_path=$(printf '%s/\n' "$sm_path" |
		sed -e '
			s|//*|/|g
			s|^\(\./\)*||
			s|/\(\./\)*|/|g
			:start
			s|\([^/]*\)/\.\./||
			tstart
			s|/*$||
		')
	git ls-files --error-unmatch "$sm_path" > /dev/null 2>&1 &&
	die "$(eval_gettext "'\$sm_path' already exists in the index")"

	if test -z "$force" && ! git add --dry-run --ignore-missing "$sm_path" > /dev/null 2>&1
	then
		eval_gettextln "The following path is ignored by one of your .gitignore files:
\$sm_path
Use -f if you really want to add it." >&2
		exit 1
	fi

	if test -n "$custom_name"
	then
		sm_name="$custom_name"
	else
		sm_name="$sm_path"
	fi

	# perhaps the path exists and is already a git repo, else clone it
	if test -e "$sm_path"
	then
		if test -d "$sm_path"/.git || test -f "$sm_path"/.git
		then
			eval_gettextln "Adding existing repo at '\$sm_path' to the index"
		else
			die "$(eval_gettext "'\$sm_path' already exists and is not a valid git repo")"
		fi

	else
		if test -d ".git/modules/$sm_name"
		then
			if test -z "$force"
			then
				echo >&2 "$(eval_gettext "A git directory for '\$sm_name' is found locally with remote(s):")"
				GIT_DIR=".git/modules/$sm_name" GIT_WORK_TREE=. git remote -v | grep '(fetch)' | sed -e s,^,"  ", -e s,' (fetch)',, >&2
				echo >&2 "$(eval_gettext "If you want to reuse this local git directory instead of cloning again from")"
				echo >&2 "  $realrepo"
				echo >&2 "$(eval_gettext "use the '--force' option. If the local git directory is not the correct repo")"
				die "$(eval_gettext "or you are unsure what this means choose another name with the '--name' option.")"
			else
				echo "$(eval_gettext "Reactivating local git directory for submodule '\$sm_name'.")"
			fi
		fi
		git submodule--helper clone ${GIT_QUIET:+--quiet} --prefix "$wt_prefix" --path "$sm_path" --name "$sm_name" --url "$realrepo" ${reference:+"$reference"} ${depth:+"$depth"} || exit
		(
			sanitize_submodule_env
			cd "$sm_path" &&
			# ash fails to wordsplit ${branch:+-b "$branch"...}
			case "$branch" in
			'') git checkout -f -q ;;
			?*) git checkout -f -q -B "$branch" "origin/$branch" ;;
			esac
		) || die "$(eval_gettext "Unable to checkout submodule '\$sm_path'")"
	fi
	git config submodule."$sm_name".url "$realrepo"

	git add $force "$sm_path" ||
	die "$(eval_gettext "Failed to add submodule '\$sm_path'")"

	git config -f .gitmodules submodule."$sm_name".path "$sm_path" &&
	git config -f .gitmodules submodule."$sm_name".url "$repo" &&
	if test -n "$branch"
	then
		git config -f .gitmodules submodule."$sm_name".branch "$branch"
	fi &&
	git add --force .gitmodules ||
	die "$(eval_gettext "Failed to register submodule '\$sm_path'")"
}

#
# Execute an arbitrary command sequence in each checked out
# submodule
#
# $@ = command to execute
#
cmd_foreach()
{
	# parse $args after "submodule ... foreach".
	while test $# -ne 0
	do
		case "$1" in
		-q|--quiet)
			GIT_QUIET=1
			;;
		--recursive)
			recursive=1
			;;
		-*)
			usage
			;;
		*)
			break
			;;
		esac
		shift
	done

	toplevel=$(pwd)

	# dup stdin so that it can be restored when running the external
	# command in the subshell (and a recursive call to this function)
	exec 3<&0

	git submodule--helper list --prefix "$wt_prefix"|
	while read mode sha1 stage sm_path
	do
		die_if_unmatched "$mode"
		if test -e "$sm_path"/.git
		then
			displaypath=$(relative_path "$prefix$sm_path")
			say "$(eval_gettext "Entering '\$displaypath'")"
			name=$(git submodule--helper name "$sm_path")
			(
				prefix="$prefix$sm_path/"
				sanitize_submodule_env
				cd "$sm_path" &&
				sm_path=$(relative_path "$sm_path") &&
				# we make $path available to scripts ...
				path=$sm_path &&
				if test $# -eq 1
				then
					eval "$1"
				else
					"$@"
				fi &&
				if test -n "$recursive"
				then
					cmd_foreach "--recursive" "$@"
				fi
			) <&3 3<&- ||
			die "$(eval_gettext "Stopping at '\$displaypath'; script returned non-zero status.")"
		fi
	done
}

#
# Register submodules in .git/config
#
# $@ = requested paths (default to all)
#
cmd_init()
{
	# parse $args after "submodule ... init".
	while test $# -ne 0
	do
		case "$1" in
		-q|--quiet)
			GIT_QUIET=1
			;;
		--)
			shift
			break
			;;
		-*)
			usage
			;;
		*)
			break
			;;
		esac
		shift
	done

	git submodule--helper list --prefix "$wt_prefix" "$@" |
	while read mode sha1 stage sm_path
	do
		die_if_unmatched "$mode"
		name=$(git submodule--helper name "$sm_path") || exit

		displaypath=$(relative_path "$prefix$sm_path")

		# Copy url setting when it is not set yet
		if test -z "$(git config "submodule.$name.url")"
		then
			url=$(git config -f .gitmodules submodule."$name".url)
			test -z "$url" &&
			die "$(eval_gettext "No url found for submodule path '\$displaypath' in .gitmodules")"

			# Possibly a url relative to parent
			case "$url" in
			./*|../*)
				url=$(resolve_relative_url "$url") || exit
				;;
			esac
			git config submodule."$name".url "$url" ||
			die "$(eval_gettext "Failed to register url for submodule path '\$displaypath'")"

			say "$(eval_gettext "Submodule '\$name' (\$url) registered for path '\$displaypath'")"
		fi

		# Copy "update" setting when it is not set yet
		if upd="$(git config -f .gitmodules submodule."$name".update)" &&
		   test -n "$upd" &&
		   test -z "$(git config submodule."$name".update)"
		then
			case "$upd" in
			checkout | rebase | merge | none)
				;; # known modes of updating
			*)
				echo >&2 "warning: unknown update mode '$upd' suggested for submodule '$name'"
				upd=none
				;;
			esac
			git config submodule."$name".update "$upd" ||
			die "$(eval_gettext "Failed to register update mode for submodule path '\$displaypath'")"
		fi
	done
}

#
# Unregister submodules from .git/config and remove their work tree
#
# $@ = requested paths (use '.' to deinit all submodules)
#
cmd_deinit()
{
	# parse $args after "submodule ... deinit".
	while test $# -ne 0
	do
		case "$1" in
		-f|--force)
			force=$1
			;;
		-q|--quiet)
			GIT_QUIET=1
			;;
		--)
			shift
			break
			;;
		-*)
			usage
			;;
		*)
			break
			;;
		esac
		shift
	done

	if test $# = 0
	then
		die "$(eval_gettext "Use '.' if you really want to deinitialize all submodules")"
	fi

	git submodule--helper list --prefix "$wt_prefix" "$@" |
	while read mode sha1 stage sm_path
	do
		die_if_unmatched "$mode"
		name=$(git submodule--helper name "$sm_path") || exit

		displaypath=$(relative_path "$sm_path")

		# Remove the submodule work tree (unless the user already did it)
		if test -d "$sm_path"
		then
			# Protect submodules containing a .git directory
			if test -d "$sm_path/.git"
			then
				echo >&2 "$(eval_gettext "Submodule work tree '\$displaypath' contains a .git directory")"
				die "$(eval_gettext "(use 'rm -rf' if you really want to remove it including all of its history)")"
			fi

			if test -z "$force"
			then
				git rm -qn "$sm_path" ||
				die "$(eval_gettext "Submodule work tree '\$displaypath' contains local modifications; use '-f' to discard them")"
			fi
			rm -rf "$sm_path" &&
			say "$(eval_gettext "Cleared directory '\$displaypath'")" ||
			say "$(eval_gettext "Could not remove submodule work tree '\$displaypath'")"
		fi

		mkdir "$sm_path" || say "$(eval_gettext "Could not create empty submodule directory '\$displaypath'")"

		# Remove the .git/config entries (unless the user already did it)
		if test -n "$(git config --get-regexp submodule."$name\.")"
		then
			# Remove the whole section so we have a clean state when
			# the user later decides to init this submodule again
			url=$(git config submodule."$name".url)
			git config --remove-section submodule."$name" 2>/dev/null &&
			say "$(eval_gettext "Submodule '\$name' (\$url) unregistered for path '\$displaypath'")"
		fi
	done
}

is_tip_reachable () (
	sanitize_submodule_env &&
	cd "$1" &&
	rev=$(git rev-list -n 1 "$2" --not --all 2>/dev/null) &&
	test -z "$rev"
)

fetch_in_submodule () (
	sanitize_submodule_env &&
	cd "$1" &&
	case "$2" in
	'')
		git fetch ;;
	*)
		git fetch $(get_default_remote) "$2" ;;
	esac
)

#
# Update each submodule path to correct revision, using clone and checkout as needed
#
# $@ = requested paths (default to all)
#
cmd_update()
{
	# parse $args after "submodule ... update".
	while test $# -ne 0
	do
		case "$1" in
		-q|--quiet)
			GIT_QUIET=1
			;;
		-i|--init)
			init=1
			;;
		--remote)
			remote=1
			;;
		-N|--no-fetch)
			nofetch=1
			;;
		-f|--force)
			force=$1
			;;
		-r|--rebase)
			update="rebase"
			;;
		--reference)
			case "$2" in '') usage ;; esac
			reference="--reference=$2"
			shift
			;;
		--reference=*)
			reference="$1"
			;;
		-m|--merge)
			update="merge"
			;;
		--recursive)
			recursive=1
			;;
		--checkout)
			update="checkout"
			;;
		--depth)
			case "$2" in '') usage ;; esac
			depth="--depth=$2"
			shift
			;;
		--depth=*)
			depth=$1
			;;
		-j|--jobs)
			case "$2" in '') usage ;; esac
			jobs="--jobs=$2"
			shift
			;;
		--jobs=*)
			jobs=$1
			;;
		--)
			shift
			break
			;;
		-*)
			usage
			;;
		*)
			break
			;;
		esac
		shift
	done

	if test -n "$init"
	then
		cmd_init "--" "$@" || return
	fi

	{
	git submodule--helper update-clone ${GIT_QUIET:+--quiet} \
		${wt_prefix:+--prefix "$wt_prefix"} \
		${prefix:+--recursive-prefix "$prefix"} \
		${update:+--update "$update"} \
		${reference:+--reference "$reference"} \
		${depth:+--depth "$depth"} \
		${jobs:+$jobs} \
		"$@" || echo "#unmatched"
	} | {
	err=
	while read mode sha1 stage just_cloned sm_path
	do
		die_if_unmatched "$mode"

		name=$(git submodule--helper name "$sm_path") || exit
		url=$(git config submodule."$name".url)
		branch=$(get_submodule_config "$name" branch master)
		if ! test -z "$update"
		then
			update_module=$update
		else
			update_module=$(git config submodule."$name".update)
			if test -z "$update_module"
			then
				update_module="checkout"
			fi
		fi

		displaypath=$(relative_path "$prefix$sm_path")

		if test $just_cloned -eq 1
		then
			subsha1=
			update_module=checkout
		else
			subsha1=$(sanitize_submodule_env; cd "$sm_path" &&
				git rev-parse --verify HEAD) ||
			die "$(eval_gettext "Unable to find current revision in submodule path '\$displaypath'")"
		fi

		if test -n "$remote"
		then
			if test -z "$nofetch"
			then
				# Fetch remote before determining tracking $sha1
				(sanitize_submodule_env; cd "$sm_path" && git-fetch) ||
				die "$(eval_gettext "Unable to fetch in submodule path '\$sm_path'")"
			fi
			remote_name=$(sanitize_submodule_env; cd "$sm_path" && get_default_remote)
			sha1=$(sanitize_submodule_env; cd "$sm_path" &&
				git rev-parse --verify "${remote_name}/${branch}") ||
			die "$(eval_gettext "Unable to find current ${remote_name}/${branch} revision in submodule path '\$sm_path'")"
		fi

		if test "$subsha1" != "$sha1" || test -n "$force"
		then
			subforce=$force
			# If we don't already have a -f flag and the submodule has never been checked out
			if test -z "$subsha1" && test -z "$force"
			then
				subforce="-f"
			fi

			if test -z "$nofetch"
			then
				# Run fetch only if $sha1 isn't present or it
				# is not reachable from a ref.
				is_tip_reachable "$sm_path" "$sha1" ||
				fetch_in_submodule "$sm_path" ||
				die "$(eval_gettext "Unable to fetch in submodule path '\$displaypath'")"

				# Now we tried the usual fetch, but $sha1 may
				# not be reachable from any of the refs
				is_tip_reachable "$sm_path" "$sha1" ||
				fetch_in_submodule "$sm_path" "$sha1" ||
				die "$(eval_gettext "Fetched in submodule path '\$displaypath', but it did not contain $sha1. Direct fetching of that commit failed.")"
			fi

			must_die_on_failure=
			case "$update_module" in
			checkout)
				command="git checkout $subforce -q"
				die_msg="$(eval_gettext "Unable to checkout '\$sha1' in submodule path '\$displaypath'")"
				say_msg="$(eval_gettext "Submodule path '\$displaypath': checked out '\$sha1'")"
				;;
			rebase)
				command="git rebase"
				die_msg="$(eval_gettext "Unable to rebase '\$sha1' in submodule path '\$displaypath'")"
				say_msg="$(eval_gettext "Submodule path '\$displaypath': rebased into '\$sha1'")"
				must_die_on_failure=yes
				;;
			merge)
				command="git merge"
				die_msg="$(eval_gettext "Unable to merge '\$sha1' in submodule path '\$displaypath'")"
				say_msg="$(eval_gettext "Submodule path '\$displaypath': merged in '\$sha1'")"
				must_die_on_failure=yes
				;;
			!*)
				command="${update_module#!}"
				die_msg="$(eval_gettext "Execution of '\$command \$sha1' failed in submodule path '\$displaypath'")"
				say_msg="$(eval_gettext "Submodule path '\$displaypath': '\$command \$sha1'")"
				must_die_on_failure=yes
				;;
			*)
				die "$(eval_gettext "Invalid update mode '$update_module' for submodule '$name'")"
			esac

			if (sanitize_submodule_env; cd "$sm_path" && $command "$sha1")
			then
				say "$say_msg"
			elif test -n "$must_die_on_failure"
			then
				die_with_status 2 "$die_msg"
			else
				err="${err};$die_msg"
				continue
			fi
		fi

		if test -n "$recursive"
		then
			(
				prefix="$prefix$sm_path/"
				sanitize_submodule_env
				cd "$sm_path" &&
				eval cmd_update
			)
			res=$?
			if test $res -gt 0
			then
				die_msg="$(eval_gettext "Failed to recurse into submodule path '\$displaypath'")"
				if test $res -eq 1
				then
					err="${err};$die_msg"
					continue
				else
					die_with_status $res "$die_msg"
				fi
			fi
		fi
	done

	if test -n "$err"
	then
		OIFS=$IFS
		IFS=';'
		for e in $err
		do
			if test -n "$e"
			then
				echo >&2 "$e"
			fi
		done
		IFS=$OIFS
		exit 1
	fi
	}
}

set_name_rev () {
	revname=$( (
		sanitize_submodule_env
		cd "$1" && {
			git describe "$2" 2>/dev/null ||
			git describe --tags "$2" 2>/dev/null ||
			git describe --contains "$2" 2>/dev/null ||
			git describe --all --always "$2"
		}
	) )
	test -z "$revname" || revname=" ($revname)"
}
#
# Show commit summary for submodules in index or working tree
#
# If '--cached' is given, show summary between index and given commit,
# or between working tree and given commit
#
# $@ = [commit (default 'HEAD'),] requested paths (default all)
#
cmd_summary() {
	summary_limit=-1
	for_status=
	diff_cmd=diff-index

	# parse $args after "submodule ... summary".
	while test $# -ne 0
	do
		case "$1" in
		--cached)
			cached="$1"
			;;
		--files)
			files="$1"
			;;
		--for-status)
			for_status="$1"
			;;
		-n|--summary-limit)
			summary_limit="$2"
			isnumber "$summary_limit" || usage
			shift
			;;
		--summary-limit=*)
			summary_limit="${1#--summary-limit=}"
			isnumber "$summary_limit" || usage
			;;
		--)
			shift
			break
			;;
		-*)
			usage
			;;
		*)
			break
			;;
		esac
		shift
	done

	test $summary_limit = 0 && return

	if rev=$(git rev-parse -q --verify --default HEAD ${1+"$1"})
	then
		head=$rev
		test $# = 0 || shift
	elif test -z "$1" || test "$1" = "HEAD"
	then
		# before the first commit: compare with an empty tree
		head=$(git hash-object -w -t tree --stdin </dev/null)
		test -z "$1" || shift
	else
		head="HEAD"
	fi

	if [ -n "$files" ]
	then
		test -n "$cached" &&
		die "$(gettext "The --cached option cannot be used with the --files option")"
		diff_cmd=diff-files
		head=
	fi

	cd_to_toplevel
	eval "set $(git rev-parse --sq --prefix "$wt_prefix" -- "$@")"
	# Get modified modules cared by user
	modules=$(git $diff_cmd $cached --ignore-submodules=dirty --raw $head -- "$@" |
		sane_egrep '^:([0-7]* )?160000' |
		while read mod_src mod_dst sha1_src sha1_dst status sm_path
		do
			# Always show modules deleted or type-changed (blob<->module)
			if test "$status" = D || test "$status" = T
			then
				printf '%s\n' "$sm_path"
				continue
			fi
			# Respect the ignore setting for --for-status.
			if test -n "$for_status"
			then
				name=$(git submodule--helper name "$sm_path")
				ignore_config=$(get_submodule_config "$name" ignore none)
				test $status != A && test $ignore_config = all && continue
			fi
			# Also show added or modified modules which are checked out
			GIT_DIR="$sm_path/.git" git-rev-parse --git-dir >/dev/null 2>&1 &&
			printf '%s\n' "$sm_path"
		done
	)

	test -z "$modules" && return

	git $diff_cmd $cached --ignore-submodules=dirty --raw $head -- $modules |
	sane_egrep '^:([0-7]* )?160000' |
	cut -c2- |
	while read mod_src mod_dst sha1_src sha1_dst status name
	do
		if test -z "$cached" &&
			test $sha1_dst = 0000000000000000000000000000000000000000
		then
			case "$mod_dst" in
			160000)
				sha1_dst=$(GIT_DIR="$name/.git" git rev-parse HEAD)
				;;
			100644 | 100755 | 120000)
				sha1_dst=$(git hash-object $name)
				;;
			000000)
				;; # removed
			*)
				# unexpected type
				eval_gettextln "unexpected mode \$mod_dst" >&2
				continue ;;
			esac
		fi
		missing_src=
		missing_dst=

		test $mod_src = 160000 &&
		! GIT_DIR="$name/.git" git-rev-parse -q --verify $sha1_src^0 >/dev/null &&
		missing_src=t

		test $mod_dst = 160000 &&
		! GIT_DIR="$name/.git" git-rev-parse -q --verify $sha1_dst^0 >/dev/null &&
		missing_dst=t

		display_name=$(relative_path "$name")

		total_commits=
		case "$missing_src,$missing_dst" in
		t,)
			errmsg="$(eval_gettext "  Warn: \$display_name doesn't contain commit \$sha1_src")"
			;;
		,t)
			errmsg="$(eval_gettext "  Warn: \$display_name doesn't contain commit \$sha1_dst")"
			;;
		t,t)
			errmsg="$(eval_gettext "  Warn: \$display_name doesn't contain commits \$sha1_src and \$sha1_dst")"
			;;
		*)
			errmsg=
			total_commits=$(
			if test $mod_src = 160000 && test $mod_dst = 160000
			then
				range="$sha1_src...$sha1_dst"
			elif test $mod_src = 160000
			then
				range=$sha1_src
			else
				range=$sha1_dst
			fi
			GIT_DIR="$name/.git" \
			git rev-list --first-parent $range -- | wc -l
			)
			total_commits=" ($(($total_commits + 0)))"
			;;
		esac

		sha1_abbr_src=$(echo $sha1_src | cut -c1-7)
		sha1_abbr_dst=$(echo $sha1_dst | cut -c1-7)
		if test $status = T
		then
			blob="$(gettext "blob")"
			submodule="$(gettext "submodule")"
			if test $mod_dst = 160000
			then
				echo "* $display_name $sha1_abbr_src($blob)->$sha1_abbr_dst($submodule)$total_commits:"
			else
				echo "* $display_name $sha1_abbr_src($submodule)->$sha1_abbr_dst($blob)$total_commits:"
			fi
		else
			echo "* $display_name $sha1_abbr_src...$sha1_abbr_dst$total_commits:"
		fi
		if test -n "$errmsg"
		then
			# Don't give error msg for modification whose dst is not submodule
			# i.e. deleted or changed to blob
			test $mod_dst = 160000 && echo "$errmsg"
		else
			if test $mod_src = 160000 && test $mod_dst = 160000
			then
				limit=
				test $summary_limit -gt 0 && limit="-$summary_limit"
				GIT_DIR="$name/.git" \
				git log $limit --pretty='format:  %m %s' \
				--first-parent $sha1_src...$sha1_dst
			elif test $mod_dst = 160000
			then
				GIT_DIR="$name/.git" \
				git log --pretty='format:  > %s' -1 $sha1_dst
			else
				GIT_DIR="$name/.git" \
				git log --pretty='format:  < %s' -1 $sha1_src
			fi
			echo
		fi
		echo
	done
}
#
# List all submodules, prefixed with:
#  - submodule not initialized
#  + different revision checked out
#
# If --cached was specified the revision in the index will be printed
# instead of the currently checked out revision.
#
# $@ = requested paths (default to all)
#
cmd_status()
{
	# parse $args after "submodule ... status".
	while test $# -ne 0
	do
		case "$1" in
		-q|--quiet)
			GIT_QUIET=1
			;;
		--cached)
			cached=1
			;;
		--recursive)
			recursive=1
			;;
		--)
			shift
			break
			;;
		-*)
			usage
			;;
		*)
			break
			;;
		esac
		shift
	done

	git submodule--helper list --prefix "$wt_prefix" "$@" |
	while read mode sha1 stage sm_path
	do
		die_if_unmatched "$mode"
		name=$(git submodule--helper name "$sm_path") || exit
		url=$(git config submodule."$name".url)
		displaypath=$(relative_path "$prefix$sm_path")
		if test "$stage" = U
		then
			say "U$sha1 $displaypath"
			continue
		fi
		if test -z "$url" ||
		{
			! test -d "$sm_path"/.git &&
			! test -f "$sm_path"/.git
		}
		then
			say "-$sha1 $displaypath"
			continue;
		fi
		if git diff-files --ignore-submodules=dirty --quiet -- "$sm_path"
		then
			set_name_rev "$sm_path" "$sha1"
			say " $sha1 $displaypath$revname"
		else
			if test -z "$cached"
			then
				sha1=$(sanitize_submodule_env; cd "$sm_path" && git rev-parse --verify HEAD)
			fi
			set_name_rev "$sm_path" "$sha1"
			say "+$sha1 $displaypath$revname"
		fi

		if test -n "$recursive"
		then
			(
				prefix="$displaypath/"
<<<<<<< HEAD
				sanitize_submodule_env
=======
				clear_local_git_env
				wt_prefix=
>>>>>>> 2ab56603
				cd "$sm_path" &&
				eval cmd_status
			) ||
			die "$(eval_gettext "Failed to recurse into submodule path '\$sm_path'")"
		fi
	done
}
#
# Sync remote urls for submodules
# This makes the value for remote.$remote.url match the value
# specified in .gitmodules.
#
cmd_sync()
{
	while test $# -ne 0
	do
		case "$1" in
		-q|--quiet)
			GIT_QUIET=1
			shift
			;;
		--recursive)
			recursive=1
			shift
			;;
		--)
			shift
			break
			;;
		-*)
			usage
			;;
		*)
			break
			;;
		esac
	done
	cd_to_toplevel
	git submodule--helper list --prefix "$wt_prefix" "$@" |
	while read mode sha1 stage sm_path
	do
		die_if_unmatched "$mode"
		name=$(git submodule--helper name "$sm_path")
		url=$(git config -f .gitmodules --get submodule."$name".url)

		# Possibly a url relative to parent
		case "$url" in
		./*|../*)
			# rewrite foo/bar as ../.. to find path from
			# submodule work tree to superproject work tree
			up_path="$(printf '%s\n' "$sm_path" | sed "s/[^/][^/]*/../g")" &&
			# guarantee a trailing /
			up_path=${up_path%/}/ &&
			# path from submodule work tree to submodule origin repo
			sub_origin_url=$(resolve_relative_url "$url" "$up_path") &&
			# path from superproject work tree to submodule origin repo
			super_config_url=$(resolve_relative_url "$url") || exit
			;;
		*)
			sub_origin_url="$url"
			super_config_url="$url"
			;;
		esac

		if git config "submodule.$name.url" >/dev/null 2>/dev/null
		then
			displaypath=$(relative_path "$prefix$sm_path")
			say "$(eval_gettext "Synchronizing submodule url for '\$displaypath'")"
			git config submodule."$name".url "$super_config_url"

			if test -e "$sm_path"/.git
			then
			(
				sanitize_submodule_env
				cd "$sm_path"
				remote=$(get_default_remote)
				git config remote."$remote".url "$sub_origin_url"

				if test -n "$recursive"
				then
					prefix="$prefix$sm_path/"
					eval cmd_sync
				fi
			)
			fi
		fi
	done
}

# This loop parses the command line arguments to find the
# subcommand name to dispatch.  Parsing of the subcommand specific
# options are primarily done by the subcommand implementations.
# Subcommand specific options such as --branch and --cached are
# parsed here as well, for backward compatibility.

while test $# != 0 && test -z "$command"
do
	case "$1" in
	add | foreach | init | deinit | update | status | summary | sync)
		command=$1
		;;
	-q|--quiet)
		GIT_QUIET=1
		;;
	-b|--branch)
		case "$2" in
		'')
			usage
			;;
		esac
		branch="$2"; shift
		;;
	--cached)
		cached="$1"
		;;
	--)
		break
		;;
	-*)
		usage
		;;
	*)
		break
		;;
	esac
	shift
done

# No command word defaults to "status"
if test -z "$command"
then
    if test $# = 0
    then
	command=status
    else
	usage
    fi
fi

# "-b branch" is accepted only by "add"
if test -n "$branch" && test "$command" != add
then
	usage
fi

# "--cached" is accepted only by "status" and "summary"
if test -n "$cached" && test "$command" != status && test "$command" != summary
then
	usage
fi

"cmd_$command" "$@"<|MERGE_RESOLUTION|>--- conflicted
+++ resolved
@@ -1156,12 +1156,8 @@
 		then
 			(
 				prefix="$displaypath/"
-<<<<<<< HEAD
 				sanitize_submodule_env
-=======
-				clear_local_git_env
 				wt_prefix=
->>>>>>> 2ab56603
 				cd "$sm_path" &&
 				eval cmd_status
 			) ||
