#include "cache.h"
#include "config.h"
#include "string-list.h"
#include "run-command.h"
#include "commit.h"
#include "tempfile.h"
#include "trailer.h"
#include "list.h"
/*
 * Copyright (c) 2013, 2014 Christian Couder <chriscool@tuxfamily.org>
 */

struct conf_info {
	char *name;
	char *key;
	char *command;
	enum trailer_where where;
	enum trailer_if_exists if_exists;
	enum trailer_if_missing if_missing;
};

static struct conf_info default_conf_info;

struct trailer_item {
	struct list_head list;
	/*
	 * If this is not a trailer line, the line is stored in value
	 * (excluding the terminating newline) and token is NULL.
	 */
	char *token;
	char *value;
};

struct arg_item {
	struct list_head list;
	char *token;
	char *value;
	struct conf_info conf;
};

static LIST_HEAD(conf_head);

static char *separators = ":";

static int configured;

#define TRAILER_ARG_STRING "$ARG"

static const char *git_generated_prefixes[] = {
	"Signed-off-by: ",
	"(cherry picked from commit ",
	NULL
};

/* Iterate over the elements of the list. */
#define list_for_each_dir(pos, head, is_reverse) \
	for (pos = is_reverse ? (head)->prev : (head)->next; \
		pos != (head); \
		pos = is_reverse ? pos->prev : pos->next)

static int after_or_end(enum trailer_where where)
{
	return (where == WHERE_AFTER) || (where == WHERE_END);
}

/*
 * Return the length of the string not including any final
 * punctuation. E.g., the input "Signed-off-by:" would return
 * 13, stripping the trailing punctuation but retaining
 * internal punctuation.
 */
static size_t token_len_without_separator(const char *token, size_t len)
{
	while (len > 0 && !isalnum(token[len - 1]))
		len--;
	return len;
}

static int same_token(struct trailer_item *a, struct arg_item *b)
{
	size_t a_len, b_len, min_len;

	if (!a->token)
		return 0;

	a_len = token_len_without_separator(a->token, strlen(a->token));
	b_len = token_len_without_separator(b->token, strlen(b->token));
	min_len = (a_len > b_len) ? b_len : a_len;

	return !strncasecmp(a->token, b->token, min_len);
}

static int same_value(struct trailer_item *a, struct arg_item *b)
{
	return !strcasecmp(a->value, b->value);
}

static int same_trailer(struct trailer_item *a, struct arg_item *b)
{
	return same_token(a, b) && same_value(a, b);
}

static inline int is_blank_line(const char *str)
{
	const char *s = str;
	while (*s && *s != '\n' && isspace(*s))
		s++;
	return !*s || *s == '\n';
}

static inline void strbuf_replace(struct strbuf *sb, const char *a, const char *b)
{
	const char *ptr = strstr(sb->buf, a);
	if (ptr)
		strbuf_splice(sb, ptr - sb->buf, strlen(a), b, strlen(b));
}

static void free_trailer_item(struct trailer_item *item)
{
	free(item->token);
	free(item->value);
	free(item);
}

static void free_arg_item(struct arg_item *item)
{
	free(item->conf.name);
	free(item->conf.key);
	free(item->conf.command);
	free(item->token);
	free(item->value);
	free(item);
}

static char last_non_space_char(const char *s)
{
	int i;
	for (i = strlen(s) - 1; i >= 0; i--)
		if (!isspace(s[i]))
			return s[i];
	return '\0';
}

static void print_tok_val(FILE *outfile, const char *tok, const char *val)
{
	char c;

	if (!tok) {
		fprintf(outfile, "%s\n", val);
		return;
	}

	c = last_non_space_char(tok);
	if (!c)
		return;
	if (strchr(separators, c))
		fprintf(outfile, "%s%s\n", tok, val);
	else
		fprintf(outfile, "%s%c %s\n", tok, separators[0], val);
}

static void print_all(FILE *outfile, struct list_head *head,
		      const struct process_trailer_options *opts)
{
	struct list_head *pos;
	struct trailer_item *item;
	list_for_each(pos, head) {
		item = list_entry(pos, struct trailer_item, list);
		if ((!opts->trim_empty || strlen(item->value) > 0) &&
		    (!opts->only_trailers || item->token))
			print_tok_val(outfile, item->token, item->value);
	}
}

static struct trailer_item *trailer_from_arg(struct arg_item *arg_tok)
{
	struct trailer_item *new_item = xcalloc(1, sizeof(*new_item));
	new_item->token = arg_tok->token;
	new_item->value = arg_tok->value;
	arg_tok->token = arg_tok->value = NULL;
	free_arg_item(arg_tok);
	return new_item;
}

static void add_arg_to_input_list(struct trailer_item *on_tok,
				  struct arg_item *arg_tok)
{
	int aoe = after_or_end(arg_tok->conf.where);
	struct trailer_item *to_add = trailer_from_arg(arg_tok);
	if (aoe)
		list_add(&to_add->list, &on_tok->list);
	else
		list_add_tail(&to_add->list, &on_tok->list);
}

static int check_if_different(struct trailer_item *in_tok,
			      struct arg_item *arg_tok,
			      int check_all,
			      struct list_head *head)
{
	enum trailer_where where = arg_tok->conf.where;
	struct list_head *next_head;
	do {
		if (same_trailer(in_tok, arg_tok))
			return 0;
		/*
		 * if we want to add a trailer after another one,
		 * we have to check those before this one
		 */
		next_head = after_or_end(where) ? in_tok->list.prev
						: in_tok->list.next;
		if (next_head == head)
			break;
		in_tok = list_entry(next_head, struct trailer_item, list);
	} while (check_all);
	return 1;
}

static char *apply_command(const char *command, const char *arg)
{
	struct strbuf cmd = STRBUF_INIT;
	struct strbuf buf = STRBUF_INIT;
	struct child_process cp = CHILD_PROCESS_INIT;
	char *result;

	strbuf_addstr(&cmd, command);
	if (arg)
		strbuf_replace(&cmd, TRAILER_ARG_STRING, arg);

	strvec_push(&cp.args, cmd.buf);
	cp.env = local_repo_env;
	cp.no_stdin = 1;
	cp.use_shell = 1;

	if (capture_command(&cp, &buf, 1024)) {
		error(_("running trailer command '%s' failed"), cmd.buf);
		strbuf_release(&buf);
		result = xstrdup("");
	} else {
		strbuf_trim(&buf);
		result = strbuf_detach(&buf, NULL);
	}

	strbuf_release(&cmd);
	return result;
}

static void apply_item_command(struct trailer_item *in_tok, struct arg_item *arg_tok)
{
	if (arg_tok->conf.command) {
		const char *arg;
		if (arg_tok->value && arg_tok->value[0]) {
			arg = arg_tok->value;
		} else {
			if (in_tok && in_tok->value)
				arg = xstrdup(in_tok->value);
			else
				arg = xstrdup("");
		}
		arg_tok->value = apply_command(arg_tok->conf.command, arg);
		free((char *)arg);
	}
}

static void apply_arg_if_exists(struct trailer_item *in_tok,
				struct arg_item *arg_tok,
				struct trailer_item *on_tok,
				struct list_head *head)
{
	switch (arg_tok->conf.if_exists) {
	case EXISTS_DO_NOTHING:
		free_arg_item(arg_tok);
		break;
	case EXISTS_REPLACE:
		apply_item_command(in_tok, arg_tok);
		add_arg_to_input_list(on_tok, arg_tok);
		list_del(&in_tok->list);
		free_trailer_item(in_tok);
		break;
	case EXISTS_ADD:
		apply_item_command(in_tok, arg_tok);
		add_arg_to_input_list(on_tok, arg_tok);
		break;
	case EXISTS_ADD_IF_DIFFERENT:
		apply_item_command(in_tok, arg_tok);
		if (check_if_different(in_tok, arg_tok, 1, head))
			add_arg_to_input_list(on_tok, arg_tok);
		else
			free_arg_item(arg_tok);
		break;
	case EXISTS_ADD_IF_DIFFERENT_NEIGHBOR:
		apply_item_command(in_tok, arg_tok);
		if (check_if_different(on_tok, arg_tok, 0, head))
			add_arg_to_input_list(on_tok, arg_tok);
		else
			free_arg_item(arg_tok);
		break;
	default:
		BUG("trailer.c: unhandled value %d",
		    arg_tok->conf.if_exists);
	}
}

static void apply_arg_if_missing(struct list_head *head,
				 struct arg_item *arg_tok)
{
	enum trailer_where where;
	struct trailer_item *to_add;

	switch (arg_tok->conf.if_missing) {
	case MISSING_DO_NOTHING:
		free_arg_item(arg_tok);
		break;
	case MISSING_ADD:
		where = arg_tok->conf.where;
		apply_item_command(NULL, arg_tok);
		to_add = trailer_from_arg(arg_tok);
		if (after_or_end(where))
			list_add_tail(&to_add->list, head);
		else
			list_add(&to_add->list, head);
		break;
	default:
		BUG("trailer.c: unhandled value %d",
		    arg_tok->conf.if_missing);
	}
}

static int find_same_and_apply_arg(struct list_head *head,
				   struct arg_item *arg_tok)
{
	struct list_head *pos;
	struct trailer_item *in_tok;
	struct trailer_item *on_tok;

	enum trailer_where where = arg_tok->conf.where;
	int middle = (where == WHERE_AFTER) || (where == WHERE_BEFORE);
	int backwards = after_or_end(where);
	struct trailer_item *start_tok;

	if (list_empty(head))
		return 0;

	start_tok = list_entry(backwards ? head->prev : head->next,
			       struct trailer_item,
			       list);

	list_for_each_dir(pos, head, backwards) {
		in_tok = list_entry(pos, struct trailer_item, list);
		if (!same_token(in_tok, arg_tok))
			continue;
		on_tok = middle ? in_tok : start_tok;
		apply_arg_if_exists(in_tok, arg_tok, on_tok, head);
		return 1;
	}
	return 0;
}

static void process_trailers_lists(struct list_head *head,
				   struct list_head *arg_head)
{
	struct list_head *pos, *p;
	struct arg_item *arg_tok;

	list_for_each_safe(pos, p, arg_head) {
		int applied = 0;
		arg_tok = list_entry(pos, struct arg_item, list);

		list_del(pos);

		applied = find_same_and_apply_arg(head, arg_tok);

		if (!applied)
			apply_arg_if_missing(head, arg_tok);
	}
}

int trailer_set_where(enum trailer_where *item, const char *value)
{
	if (!value)
		*item = WHERE_DEFAULT;
	else if (!strcasecmp("after", value))
		*item = WHERE_AFTER;
	else if (!strcasecmp("before", value))
		*item = WHERE_BEFORE;
	else if (!strcasecmp("end", value))
		*item = WHERE_END;
	else if (!strcasecmp("start", value))
		*item = WHERE_START;
	else
		return -1;
	return 0;
}

int trailer_set_if_exists(enum trailer_if_exists *item, const char *value)
{
	if (!value)
		*item = EXISTS_DEFAULT;
	else if (!strcasecmp("addIfDifferent", value))
		*item = EXISTS_ADD_IF_DIFFERENT;
	else if (!strcasecmp("addIfDifferentNeighbor", value))
		*item = EXISTS_ADD_IF_DIFFERENT_NEIGHBOR;
	else if (!strcasecmp("add", value))
		*item = EXISTS_ADD;
	else if (!strcasecmp("replace", value))
		*item = EXISTS_REPLACE;
	else if (!strcasecmp("doNothing", value))
		*item = EXISTS_DO_NOTHING;
	else
		return -1;
	return 0;
}

int trailer_set_if_missing(enum trailer_if_missing *item, const char *value)
{
	if (!value)
		*item = MISSING_DEFAULT;
	else if (!strcasecmp("doNothing", value))
		*item = MISSING_DO_NOTHING;
	else if (!strcasecmp("add", value))
		*item = MISSING_ADD;
	else
		return -1;
	return 0;
}

static void duplicate_conf(struct conf_info *dst, const struct conf_info *src)
{
	*dst = *src;
	dst->name = xstrdup_or_null(src->name);
	dst->key = xstrdup_or_null(src->key);
	dst->command = xstrdup_or_null(src->command);
}

static struct arg_item *get_conf_item(const char *name)
{
	struct list_head *pos;
	struct arg_item *item;

	/* Look up item with same name */
	list_for_each(pos, &conf_head) {
		item = list_entry(pos, struct arg_item, list);
		if (!strcasecmp(item->conf.name, name))
			return item;
	}

	/* Item does not already exists, create it */
<<<<<<< HEAD
	CALLOC_ARRAY(item, 1);
=======
	item = xcalloc(1, sizeof(*item));
>>>>>>> 241b5d3e
	duplicate_conf(&item->conf, &default_conf_info);
	item->conf.name = xstrdup(name);

	list_add_tail(&item->list, &conf_head);

	return item;
}

enum trailer_info_type { TRAILER_KEY, TRAILER_COMMAND, TRAILER_WHERE,
			 TRAILER_IF_EXISTS, TRAILER_IF_MISSING };

static struct {
	const char *name;
	enum trailer_info_type type;
} trailer_config_items[] = {
	{ "key", TRAILER_KEY },
	{ "command", TRAILER_COMMAND },
	{ "where", TRAILER_WHERE },
	{ "ifexists", TRAILER_IF_EXISTS },
	{ "ifmissing", TRAILER_IF_MISSING }
};

static int git_trailer_default_config(const char *conf_key, const char *value, void *cb)
{
	const char *trailer_item, *variable_name;

	if (!skip_prefix(conf_key, "trailer.", &trailer_item))
		return 0;

	variable_name = strrchr(trailer_item, '.');
	if (!variable_name) {
		if (!strcmp(trailer_item, "where")) {
			if (trailer_set_where(&default_conf_info.where,
					      value) < 0)
				warning(_("unknown value '%s' for key '%s'"),
					value, conf_key);
		} else if (!strcmp(trailer_item, "ifexists")) {
			if (trailer_set_if_exists(&default_conf_info.if_exists,
						  value) < 0)
				warning(_("unknown value '%s' for key '%s'"),
					value, conf_key);
		} else if (!strcmp(trailer_item, "ifmissing")) {
			if (trailer_set_if_missing(&default_conf_info.if_missing,
						   value) < 0)
				warning(_("unknown value '%s' for key '%s'"),
					value, conf_key);
		} else if (!strcmp(trailer_item, "separators")) {
			separators = xstrdup(value);
		}
	}
	return 0;
}

static int git_trailer_config(const char *conf_key, const char *value, void *cb)
{
	const char *trailer_item, *variable_name;
	struct arg_item *item;
	struct conf_info *conf;
	char *name = NULL;
	enum trailer_info_type type;
	int i;

	if (!skip_prefix(conf_key, "trailer.", &trailer_item))
		return 0;

	variable_name = strrchr(trailer_item, '.');
	if (!variable_name)
		return 0;

	variable_name++;
	for (i = 0; i < ARRAY_SIZE(trailer_config_items); i++) {
		if (strcmp(trailer_config_items[i].name, variable_name))
			continue;
		name = xstrndup(trailer_item,  variable_name - trailer_item - 1);
		type = trailer_config_items[i].type;
		break;
	}

	if (!name)
		return 0;

	item = get_conf_item(name);
	conf = &item->conf;
	free(name);

	switch (type) {
	case TRAILER_KEY:
		if (conf->key)
			warning(_("more than one %s"), conf_key);
		conf->key = xstrdup(value);
		break;
	case TRAILER_COMMAND:
		if (conf->command)
			warning(_("more than one %s"), conf_key);
		conf->command = xstrdup(value);
		break;
	case TRAILER_WHERE:
		if (trailer_set_where(&conf->where, value))
			warning(_("unknown value '%s' for key '%s'"), value, conf_key);
		break;
	case TRAILER_IF_EXISTS:
		if (trailer_set_if_exists(&conf->if_exists, value))
			warning(_("unknown value '%s' for key '%s'"), value, conf_key);
		break;
	case TRAILER_IF_MISSING:
		if (trailer_set_if_missing(&conf->if_missing, value))
			warning(_("unknown value '%s' for key '%s'"), value, conf_key);
		break;
	default:
		BUG("trailer.c: unhandled type %d", type);
	}
	return 0;
}

static void ensure_configured(void)
{
	if (configured)
		return;

	/* Default config must be setup first */
	default_conf_info.where = WHERE_END;
	default_conf_info.if_exists = EXISTS_ADD_IF_DIFFERENT_NEIGHBOR;
	default_conf_info.if_missing = MISSING_ADD;
	git_config(git_trailer_default_config, NULL);
	git_config(git_trailer_config, NULL);
	configured = 1;
}

static const char *token_from_item(struct arg_item *item, char *tok)
{
	if (item->conf.key)
		return item->conf.key;
	if (tok)
		return tok;
	return item->conf.name;
}

static int token_matches_item(const char *tok, struct arg_item *item, size_t tok_len)
{
	if (!strncasecmp(tok, item->conf.name, tok_len))
		return 1;
	return item->conf.key ? !strncasecmp(tok, item->conf.key, tok_len) : 0;
}

/*
 * If the given line is of the form
 * "<token><optional whitespace><separator>..." or "<separator>...", return the
 * location of the separator. Otherwise, return -1.  The optional whitespace
 * is allowed there primarily to allow things like "Bug #43" where <token> is
 * "Bug" and <separator> is "#".
 *
 * The separator-starts-line case (in which this function returns 0) is
 * distinguished from the non-well-formed-line case (in which this function
 * returns -1) because some callers of this function need such a distinction.
 */
static ssize_t find_separator(const char *line, const char *separators)
{
	int whitespace_found = 0;
	const char *c;
	for (c = line; *c; c++) {
		if (strchr(separators, *c))
			return c - line;
		if (!whitespace_found && (isalnum(*c) || *c == '-'))
			continue;
		if (c != line && (*c == ' ' || *c == '\t')) {
			whitespace_found = 1;
			continue;
		}
		break;
	}
	return -1;
}

/*
 * Obtain the token, value, and conf from the given trailer.
 *
 * separator_pos must not be 0, since the token cannot be an empty string.
 *
 * If separator_pos is -1, interpret the whole trailer as a token.
 */
static void parse_trailer(struct strbuf *tok, struct strbuf *val,
			 const struct conf_info **conf, const char *trailer,
			 ssize_t separator_pos)
{
	struct arg_item *item;
	size_t tok_len;
	struct list_head *pos;

	if (separator_pos != -1) {
		strbuf_add(tok, trailer, separator_pos);
		strbuf_trim(tok);
		strbuf_addstr(val, trailer + separator_pos + 1);
		strbuf_trim(val);
	} else {
		strbuf_addstr(tok, trailer);
		strbuf_trim(tok);
	}

	/* Lookup if the token matches something in the config */
	tok_len = token_len_without_separator(tok->buf, tok->len);
	if (conf)
		*conf = &default_conf_info;
	list_for_each(pos, &conf_head) {
		item = list_entry(pos, struct arg_item, list);
		if (token_matches_item(tok->buf, item, tok_len)) {
			char *tok_buf = strbuf_detach(tok, NULL);
			if (conf)
				*conf = &item->conf;
			strbuf_addstr(tok, token_from_item(item, tok_buf));
			free(tok_buf);
			break;
		}
	}
}

static struct trailer_item *add_trailer_item(struct list_head *head, char *tok,
					     char *val)
{
	struct trailer_item *new_item = xcalloc(1, sizeof(*new_item));
	new_item->token = tok;
	new_item->value = val;
	list_add_tail(&new_item->list, head);
	return new_item;
}

static void add_arg_item(struct list_head *arg_head, char *tok, char *val,
			 const struct conf_info *conf,
			 const struct new_trailer_item *new_trailer_item)
{
	struct arg_item *new_item = xcalloc(1, sizeof(*new_item));
	new_item->token = tok;
	new_item->value = val;
	duplicate_conf(&new_item->conf, conf);
	if (new_trailer_item) {
		if (new_trailer_item->where != WHERE_DEFAULT)
			new_item->conf.where = new_trailer_item->where;
		if (new_trailer_item->if_exists != EXISTS_DEFAULT)
			new_item->conf.if_exists = new_trailer_item->if_exists;
		if (new_trailer_item->if_missing != MISSING_DEFAULT)
			new_item->conf.if_missing = new_trailer_item->if_missing;
	}
	list_add_tail(&new_item->list, arg_head);
}

static void process_command_line_args(struct list_head *arg_head,
				      struct list_head *new_trailer_head)
{
	struct arg_item *item;
	struct strbuf tok = STRBUF_INIT;
	struct strbuf val = STRBUF_INIT;
	const struct conf_info *conf;
	struct list_head *pos;

	/*
	 * In command-line arguments, '=' is accepted (in addition to the
	 * separators that are defined).
	 */
	char *cl_separators = xstrfmt("=%s", separators);

	/* Add an arg item for each configured trailer with a command */
	list_for_each(pos, &conf_head) {
		item = list_entry(pos, struct arg_item, list);
		if (item->conf.command)
			add_arg_item(arg_head,
				     xstrdup(token_from_item(item, NULL)),
				     xstrdup(""),
				     &item->conf, NULL);
	}

	/* Add an arg item for each trailer on the command line */
	list_for_each(pos, new_trailer_head) {
		struct new_trailer_item *tr =
			list_entry(pos, struct new_trailer_item, list);
		ssize_t separator_pos = find_separator(tr->text, cl_separators);

		if (separator_pos == 0) {
			struct strbuf sb = STRBUF_INIT;
			strbuf_addstr(&sb, tr->text);
			strbuf_trim(&sb);
			error(_("empty trailer token in trailer '%.*s'"),
			      (int) sb.len, sb.buf);
			strbuf_release(&sb);
		} else {
			parse_trailer(&tok, &val, &conf, tr->text,
				      separator_pos);
			add_arg_item(arg_head,
				     strbuf_detach(&tok, NULL),
				     strbuf_detach(&val, NULL),
				     conf, tr);
		}
	}

	free(cl_separators);
}

static void read_input_file(struct strbuf *sb, const char *file)
{
	if (file) {
		if (strbuf_read_file(sb, file, 0) < 0)
			die_errno(_("could not read input file '%s'"), file);
	} else {
		if (strbuf_read(sb, fileno(stdin), 0) < 0)
			die_errno(_("could not read from stdin"));
	}
}

static const char *next_line(const char *str)
{
	const char *nl = strchrnul(str, '\n');
	return nl + !!*nl;
}

/*
 * Return the position of the start of the last line. If len is 0, return -1.
 */
static ssize_t last_line(const char *buf, size_t len)
{
	ssize_t i;
	if (len == 0)
		return -1;
	if (len == 1)
		return 0;
	/*
	 * Skip the last character (in addition to the null terminator),
	 * because if the last character is a newline, it is considered as part
	 * of the last line anyway.
	 */
	i = len - 2;

	for (; i >= 0; i--) {
		if (buf[i] == '\n')
			return i + 1;
	}
	return 0;
}

/*
 * Return the position of the start of the patch or the length of str if there
 * is no patch in the message.
 */
static size_t find_patch_start(const char *str)
{
	const char *s;

	for (s = str; *s; s = next_line(s)) {
		const char *v;

		if (skip_prefix(s, "---", &v) && isspace(*v))
			return s - str;
	}

	return s - str;
}

/*
 * Return the position of the first trailer line or len if there are no
 * trailers.
 */
static size_t find_trailer_start(const char *buf, size_t len)
{
	const char *s;
	ssize_t end_of_title, l;
	int only_spaces = 1;
	int recognized_prefix = 0, trailer_lines = 0, non_trailer_lines = 0;
	/*
	 * Number of possible continuation lines encountered. This will be
	 * reset to 0 if we encounter a trailer (since those lines are to be
	 * considered continuations of that trailer), and added to
	 * non_trailer_lines if we encounter a non-trailer (since those lines
	 * are to be considered non-trailers).
	 */
	int possible_continuation_lines = 0;

	/* The first paragraph is the title and cannot be trailers */
	for (s = buf; s < buf + len; s = next_line(s)) {
		if (s[0] == comment_line_char)
			continue;
		if (is_blank_line(s))
			break;
	}
	end_of_title = s - buf;

	/*
	 * Get the start of the trailers by looking starting from the end for a
	 * blank line before a set of non-blank lines that (i) are all
	 * trailers, or (ii) contains at least one Git-generated trailer and
	 * consists of at least 25% trailers.
	 */
	for (l = last_line(buf, len);
	     l >= end_of_title;
	     l = last_line(buf, l)) {
		const char *bol = buf + l;
		const char **p;
		ssize_t separator_pos;

		if (bol[0] == comment_line_char) {
			non_trailer_lines += possible_continuation_lines;
			possible_continuation_lines = 0;
			continue;
		}
		if (is_blank_line(bol)) {
			if (only_spaces)
				continue;
			non_trailer_lines += possible_continuation_lines;
			if (recognized_prefix &&
			    trailer_lines * 3 >= non_trailer_lines)
				return next_line(bol) - buf;
			else if (trailer_lines && !non_trailer_lines)
				return next_line(bol) - buf;
			return len;
		}
		only_spaces = 0;

		for (p = git_generated_prefixes; *p; p++) {
			if (starts_with(bol, *p)) {
				trailer_lines++;
				possible_continuation_lines = 0;
				recognized_prefix = 1;
				goto continue_outer_loop;
			}
		}

		separator_pos = find_separator(bol, separators);
		if (separator_pos >= 1 && !isspace(bol[0])) {
			struct list_head *pos;

			trailer_lines++;
			possible_continuation_lines = 0;
			if (recognized_prefix)
				continue;
			list_for_each(pos, &conf_head) {
				struct arg_item *item;
				item = list_entry(pos, struct arg_item, list);
				if (token_matches_item(bol, item,
						       separator_pos)) {
					recognized_prefix = 1;
					break;
				}
			}
		} else if (isspace(bol[0]))
			possible_continuation_lines++;
		else {
			non_trailer_lines++;
			non_trailer_lines += possible_continuation_lines;
			possible_continuation_lines = 0;
		}
continue_outer_loop:
		;
	}

	return len;
}

/* Return the position of the end of the trailers. */
static size_t find_trailer_end(const char *buf, size_t len)
{
	return len - ignore_non_trailer(buf, len);
}

static int ends_with_blank_line(const char *buf, size_t len)
{
	ssize_t ll = last_line(buf, len);
	if (ll < 0)
		return 0;
	return is_blank_line(buf + ll);
}

static void unfold_value(struct strbuf *val)
{
	struct strbuf out = STRBUF_INIT;
	size_t i;

	strbuf_grow(&out, val->len);
	i = 0;
	while (i < val->len) {
		char c = val->buf[i++];
		if (c == '\n') {
			/* Collapse continuation down to a single space. */
			while (i < val->len && isspace(val->buf[i]))
				i++;
			strbuf_addch(&out, ' ');
		} else {
			strbuf_addch(&out, c);
		}
	}

	/* Empty lines may have left us with whitespace cruft at the edges */
	strbuf_trim(&out);

	/* output goes back to val as if we modified it in-place */
	strbuf_swap(&out, val);
	strbuf_release(&out);
}

static size_t process_input_file(FILE *outfile,
				 const char *str,
				 struct list_head *head,
				 const struct process_trailer_options *opts)
{
	struct trailer_info info;
	struct strbuf tok = STRBUF_INIT;
	struct strbuf val = STRBUF_INIT;
	size_t i;

	trailer_info_get(&info, str, opts);

	/* Print lines before the trailers as is */
	if (!opts->only_trailers)
		fwrite(str, 1, info.trailer_start - str, outfile);

	if (!opts->only_trailers && !info.blank_line_before_trailer)
		fprintf(outfile, "\n");

	for (i = 0; i < info.trailer_nr; i++) {
		int separator_pos;
		char *trailer = info.trailers[i];
		if (trailer[0] == comment_line_char)
			continue;
		separator_pos = find_separator(trailer, separators);
		if (separator_pos >= 1) {
			parse_trailer(&tok, &val, NULL, trailer,
				      separator_pos);
			if (opts->unfold)
				unfold_value(&val);
			add_trailer_item(head,
					 strbuf_detach(&tok, NULL),
					 strbuf_detach(&val, NULL));
		} else if (!opts->only_trailers) {
			strbuf_addstr(&val, trailer);
			strbuf_strip_suffix(&val, "\n");
			add_trailer_item(head,
					 NULL,
					 strbuf_detach(&val, NULL));
		}
	}

	trailer_info_release(&info);

	return info.trailer_end - str;
}

static void free_all(struct list_head *head)
{
	struct list_head *pos, *p;
	list_for_each_safe(pos, p, head) {
		list_del(pos);
		free_trailer_item(list_entry(pos, struct trailer_item, list));
	}
}

static struct tempfile *trailers_tempfile;

static FILE *create_in_place_tempfile(const char *file)
{
	struct stat st;
	struct strbuf filename_template = STRBUF_INIT;
	const char *tail;
	FILE *outfile;

	if (stat(file, &st))
		die_errno(_("could not stat %s"), file);
	if (!S_ISREG(st.st_mode))
		die(_("file %s is not a regular file"), file);
	if (!(st.st_mode & S_IWUSR))
		die(_("file %s is not writable by user"), file);

	/* Create temporary file in the same directory as the original */
	tail = strrchr(file, '/');
	if (tail != NULL)
		strbuf_add(&filename_template, file, tail - file + 1);
	strbuf_addstr(&filename_template, "git-interpret-trailers-XXXXXX");

	trailers_tempfile = xmks_tempfile_m(filename_template.buf, st.st_mode);
	strbuf_release(&filename_template);
	outfile = fdopen_tempfile(trailers_tempfile, "w");
	if (!outfile)
		die_errno(_("could not open temporary file"));

	return outfile;
}

void process_trailers(const char *file,
		      const struct process_trailer_options *opts,
		      struct list_head *new_trailer_head)
{
	LIST_HEAD(head);
	struct strbuf sb = STRBUF_INIT;
	size_t trailer_end;
	FILE *outfile = stdout;

	ensure_configured();

	read_input_file(&sb, file);

	if (opts->in_place)
		outfile = create_in_place_tempfile(file);

	/* Print the lines before the trailers */
	trailer_end = process_input_file(outfile, sb.buf, &head, opts);

	if (!opts->only_input) {
		LIST_HEAD(arg_head);
		process_command_line_args(&arg_head, new_trailer_head);
		process_trailers_lists(&head, &arg_head);
	}

	print_all(outfile, &head, opts);

	free_all(&head);

	/* Print the lines after the trailers as is */
	if (!opts->only_trailers)
		fwrite(sb.buf + trailer_end, 1, sb.len - trailer_end, outfile);

	if (opts->in_place)
		if (rename_tempfile(&trailers_tempfile, file))
			die_errno(_("could not rename temporary file to %s"), file);

	strbuf_release(&sb);
}

void trailer_info_get(struct trailer_info *info, const char *str,
		      const struct process_trailer_options *opts)
{
	int patch_start, trailer_end, trailer_start;
	struct strbuf **trailer_lines, **ptr;
	char **trailer_strings = NULL;
	size_t nr = 0, alloc = 0;
	char **last = NULL;

	ensure_configured();

	if (opts->no_divider)
		patch_start = strlen(str);
	else
		patch_start = find_patch_start(str);

	trailer_end = find_trailer_end(str, patch_start);
	trailer_start = find_trailer_start(str, trailer_end);

	trailer_lines = strbuf_split_buf(str + trailer_start,
					 trailer_end - trailer_start,
					 '\n',
					 0);
	for (ptr = trailer_lines; *ptr; ptr++) {
		if (last && isspace((*ptr)->buf[0])) {
			struct strbuf sb = STRBUF_INIT;
			strbuf_attach(&sb, *last, strlen(*last), strlen(*last));
			strbuf_addbuf(&sb, *ptr);
			*last = strbuf_detach(&sb, NULL);
			continue;
		}
		ALLOC_GROW(trailer_strings, nr + 1, alloc);
		trailer_strings[nr] = strbuf_detach(*ptr, NULL);
		last = find_separator(trailer_strings[nr], separators) >= 1
			? &trailer_strings[nr]
			: NULL;
		nr++;
	}
	strbuf_list_free(trailer_lines);

	info->blank_line_before_trailer = ends_with_blank_line(str,
							       trailer_start);
	info->trailer_start = str + trailer_start;
	info->trailer_end = str + trailer_end;
	info->trailers = trailer_strings;
	info->trailer_nr = nr;
}

void trailer_info_release(struct trailer_info *info)
{
	size_t i;
	for (i = 0; i < info->trailer_nr; i++)
		free(info->trailers[i]);
	free(info->trailers);
}

static void format_trailer_info(struct strbuf *out,
				const struct trailer_info *info,
				const struct process_trailer_options *opts)
{
	size_t origlen = out->len;
	size_t i;

	/* If we want the whole block untouched, we can take the fast path. */
	if (!opts->only_trailers && !opts->unfold && !opts->filter &&
	    !opts->separator && !opts->key_only && !opts->value_only &&
	    !opts->key_value_separator) {
		strbuf_add(out, info->trailer_start,
			   info->trailer_end - info->trailer_start);
		return;
	}

	for (i = 0; i < info->trailer_nr; i++) {
		char *trailer = info->trailers[i];
		ssize_t separator_pos = find_separator(trailer, separators);

		if (separator_pos >= 1) {
			struct strbuf tok = STRBUF_INIT;
			struct strbuf val = STRBUF_INIT;

			parse_trailer(&tok, &val, NULL, trailer, separator_pos);
			if (!opts->filter || opts->filter(&tok, opts->filter_data)) {
				if (opts->unfold)
					unfold_value(&val);

				if (opts->separator && out->len != origlen)
					strbuf_addbuf(out, opts->separator);
				if (!opts->value_only)
					strbuf_addbuf(out, &tok);
				if (!opts->key_only && !opts->value_only) {
					if (opts->key_value_separator)
						strbuf_addbuf(out, opts->key_value_separator);
					else
						strbuf_addstr(out, ": ");
				}
				if (!opts->key_only)
					strbuf_addbuf(out, &val);
				if (!opts->separator)
					strbuf_addch(out, '\n');
			}
			strbuf_release(&tok);
			strbuf_release(&val);

		} else if (!opts->only_trailers) {
			if (opts->separator && out->len != origlen) {
				strbuf_addbuf(out, opts->separator);
			}
			strbuf_addstr(out, trailer);
			if (opts->separator) {
				strbuf_rtrim(out);
			}
		}
	}

}

void format_trailers_from_commit(struct strbuf *out, const char *msg,
				 const struct process_trailer_options *opts)
{
	struct trailer_info info;

	trailer_info_get(&info, msg, opts);
	format_trailer_info(out, &info, opts);
	trailer_info_release(&info);
}

void trailer_iterator_init(struct trailer_iterator *iter, const char *msg)
{
	struct process_trailer_options opts = PROCESS_TRAILER_OPTIONS_INIT;
	strbuf_init(&iter->key, 0);
	strbuf_init(&iter->val, 0);
	opts.no_divider = 1;
	trailer_info_get(&iter->info, msg, &opts);
	iter->cur = 0;
}

int trailer_iterator_advance(struct trailer_iterator *iter)
{
	while (iter->cur < iter->info.trailer_nr) {
		char *trailer = iter->info.trailers[iter->cur++];
		int separator_pos = find_separator(trailer, separators);

		if (separator_pos < 1)
			continue; /* not a real trailer */

		strbuf_reset(&iter->key);
		strbuf_reset(&iter->val);
		parse_trailer(&iter->key, &iter->val, NULL,
			      trailer, separator_pos);
		unfold_value(&iter->val);
		return 1;
	}
	return 0;
}

void trailer_iterator_release(struct trailer_iterator *iter)
{
	trailer_info_release(&iter->info);
	strbuf_release(&iter->val);
	strbuf_release(&iter->key);
}<|MERGE_RESOLUTION|>--- conflicted
+++ resolved
@@ -445,11 +445,7 @@
 	}
 
 	/* Item does not already exists, create it */
-<<<<<<< HEAD
 	CALLOC_ARRAY(item, 1);
-=======
-	item = xcalloc(1, sizeof(*item));
->>>>>>> 241b5d3e
 	duplicate_conf(&item->conf, &default_conf_info);
 	item->conf.name = xstrdup(name);
 
