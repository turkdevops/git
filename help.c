--- conflicted
+++ resolved
@@ -257,133 +257,6 @@
 	return 0;
 }
 
-<<<<<<< HEAD
-static int is_git_command(const char *s)
-{
-	load_command_list();
-	return is_in_cmdlist(&main_cmds, s) ||
-		is_in_cmdlist(&other_cmds, s) ||
-		!strcmp(s, "help");
-}
-
-static const char *prepend(const char *prefix, const char *cmd)
-{
-	size_t pre_len = strlen(prefix);
-	size_t cmd_len = strlen(cmd);
-	char *p = xmalloc(pre_len + cmd_len + 1);
-	memcpy(p, prefix, pre_len);
-	strcpy(p + pre_len, cmd);
-	return p;
-}
-
-static const char *cmd_to_page(const char *git_cmd)
-{
-	if (!git_cmd)
-		return "git";
-	else if (!prefixcmp(git_cmd, "git"))
-		return git_cmd;
-	else if (is_git_command(git_cmd))
-		return prepend("git-", git_cmd);
-	else
-		return prepend("git", git_cmd);
-}
-
-static void setup_man_path(void)
-{
-	struct strbuf new_path;
-	const char *old_path = getenv("MANPATH");
-
-	strbuf_init(&new_path, 0);
-
-	/* We should always put ':' after our path. If there is no
-	 * old_path, the ':' at the end will let 'man' to try
-	 * system-wide paths after ours to find the manual page. If
-	 * there is old_path, we need ':' as delimiter. */
-	strbuf_addstr(&new_path, GIT_MAN_PATH);
-	strbuf_addch(&new_path, ':');
-	if (old_path)
-		strbuf_addstr(&new_path, old_path);
-
-	setenv("MANPATH", new_path.buf, 1);
-
-	strbuf_release(&new_path);
-}
-
-static void exec_viewer(const char *name, const char *page)
-{
-	const char *info = get_man_viewer_info(name);
-
-	if (!strcasecmp(name, "man"))
-		exec_man_man(info, page);
-	else if (!strcasecmp(name, "woman"))
-		exec_woman_emacs(info, page);
-	else if (!strcasecmp(name, "konqueror"))
-		exec_man_konqueror(info, page);
-	else if (info)
-		exec_man_cmd(info, page);
-	else
-		warning("'%s': unknown man viewer.", name);
-}
-
-static void show_man_page(const char *git_cmd)
-{
-	struct man_viewer_list *viewer;
-	const char *page = cmd_to_page(git_cmd);
-
-	setup_man_path();
-	for (viewer = man_viewer_list; viewer; viewer = viewer->next)
-	{
-		exec_viewer(viewer->name, page); /* will return when unable */
-	}
-	exec_viewer("man", page);
-	die("no man viewer handled the request");
-}
-
-static void show_info_page(const char *git_cmd)
-{
-	const char *page = cmd_to_page(git_cmd);
-	setenv("INFOPATH", GIT_INFO_PATH, 1);
-	execlp("info", "info", "gitman", page, NULL);
-}
-
-static void get_html_page_path(struct strbuf *page_path, const char *page)
-{
-	struct stat st;
-	const char *html_path = system_path(GIT_HTML_PATH);
-
-	/* Check that we have a git documentation directory. */
-	if (stat(mkpath("%s/git.html", html_path), &st)
-	    || !S_ISREG(st.st_mode))
-		die("'%s': not a documentation directory.", html_path);
-
-	strbuf_init(page_path, 0);
-	strbuf_addf(page_path, "%s/%s.html", html_path, page);
-}
-
-/*
- * If open_html is not defined in a platform-specific way (see for
- * example compat/mingw.h), we use the script web--browse to display
- * HTML.
- */
-#ifndef open_html
-void open_html(const char *path)
-{
-	execl_git_cmd("web--browse", "-c", "help.browser", path, NULL);
-}
-#endif
-
-static void show_html_page(const char *git_cmd)
-{
-	const char *page = cmd_to_page(git_cmd);
-	struct strbuf page_path; /* it leaks but we exec bellow */
-
-	get_html_page_path(&page_path, page);
-
-	open_html(page_path.buf);
-}
-
-=======
->>>>>>> e596cddd
 void help_unknown_cmd(const char *cmd)
 {
 	fprintf(stderr, "git: '%s' is not a git-command. See 'git --help'.\n", cmd);
