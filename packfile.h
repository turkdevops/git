--- conflicted
+++ resolved
@@ -137,29 +137,18 @@
 			     struct packed_git *pack);
 
 /*
-<<<<<<< HEAD
- * Get packs managed by the given store. Does not load the MIDX or any packs
- * referenced by it.
- */
-struct packed_git *packfile_store_get_packs(struct packfile_store *store);
-=======
  * Load and iterate through all packs of the given repository. This helper
  * function will yield packfiles from all object sources connected to the
  * repository.
  */
 #define repo_for_each_pack(repo, p) \
 	for (p = packfile_store_get_packs(repo->objects->packfiles); p; p = p->next)
->>>>>>> ecad863c
 
 /*
  * Get all packs managed by the given store, including packfiles that are
  * referenced by multi-pack indices.
  */
-<<<<<<< HEAD
-struct packed_git *packfile_store_get_all_packs(struct packfile_store *store);
-=======
 struct packed_git *packfile_store_get_packs(struct packfile_store *store);
->>>>>>> ecad863c
 
 /*
  * Get all packs in most-recently-used order.
