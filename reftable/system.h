/*
Copyright 2020 Google LLC

Use of this source code is governed by a BSD-style
license that can be found in the LICENSE file or at
https://developers.google.com/open-source/licenses/bsd
*/

#ifndef SYSTEM_H
#define SYSTEM_H

/* This header glues the reftable library to the rest of Git */

#include "git-compat-util.h"
<<<<<<< HEAD
#include "lockfile.h"
#include "tempfile.h"
#include "hash.h" /* hash ID, sizes.*/
#include "dir.h" /* remove_dir_recursively, for tests.*/
=======
>>>>>>> 988e7f5e

/*
 * An implementation-specific temporary file. By making this specific to the
 * implementation it becomes possible to tie temporary files into any kind of
 * signal or atexit handlers for cleanup on abnormal situations.
 */
struct reftable_tmpfile {
	const char *path;
	int fd;
	void *priv;
};
#define REFTABLE_TMPFILE_INIT ((struct reftable_tmpfile) { .fd = -1, })

/*
 * Create a temporary file from a pattern similar to how mkstemp(3p) would.
 * The `pattern` shall not be modified. On success, the structure at `out` has
 * been initialized such that it is ready for use. Returns 0 on success, a
 * reftable error code on error.
 */
int tmpfile_from_pattern(struct reftable_tmpfile *out, const char *pattern);

/*
 * Close the temporary file's file descriptor without removing the file itself.
 * This is a no-op in case the file has already been closed beforehand. Returns
 * 0 on success, a reftable error code on error.
 */
int tmpfile_close(struct reftable_tmpfile *t);

/*
 * Close the temporary file and delete it. This is a no-op in case the file has
 * already been deleted or renamed beforehand. Returns 0 on success, a reftable
 * error code on error.
 */
int tmpfile_delete(struct reftable_tmpfile *t);

/*
 * Rename the temporary file to the provided path. The temporary file must be
 * active. Return 0 on success, a reftable error code on error. Deactivates the
 * temporary file.
 */
int tmpfile_rename(struct reftable_tmpfile *t, const char *path);

/*
 * An implementation-specific file lock. Same as with `reftable_tmpfile`,
 * making this specific to the implementation makes it possible to tie this
 * into signal or atexit handlers such that we know to clean up stale locks on
 * abnormal exits.
 */
struct reftable_flock {
	const char *path;
	int fd;
	void *priv;
};
#define REFTABLE_FLOCK_INIT ((struct reftable_flock){ .fd = -1, })

/*
 * Acquire the lock for the given target path by exclusively creating a file
 * with ".lock" appended to it. If that lock exists, we wait up to `timeout_ms`
 * to acquire the lock. If `timeout_ms` is 0 we don't wait, if it is negative
 * we block indefinitely.
 *
 * Retrun 0 on success, a reftable error code on error.
 */
int flock_acquire(struct reftable_flock *l, const char *target_path,
		  long timeout_ms);

/*
 * Close the lockfile's file descriptor without removing the lock itself. This
 * is a no-op in case the lockfile has already been closed beforehand. Returns
 * 0 on success, a reftable error code on error.
 */
int flock_close(struct reftable_flock *l);

/*
 * Release the lock by unlinking the lockfile. This is a no-op in case the
 * lockfile has already been released or committed beforehand. Returns 0 on
 * success, a reftable error code on error.
 */
int flock_release(struct reftable_flock *l);

/*
 * Commit the lock by renaming the lockfile into place. Returns 0 on success, a
 * reftable error code on error.
 */
int flock_commit(struct reftable_flock *l);

#endif<|MERGE_RESOLUTION|>--- conflicted
+++ resolved
@@ -12,13 +12,6 @@
 /* This header glues the reftable library to the rest of Git */
 
 #include "git-compat-util.h"
-<<<<<<< HEAD
-#include "lockfile.h"
-#include "tempfile.h"
-#include "hash.h" /* hash ID, sizes.*/
-#include "dir.h" /* remove_dir_recursively, for tests.*/
-=======
->>>>>>> 988e7f5e
 
 /*
  * An implementation-specific temporary file. By making this specific to the
