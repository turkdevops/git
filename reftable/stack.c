/*
Copyright 2020 Google LLC

Use of this source code is governed by a BSD-style
license that can be found in the LICENSE file or at
https://developers.google.com/open-source/licenses/bsd
*/

#include "stack.h"

#include "../write-or-die.h"
#include "system.h"
#include "constants.h"
#include "merged.h"
#include "reader.h"
#include "reftable-error.h"
#include "reftable-record.h"
#include "reftable-merged.h"
#include "writer.h"
#include "tempfile.h"

static int stack_try_add(struct reftable_stack *st,
			 int (*write_table)(struct reftable_writer *wr,
					    void *arg),
			 void *arg);
static int stack_write_compact(struct reftable_stack *st,
			       struct reftable_writer *wr,
			       size_t first, size_t last,
			       struct reftable_log_expiry_config *config);
static void reftable_addition_close(struct reftable_addition *add);
static int reftable_stack_reload_maybe_reuse(struct reftable_stack *st,
					     int reuse_open);

static void stack_filename(struct strbuf *dest, struct reftable_stack *st,
			   const char *name)
{
	strbuf_reset(dest);
	strbuf_addstr(dest, st->reftable_dir);
	strbuf_addstr(dest, "/");
	strbuf_addstr(dest, name);
}

static ssize_t reftable_fd_write(void *arg, const void *data, size_t sz)
{
	int *fdp = (int *)arg;
	return write_in_full(*fdp, data, sz);
}

static int reftable_fd_flush(void *arg)
{
	int *fdp = (int *)arg;

	return fsync_component(FSYNC_COMPONENT_REFERENCE, *fdp);
}

int reftable_new_stack(struct reftable_stack **dest, const char *dir,
		       const struct reftable_write_options *_opts)
{
	struct reftable_stack *p = reftable_calloc(1, sizeof(*p));
	struct strbuf list_file_name = STRBUF_INIT;
	struct reftable_write_options opts = {0};
	int err = 0;

	if (_opts)
		opts = *_opts;
	if (opts.hash_id == 0)
		opts.hash_id = GIT_SHA1_FORMAT_ID;

	*dest = NULL;

	strbuf_reset(&list_file_name);
	strbuf_addstr(&list_file_name, dir);
	strbuf_addstr(&list_file_name, "/tables.list");

	p->list_file = strbuf_detach(&list_file_name, NULL);
	p->list_fd = -1;
	p->reftable_dir = xstrdup(dir);
	p->opts = opts;

	err = reftable_stack_reload_maybe_reuse(p, 1);
	if (err < 0) {
		reftable_stack_destroy(p);
	} else {
		*dest = p;
	}
	return err;
}

static int fd_read_lines(int fd, char ***namesp)
{
	off_t size = lseek(fd, 0, SEEK_END);
	char *buf = NULL;
	int err = 0;
	if (size < 0) {
		err = REFTABLE_IO_ERROR;
		goto done;
	}
	err = lseek(fd, 0, SEEK_SET);
	if (err < 0) {
		err = REFTABLE_IO_ERROR;
		goto done;
	}

	REFTABLE_ALLOC_ARRAY(buf, size + 1);
	if (read_in_full(fd, buf, size) != size) {
		err = REFTABLE_IO_ERROR;
		goto done;
	}
	buf[size] = 0;

	parse_names(buf, size, namesp);

done:
	reftable_free(buf);
	return err;
}

int read_lines(const char *filename, char ***namesp)
{
	int fd = open(filename, O_RDONLY);
	int err = 0;
	if (fd < 0) {
		if (errno == ENOENT) {
			REFTABLE_CALLOC_ARRAY(*namesp, 1);
			return 0;
		}

		return REFTABLE_IO_ERROR;
	}
	err = fd_read_lines(fd, namesp);
	close(fd);
	return err;
}

void reftable_stack_init_ref_iterator(struct reftable_stack *st,
				      struct reftable_iterator *it)
{
	merged_table_init_iter(reftable_stack_merged_table(st),
			       it, BLOCK_TYPE_REF);
}

void reftable_stack_init_log_iterator(struct reftable_stack *st,
				      struct reftable_iterator *it)
{
	merged_table_init_iter(reftable_stack_merged_table(st),
			       it, BLOCK_TYPE_LOG);
}

struct reftable_merged_table *
reftable_stack_merged_table(struct reftable_stack *st)
{
	return st->merged;
}

static int has_name(char **names, const char *name)
{
	while (*names) {
		if (!strcmp(*names, name))
			return 1;
		names++;
	}
	return 0;
}

/* Close and free the stack */
void reftable_stack_destroy(struct reftable_stack *st)
{
	char **names = NULL;
	int err = 0;
	if (st->merged) {
		reftable_merged_table_free(st->merged);
		st->merged = NULL;
	}

	err = read_lines(st->list_file, &names);
	if (err < 0) {
		FREE_AND_NULL(names);
	}

	if (st->readers) {
		int i = 0;
		struct strbuf filename = STRBUF_INIT;
		for (i = 0; i < st->readers_len; i++) {
			const char *name = reader_name(st->readers[i]);
			strbuf_reset(&filename);
			if (names && !has_name(names, name)) {
				stack_filename(&filename, st, name);
			}
			reftable_reader_free(st->readers[i]);

			if (filename.len) {
				/* On Windows, can only unlink after closing. */
				unlink(filename.buf);
			}
		}
		strbuf_release(&filename);
		st->readers_len = 0;
		FREE_AND_NULL(st->readers);
	}

	if (st->list_fd >= 0) {
		close(st->list_fd);
		st->list_fd = -1;
	}

	FREE_AND_NULL(st->list_file);
	FREE_AND_NULL(st->reftable_dir);
	reftable_free(st);
	free_names(names);
}

static struct reftable_reader **stack_copy_readers(struct reftable_stack *st,
						   int cur_len)
{
	struct reftable_reader **cur = reftable_calloc(cur_len, sizeof(*cur));
	int i = 0;
	for (i = 0; i < cur_len; i++) {
		cur[i] = st->readers[i];
	}
	return cur;
}

static int reftable_stack_reload_once(struct reftable_stack *st,
				      const char **names,
				      int reuse_open)
{
	size_t cur_len = !st->merged ? 0 : st->merged->readers_len;
	struct reftable_reader **cur = stack_copy_readers(st, cur_len);
	size_t names_len = names_length(names);
	struct reftable_reader **new_readers =
		reftable_calloc(names_len, sizeof(*new_readers));
	size_t new_readers_len = 0;
	struct reftable_merged_table *new_merged = NULL;
	struct strbuf table_path = STRBUF_INIT;
	int err = 0;
	size_t i;

	while (*names) {
		struct reftable_reader *rd = NULL;
		const char *name = *names++;

		/* this is linear; we assume compaction keeps the number of
		   tables under control so this is not quadratic. */
		for (i = 0; reuse_open && i < cur_len; i++) {
			if (cur[i] && 0 == strcmp(cur[i]->name, name)) {
				rd = cur[i];
				cur[i] = NULL;
				break;
			}
		}

		if (!rd) {
			struct reftable_block_source src = { NULL };
			stack_filename(&table_path, st, name);

			err = reftable_block_source_from_file(&src,
							      table_path.buf);
			if (err < 0)
				goto done;

			err = reftable_new_reader(&rd, &src, name);
			if (err < 0)
				goto done;
		}

		new_readers[new_readers_len] = rd;
		new_readers_len++;
	}

	/* success! */
	err = reftable_merged_table_new(&new_merged, new_readers,
					new_readers_len, st->opts.hash_id);
	if (err < 0)
		goto done;

	st->readers_len = new_readers_len;
	if (st->merged)
		reftable_merged_table_free(st->merged);
	if (st->readers) {
		reftable_free(st->readers);
	}
	st->readers = new_readers;
	new_readers = NULL;
	new_readers_len = 0;

	new_merged->suppress_deletions = 1;
	st->merged = new_merged;
	for (i = 0; i < cur_len; i++) {
		if (cur[i]) {
			const char *name = reader_name(cur[i]);
			stack_filename(&table_path, st, name);

			reader_close(cur[i]);
			reftable_reader_free(cur[i]);

			/* On Windows, can only unlink after closing. */
			unlink(table_path.buf);
		}
	}

done:
	for (i = 0; i < new_readers_len; i++) {
		reader_close(new_readers[i]);
		reftable_reader_free(new_readers[i]);
	}
	reftable_free(new_readers);
	reftable_free(cur);
	strbuf_release(&table_path);
	return err;
}

/* return negative if a before b. */
static int tv_cmp(struct timeval *a, struct timeval *b)
{
	time_t diff = a->tv_sec - b->tv_sec;
	int udiff = a->tv_usec - b->tv_usec;

	if (diff != 0)
		return diff;

	return udiff;
}

static int reftable_stack_reload_maybe_reuse(struct reftable_stack *st,
					     int reuse_open)
{
	char **names = NULL, **names_after = NULL;
	struct timeval deadline;
	int64_t delay = 0;
	int tries = 0, err;
	int fd = -1;

	err = gettimeofday(&deadline, NULL);
	if (err < 0)
		goto out;
	deadline.tv_sec += 3;

	while (1) {
		struct timeval now;

		err = gettimeofday(&now, NULL);
		if (err < 0)
			goto out;

		/*
		 * Only look at deadlines after the first few times. This
		 * simplifies debugging in GDB.
		 */
		tries++;
		if (tries > 3 && tv_cmp(&now, &deadline) >= 0)
			goto out;

		fd = open(st->list_file, O_RDONLY);
		if (fd < 0) {
			if (errno != ENOENT) {
				err = REFTABLE_IO_ERROR;
				goto out;
			}

			REFTABLE_CALLOC_ARRAY(names, 1);
		} else {
			err = fd_read_lines(fd, &names);
			if (err < 0)
				goto out;
		}

		err = reftable_stack_reload_once(st, (const char **) names, reuse_open);
		if (!err)
			break;
		if (err != REFTABLE_NOT_EXIST_ERROR)
			goto out;

		/*
		 * REFTABLE_NOT_EXIST_ERROR can be caused by a concurrent
		 * writer. Check if there was one by checking if the name list
		 * changed.
		 */
		err = read_lines(st->list_file, &names_after);
		if (err < 0)
			goto out;
		if (names_equal((const char **) names_after,
				(const char **) names)) {
			err = REFTABLE_NOT_EXIST_ERROR;
			goto out;
		}

		free_names(names);
		names = NULL;
		free_names(names_after);
		names_after = NULL;
		close(fd);
		fd = -1;

		delay = delay + (delay * rand()) / RAND_MAX + 1;
		sleep_millisec(delay);
	}

out:
	/*
	 * Invalidate the stat cache. It is sufficient to only close the file
	 * descriptor and keep the cached stat info because we never use the
	 * latter when the former is negative.
	 */
	if (st->list_fd >= 0) {
		close(st->list_fd);
		st->list_fd = -1;
	}

	/*
	 * Cache stat information in case it provides a useful signal to us.
	 * According to POSIX, "The st_ino and st_dev fields taken together
	 * uniquely identify the file within the system." That being said,
	 * Windows is not POSIX compliant and we do not have these fields
	 * available. So the information we have there is insufficient to
	 * determine whether two file descriptors point to the same file.
	 *
	 * While we could fall back to using other signals like the file's
	 * mtime, those are not sufficient to avoid races. We thus refrain from
	 * using the stat cache on such systems and fall back to the secondary
	 * caching mechanism, which is to check whether contents of the file
	 * have changed.
	 *
	 * On other systems which are POSIX compliant we must keep the file
	 * descriptor open. This is to avoid a race condition where two
	 * processes access the reftable stack at the same point in time:
	 *
	 *   1. A reads the reftable stack and caches its stat info.
	 *
	 *   2. B updates the stack, appending a new table to "tables.list".
	 *      This will both use a new inode and result in a different file
	 *      size, thus invalidating A's cache in theory.
	 *
	 *   3. B decides to auto-compact the stack and merges two tables. The
	 *      file size now matches what A has cached again. Furthermore, the
	 *      filesystem may decide to recycle the inode number of the file
	 *      we have replaced in (2) because it is not in use anymore.
	 *
	 *   4. A reloads the reftable stack. Neither the inode number nor the
	 *      file size changed. If the timestamps did not change either then
	 *      we think the cached copy of our stack is up-to-date.
	 *
	 * By keeping the file descriptor open the inode number cannot be
	 * recycled, mitigating the race.
	 */
	if (!err && fd >= 0 && !fstat(fd, &st->list_st) &&
	    st->list_st.st_dev && st->list_st.st_ino) {
		st->list_fd = fd;
		fd = -1;
	}

	if (fd >= 0)
		close(fd);
	free_names(names);
	free_names(names_after);
	return err;
}

/* -1 = error
 0 = up to date
 1 = changed. */
static int stack_uptodate(struct reftable_stack *st)
{
	char **names = NULL;
	int err;
	int i = 0;

	/*
	 * When we have cached stat information available then we use it to
	 * verify whether the file has been rewritten.
	 *
	 * Note that we explicitly do not want to use `stat_validity_check()`
	 * and friends here because they may end up not comparing the `st_dev`
	 * and `st_ino` fields. These functions thus cannot guarantee that we
	 * indeed still have the same file.
	 */
	if (st->list_fd >= 0) {
		struct stat list_st;

		if (stat(st->list_file, &list_st) < 0) {
			/*
			 * It's fine for "tables.list" to not exist. In that
			 * case, we have to refresh when the loaded stack has
			 * any readers.
			 */
			if (errno == ENOENT)
				return !!st->readers_len;
			return REFTABLE_IO_ERROR;
		}

		/*
		 * When "tables.list" refers to the same file we can assume
		 * that it didn't change. This is because we always use
		 * rename(3P) to update the file and never write to it
		 * directly.
		 */
		if (st->list_st.st_dev == list_st.st_dev &&
		    st->list_st.st_ino == list_st.st_ino)
			return 0;
	}

	err = read_lines(st->list_file, &names);
	if (err < 0)
		return err;

	for (i = 0; i < st->readers_len; i++) {
		if (!names[i]) {
			err = 1;
			goto done;
		}

		if (strcmp(st->readers[i]->name, names[i])) {
			err = 1;
			goto done;
		}
	}

	if (names[st->merged->readers_len]) {
		err = 1;
		goto done;
	}

done:
	free_names(names);
	return err;
}

int reftable_stack_reload(struct reftable_stack *st)
{
	int err = stack_uptodate(st);
	if (err > 0)
		return reftable_stack_reload_maybe_reuse(st, 1);
	return err;
}

int reftable_stack_add(struct reftable_stack *st,
		       int (*write)(struct reftable_writer *wr, void *arg),
		       void *arg)
{
	int err = stack_try_add(st, write, arg);
	if (err < 0) {
		if (err == REFTABLE_OUTDATED_ERROR) {
			/* Ignore error return, we want to propagate
			   REFTABLE_OUTDATED_ERROR.
			*/
			reftable_stack_reload(st);
		}
		return err;
	}

	return 0;
}

static void format_name(struct strbuf *dest, uint64_t min, uint64_t max)
{
	char buf[100];
	uint32_t rnd = (uint32_t)git_rand();
	snprintf(buf, sizeof(buf), "0x%012" PRIx64 "-0x%012" PRIx64 "-%08x",
		 min, max, rnd);
	strbuf_reset(dest);
	strbuf_addstr(dest, buf);
}

struct reftable_addition {
	struct lock_file tables_list_lock;
	struct reftable_stack *stack;

	char **new_tables;
	size_t new_tables_len, new_tables_cap;
	uint64_t next_update_index;
};

#define REFTABLE_ADDITION_INIT {0}

static int reftable_stack_init_addition(struct reftable_addition *add,
					struct reftable_stack *st)
{
	struct strbuf lock_file_name = STRBUF_INIT;
	int err;

	add->stack = st;

	err = hold_lock_file_for_update(&add->tables_list_lock, st->list_file,
					LOCK_NO_DEREF);
	if (err < 0) {
		if (errno == EEXIST) {
			err = REFTABLE_LOCK_ERROR;
		} else {
			err = REFTABLE_IO_ERROR;
		}
		goto done;
	}
	if (st->opts.default_permissions) {
		if (chmod(get_lock_file_path(&add->tables_list_lock),
			  st->opts.default_permissions) < 0) {
			err = REFTABLE_IO_ERROR;
			goto done;
		}
	}

	err = stack_uptodate(st);
	if (err < 0)
		goto done;
	if (err > 0) {
		err = REFTABLE_OUTDATED_ERROR;
		goto done;
	}

	add->next_update_index = reftable_stack_next_update_index(st);
done:
	if (err) {
		reftable_addition_close(add);
	}
	strbuf_release(&lock_file_name);
	return err;
}

static void reftable_addition_close(struct reftable_addition *add)
{
	struct strbuf nm = STRBUF_INIT;
	size_t i;

	for (i = 0; i < add->new_tables_len; i++) {
		stack_filename(&nm, add->stack, add->new_tables[i]);
		unlink(nm.buf);
		reftable_free(add->new_tables[i]);
		add->new_tables[i] = NULL;
	}
	reftable_free(add->new_tables);
	add->new_tables = NULL;
	add->new_tables_len = 0;
	add->new_tables_cap = 0;

	rollback_lock_file(&add->tables_list_lock);
	strbuf_release(&nm);
}

void reftable_addition_destroy(struct reftable_addition *add)
{
	if (!add) {
		return;
	}
	reftable_addition_close(add);
	reftable_free(add);
}

int reftable_addition_commit(struct reftable_addition *add)
{
	struct strbuf table_list = STRBUF_INIT;
	int lock_file_fd = get_lock_file_fd(&add->tables_list_lock);
	int err = 0;
	size_t i;

	if (add->new_tables_len == 0)
		goto done;

	for (i = 0; i < add->stack->merged->readers_len; i++) {
		strbuf_addstr(&table_list, add->stack->readers[i]->name);
		strbuf_addstr(&table_list, "\n");
	}
	for (i = 0; i < add->new_tables_len; i++) {
		strbuf_addstr(&table_list, add->new_tables[i]);
		strbuf_addstr(&table_list, "\n");
	}

	err = write_in_full(lock_file_fd, table_list.buf, table_list.len);
	strbuf_release(&table_list);
	if (err < 0) {
		err = REFTABLE_IO_ERROR;
		goto done;
	}

	err = fsync_component(FSYNC_COMPONENT_REFERENCE, lock_file_fd);
	if (err < 0) {
		err = REFTABLE_IO_ERROR;
		goto done;
	}

	err = commit_lock_file(&add->tables_list_lock);
	if (err < 0) {
		err = REFTABLE_IO_ERROR;
		goto done;
	}

	/* success, no more state to clean up. */
	for (i = 0; i < add->new_tables_len; i++)
		reftable_free(add->new_tables[i]);
	reftable_free(add->new_tables);
	add->new_tables = NULL;
	add->new_tables_len = 0;
	add->new_tables_cap = 0;

	err = reftable_stack_reload_maybe_reuse(add->stack, 1);
	if (err)
		goto done;

	if (!add->stack->opts.disable_auto_compact) {
		/*
		 * Auto-compact the stack to keep the number of tables in
		 * control. It is possible that a concurrent writer is already
		 * trying to compact parts of the stack, which would lead to a
		 * `REFTABLE_LOCK_ERROR` because parts of the stack are locked
		 * already. This is a benign error though, so we ignore it.
		 */
		err = reftable_stack_auto_compact(add->stack);
		if (err < 0 && err != REFTABLE_LOCK_ERROR)
			goto done;
		err = 0;
	}

done:
	reftable_addition_close(add);
	return err;
}

int reftable_stack_new_addition(struct reftable_addition **dest,
				struct reftable_stack *st)
{
	int err = 0;
	struct reftable_addition empty = REFTABLE_ADDITION_INIT;
	REFTABLE_CALLOC_ARRAY(*dest, 1);
	**dest = empty;
	err = reftable_stack_init_addition(*dest, st);
	if (err) {
		reftable_free(*dest);
		*dest = NULL;
	}
	return err;
}

static int stack_try_add(struct reftable_stack *st,
			 int (*write_table)(struct reftable_writer *wr,
					    void *arg),
			 void *arg)
{
	struct reftable_addition add = REFTABLE_ADDITION_INIT;
	int err = reftable_stack_init_addition(&add, st);
	if (err < 0)
		goto done;

	err = reftable_addition_add(&add, write_table, arg);
	if (err < 0)
		goto done;

	err = reftable_addition_commit(&add);
done:
	reftable_addition_close(&add);
	return err;
}

int reftable_addition_add(struct reftable_addition *add,
			  int (*write_table)(struct reftable_writer *wr,
					     void *arg),
			  void *arg)
{
	struct strbuf temp_tab_file_name = STRBUF_INIT;
	struct strbuf tab_file_name = STRBUF_INIT;
	struct strbuf next_name = STRBUF_INIT;
	struct reftable_writer *wr = NULL;
	struct tempfile *tab_file = NULL;
	int err = 0;
	int tab_fd;

	strbuf_reset(&next_name);
	format_name(&next_name, add->next_update_index, add->next_update_index);

	stack_filename(&temp_tab_file_name, add->stack, next_name.buf);
	strbuf_addstr(&temp_tab_file_name, ".temp.XXXXXX");

	tab_file = mks_tempfile(temp_tab_file_name.buf);
	if (!tab_file) {
		err = REFTABLE_IO_ERROR;
		goto done;
	}
	if (add->stack->opts.default_permissions) {
		if (chmod(get_tempfile_path(tab_file),
			  add->stack->opts.default_permissions)) {
			err = REFTABLE_IO_ERROR;
			goto done;
		}
	}
	tab_fd = get_tempfile_fd(tab_file);

	wr = reftable_new_writer(reftable_fd_write, reftable_fd_flush, &tab_fd,
				 &add->stack->opts);
	err = write_table(wr, arg);
	if (err < 0)
		goto done;

	err = reftable_writer_close(wr);
	if (err == REFTABLE_EMPTY_TABLE_ERROR) {
		err = 0;
		goto done;
	}
	if (err < 0)
		goto done;

	err = close_tempfile_gently(tab_file);
	if (err < 0) {
		err = REFTABLE_IO_ERROR;
		goto done;
	}

	if (wr->min_update_index < add->next_update_index) {
		err = REFTABLE_API_ERROR;
		goto done;
	}

	format_name(&next_name, wr->min_update_index, wr->max_update_index);
	strbuf_addstr(&next_name, ".ref");
	stack_filename(&tab_file_name, add->stack, next_name.buf);

	/*
	  On windows, this relies on rand() picking a unique destination name.
	  Maybe we should do retry loop as well?
	 */
	err = rename_tempfile(&tab_file, tab_file_name.buf);
	if (err < 0) {
		err = REFTABLE_IO_ERROR;
		goto done;
	}

	REFTABLE_ALLOC_GROW(add->new_tables, add->new_tables_len + 1,
			    add->new_tables_cap);
	add->new_tables[add->new_tables_len++] = strbuf_detach(&next_name, NULL);
done:
	delete_tempfile(&tab_file);
	strbuf_release(&temp_tab_file_name);
	strbuf_release(&tab_file_name);
	strbuf_release(&next_name);
	reftable_writer_free(wr);
	return err;
}

uint64_t reftable_stack_next_update_index(struct reftable_stack *st)
{
	int sz = st->merged->readers_len;
	if (sz > 0)
		return reftable_reader_max_update_index(st->readers[sz - 1]) +
		       1;
	return 1;
}

static int stack_compact_locked(struct reftable_stack *st,
				size_t first, size_t last,
				struct reftable_log_expiry_config *config,
				struct tempfile **tab_file_out)
{
	struct strbuf next_name = STRBUF_INIT;
	struct strbuf tab_file_path = STRBUF_INIT;
	struct reftable_writer *wr = NULL;
	struct tempfile *tab_file;
	int tab_fd, err = 0;

	format_name(&next_name,
		    reftable_reader_min_update_index(st->readers[first]),
		    reftable_reader_max_update_index(st->readers[last]));
	stack_filename(&tab_file_path, st, next_name.buf);
	strbuf_addstr(&tab_file_path, ".temp.XXXXXX");

	tab_file = mks_tempfile(tab_file_path.buf);
	if (!tab_file) {
		err = REFTABLE_IO_ERROR;
		goto done;
	}
	tab_fd = get_tempfile_fd(tab_file);

	if (st->opts.default_permissions &&
	    chmod(get_tempfile_path(tab_file), st->opts.default_permissions) < 0) {
		err = REFTABLE_IO_ERROR;
		goto done;
	}

	wr = reftable_new_writer(reftable_fd_write, reftable_fd_flush,
				 &tab_fd, &st->opts);
	err = stack_write_compact(st, wr, first, last, config);
	if (err < 0)
		goto done;

	err = reftable_writer_close(wr);
	if (err < 0)
		goto done;

	err = close_tempfile_gently(tab_file);
	if (err < 0)
		goto done;

	*tab_file_out = tab_file;
	tab_file = NULL;

done:
	delete_tempfile(&tab_file);
	reftable_writer_free(wr);
	strbuf_release(&next_name);
	strbuf_release(&tab_file_path);
	return err;
}

static int stack_write_compact(struct reftable_stack *st,
			       struct reftable_writer *wr,
			       size_t first, size_t last,
			       struct reftable_log_expiry_config *config)
{
	struct reftable_merged_table *mt = NULL;
	struct reftable_iterator it = { NULL };
	struct reftable_ref_record ref = { NULL };
	struct reftable_log_record log = { NULL };
	size_t subtabs_len = last - first + 1;
	uint64_t entries = 0;
	int err = 0;

	for (size_t i = first; i <= last; i++)
		st->stats.bytes += st->readers[i]->size;
	reftable_writer_set_limits(wr, st->readers[first]->min_update_index,
				   st->readers[last]->max_update_index);

	err = reftable_merged_table_new(&mt, st->readers + first, subtabs_len,
					st->opts.hash_id);
	if (err < 0)
		goto done;

	merged_table_init_iter(mt, &it, BLOCK_TYPE_REF);
	err = reftable_iterator_seek_ref(&it, "");
	if (err < 0)
		goto done;

	while (1) {
		err = reftable_iterator_next_ref(&it, &ref);
		if (err > 0) {
			err = 0;
			break;
		}
		if (err < 0)
			goto done;

		if (first == 0 && reftable_ref_record_is_deletion(&ref)) {
			continue;
		}

		err = reftable_writer_add_ref(wr, &ref);
		if (err < 0)
			goto done;
		entries++;
	}
	reftable_iterator_destroy(&it);

	merged_table_init_iter(mt, &it, BLOCK_TYPE_LOG);
	err = reftable_iterator_seek_log(&it, "");
	if (err < 0)
		goto done;

	while (1) {
		err = reftable_iterator_next_log(&it, &log);
		if (err > 0) {
			err = 0;
			break;
		}
		if (err < 0)
			goto done;
		if (first == 0 && reftable_log_record_is_deletion(&log)) {
			continue;
		}

		if (config && config->min_update_index > 0 &&
		    log.update_index < config->min_update_index) {
			continue;
		}

		if (config && config->time > 0 &&
		    log.value.update.time < config->time) {
			continue;
		}

		err = reftable_writer_add_log(wr, &log);
		if (err < 0)
			goto done;
		entries++;
	}

done:
	reftable_iterator_destroy(&it);
	if (mt)
		reftable_merged_table_free(mt);
	reftable_ref_record_release(&ref);
	reftable_log_record_release(&log);
	st->stats.entries_written += entries;
	return err;
}

enum stack_compact_range_flags {
	/*
	 * Perform a best-effort compaction. That is, even if we cannot lock
	 * all tables in the specified range, we will try to compact the
	 * remaining slice.
	 */
	STACK_COMPACT_RANGE_BEST_EFFORT = (1 << 0),
};

/*
 * Compact all tables in the range `[first, last)` into a single new table.
 *
 * This function returns `0` on success or a code `< 0` on failure. When the
 * stack or any of the tables in the specified range are already locked then
 * this function returns `REFTABLE_LOCK_ERROR`. This is a benign error that
 * callers can either ignore, or they may choose to retry compaction after some
 * amount of time.
 */
static int stack_compact_range(struct reftable_stack *st,
			       size_t first, size_t last,
			       struct reftable_log_expiry_config *expiry,
			       unsigned int flags)
{
	struct strbuf tables_list_buf = STRBUF_INIT;
	struct strbuf new_table_name = STRBUF_INIT;
	struct strbuf new_table_path = STRBUF_INIT;
	struct strbuf table_name = STRBUF_INIT;
	struct lock_file tables_list_lock = LOCK_INIT;
	struct lock_file *table_locks = NULL;
	struct tempfile *new_table = NULL;
	int is_empty_table = 0, err = 0;
	size_t first_to_replace, last_to_replace;
	size_t i, nlocks = 0;
	char **names = NULL;

	if (first > last || (!expiry && first == last)) {
		err = 0;
		goto done;
	}

	st->stats.attempts++;

	/*
	 * Hold the lock so that we can read "tables.list" and lock all tables
	 * which are part of the user-specified range.
	 */
	err = hold_lock_file_for_update(&tables_list_lock, st->list_file,
					LOCK_NO_DEREF);
	if (err < 0) {
		if (errno == EEXIST)
			err = REFTABLE_LOCK_ERROR;
		else
			err = REFTABLE_IO_ERROR;
		goto done;
	}

	err = stack_uptodate(st);
	if (err)
		goto done;

	/*
	 * Lock all tables in the user-provided range. This is the slice of our
	 * stack which we'll compact.
	 *
	 * Note that we lock tables in reverse order from last to first. The
	 * intent behind this is to allow a newer process to perform best
	 * effort compaction of tables that it has added in the case where an
	 * older process is still busy compacting tables which are preexisting
	 * from the point of view of the newer process.
	 */
	REFTABLE_CALLOC_ARRAY(table_locks, last - first + 1);
	for (i = last + 1; i > first; i--) {
		stack_filename(&table_name, st, reader_name(st->readers[i - 1]));

		err = hold_lock_file_for_update(&table_locks[nlocks],
						table_name.buf, LOCK_NO_DEREF);
		if (err < 0) {
			/*
			 * When the table is locked already we may do a
			 * best-effort compaction and compact only the tables
			 * that we have managed to lock so far. This of course
			 * requires that we have been able to lock at least two
			 * tables, otherwise there would be nothing to compact.
			 * In that case, we return a lock error to our caller.
			 */
			if (errno == EEXIST && last - (i - 1) >= 2 &&
			    flags & STACK_COMPACT_RANGE_BEST_EFFORT) {
				err = 0;
				/*
				 * The subtraction is to offset the index, the
				 * addition is to only compact up to the table
				 * of the preceding iteration. They obviously
				 * cancel each other out, but that may be
				 * non-obvious when it was omitted.
				 */
				first = (i - 1) + 1;
				break;
			} else if (errno == EEXIST) {
				err = REFTABLE_LOCK_ERROR;
				goto done;
			} else {
				err = REFTABLE_IO_ERROR;
				goto done;
			}
		}

		/*
		 * We need to close the lockfiles as we might otherwise easily
		 * run into file descriptor exhaustion when we compress a lot
		 * of tables.
		 */
		err = close_lock_file_gently(&table_locks[nlocks++]);
		if (err < 0) {
			err = REFTABLE_IO_ERROR;
			goto done;
		}
	}

	/*
	 * We have locked all tables in our range and can thus release the
	 * "tables.list" lock while compacting the locked tables. This allows
	 * concurrent updates to the stack to proceed.
	 */
	err = rollback_lock_file(&tables_list_lock);
	if (err < 0) {
		err = REFTABLE_IO_ERROR;
		goto done;
	}

	/*
	 * Compact the now-locked tables into a new table. Note that compacting
	 * these tables may end up with an empty new table in case tombstones
	 * end up cancelling out all refs in that range.
	 */
	err = stack_compact_locked(st, first, last, expiry, &new_table);
	if (err < 0) {
		if (err != REFTABLE_EMPTY_TABLE_ERROR)
			goto done;
		is_empty_table = 1;
	}

	/*
	 * Now that we have written the new, compacted table we need to re-lock
	 * "tables.list". We'll then replace the compacted range of tables with
	 * the new table.
	 */
	err = hold_lock_file_for_update(&tables_list_lock, st->list_file,
					LOCK_NO_DEREF);
	if (err < 0) {
		if (errno == EEXIST)
			err = REFTABLE_LOCK_ERROR;
		else
			err = REFTABLE_IO_ERROR;
		goto done;
	}

	if (st->opts.default_permissions) {
		if (chmod(get_lock_file_path(&tables_list_lock),
			  st->opts.default_permissions) < 0) {
			err = REFTABLE_IO_ERROR;
			goto done;
		}
	}

	/*
	 * As we have unlocked the stack while compacting our slice of tables
	 * it may have happened that a concurrently running process has updated
	 * the stack while we were compacting. In that case, we need to check
	 * whether the tables that we have just compacted still exist in the
	 * stack in the exact same order as we have compacted them.
	 *
	 * If they do exist, then it is fine to continue and replace those
	 * tables with our compacted version. If they don't, then we need to
	 * abort.
	 */
	err = stack_uptodate(st);
	if (err < 0)
		goto done;
	if (err > 0) {
		ssize_t new_offset = -1;
		int fd;

		fd = open(st->list_file, O_RDONLY);
		if (fd < 0) {
			err = REFTABLE_IO_ERROR;
			goto done;
		}

		err = fd_read_lines(fd, &names);
		close(fd);
		if (err < 0)
			goto done;

		/*
		 * Search for the offset of the first table that we have
		 * compacted in the updated "tables.list" file.
		 */
		for (size_t i = 0; names[i]; i++) {
			if (strcmp(names[i], st->readers[first]->name))
				continue;

			/*
			 * We have found the first entry. Verify that all the
			 * subsequent tables we have compacted still exist in
			 * the modified stack in the exact same order as we
			 * have compacted them.
			 */
			for (size_t j = 1; j < last - first + 1; j++) {
<<<<<<< HEAD
				const char *old = first + j < st->merged->stack_len ?
=======
				const char *old = first + j < st->merged->readers_len ?
>>>>>>> e49d2472
					st->readers[first + j]->name : NULL;
				const char *new = names[i + j];

				/*
				 * If some entries are missing or in case the tables
				 * have changed then we need to bail out. Again, this
				 * shouldn't ever happen because we have locked the
				 * tables we are compacting.
				 */
				if (!old || !new || strcmp(old, new)) {
					err = REFTABLE_OUTDATED_ERROR;
					goto done;
				}
			}

			new_offset = i;
			break;
		}

		/*
		 * In case we didn't find our compacted tables in the stack we
		 * need to bail out. In theory, this should have never happened
		 * because we locked the tables we are compacting.
		 */
		if (new_offset < 0) {
			err = REFTABLE_OUTDATED_ERROR;
			goto done;
		}

		/*
		 * We have found the new range that we want to replace, so
		 * let's update the range of tables that we want to replace.
		 */
		first_to_replace = new_offset;
		last_to_replace = last + (new_offset - first);
	} else {
		/*
		 * `fd_read_lines()` uses a `NULL` sentinel to indicate that
		 * the array is at its end. As we use `free_names()` to free
		 * the array, we need to include this sentinel value here and
<<<<<<< HEAD
		 * thus have to allocate `stack_len + 1` many entries.
		 */
		REFTABLE_CALLOC_ARRAY(names, st->merged->stack_len + 1);
		for (size_t i = 0; i < st->merged->stack_len; i++)
=======
		 * thus have to allocate `readers_len + 1` many entries.
		 */
		REFTABLE_CALLOC_ARRAY(names, st->merged->readers_len + 1);
		for (size_t i = 0; i < st->merged->readers_len; i++)
>>>>>>> e49d2472
			names[i] = xstrdup(st->readers[i]->name);
		first_to_replace = first;
		last_to_replace = last;
	}

	/*
	 * If the resulting compacted table is not empty, then we need to move
	 * it into place now.
	 */
	if (!is_empty_table) {
		format_name(&new_table_name, st->readers[first]->min_update_index,
			    st->readers[last]->max_update_index);
		strbuf_addstr(&new_table_name, ".ref");
		stack_filename(&new_table_path, st, new_table_name.buf);

		err = rename_tempfile(&new_table, new_table_path.buf);
		if (err < 0) {
			err = REFTABLE_IO_ERROR;
			goto done;
		}
	}

	/*
	 * Write the new "tables.list" contents with the compacted table we
	 * have just written. In case the compacted table became empty we
	 * simply skip writing it.
	 */
	for (i = 0; i < first_to_replace; i++)
		strbuf_addf(&tables_list_buf, "%s\n", names[i]);
	if (!is_empty_table)
		strbuf_addf(&tables_list_buf, "%s\n", new_table_name.buf);
	for (i = last_to_replace + 1; names[i]; i++)
		strbuf_addf(&tables_list_buf, "%s\n", names[i]);

	err = write_in_full(get_lock_file_fd(&tables_list_lock),
			    tables_list_buf.buf, tables_list_buf.len);
	if (err < 0) {
		err = REFTABLE_IO_ERROR;
		unlink(new_table_path.buf);
		goto done;
	}

	err = fsync_component(FSYNC_COMPONENT_REFERENCE, get_lock_file_fd(&tables_list_lock));
	if (err < 0) {
		err = REFTABLE_IO_ERROR;
		unlink(new_table_path.buf);
		goto done;
	}

	err = commit_lock_file(&tables_list_lock);
	if (err < 0) {
		err = REFTABLE_IO_ERROR;
		unlink(new_table_path.buf);
		goto done;
	}

	/*
	 * Reload the stack before deleting the compacted tables. We can only
	 * delete the files after we closed them on Windows, so this needs to
	 * happen first.
	 */
	err = reftable_stack_reload_maybe_reuse(st, first < last);
	if (err < 0)
		goto done;

	/*
	 * Delete the old tables. They may still be in use by concurrent
	 * readers, so it is expected that unlinking tables may fail.
	 */
	for (i = 0; i < nlocks; i++) {
		struct lock_file *table_lock = &table_locks[i];
		char *table_path = get_locked_file_path(table_lock);
		unlink(table_path);
		free(table_path);
	}

done:
	rollback_lock_file(&tables_list_lock);
	for (i = 0; table_locks && i < nlocks; i++)
		rollback_lock_file(&table_locks[i]);
	reftable_free(table_locks);

	delete_tempfile(&new_table);
	strbuf_release(&new_table_name);
	strbuf_release(&new_table_path);
	strbuf_release(&tables_list_buf);
	strbuf_release(&table_name);
	free_names(names);

	return err;
}

static int stack_compact_range_stats(struct reftable_stack *st,
				     size_t first, size_t last,
				     struct reftable_log_expiry_config *config,
				     unsigned int flags)
{
	int err = stack_compact_range(st, first, last, config, flags);
	if (err == REFTABLE_LOCK_ERROR)
		st->stats.failures++;
	return err;
}

int reftable_stack_compact_all(struct reftable_stack *st,
			       struct reftable_log_expiry_config *config)
{
<<<<<<< HEAD
	size_t last = st->merged->stack_len ? st->merged->stack_len - 1 : 0;
=======
	size_t last = st->merged->readers_len ? st->merged->readers_len - 1 : 0;
>>>>>>> e49d2472
	return stack_compact_range_stats(st, 0, last, config, 0);
}

static int segment_size(struct segment *s)
{
	return s->end - s->start;
}

struct segment suggest_compaction_segment(uint64_t *sizes, size_t n,
					  uint8_t factor)
{
	struct segment seg = { 0 };
	uint64_t bytes;
	size_t i;

	if (!factor)
		factor = DEFAULT_GEOMETRIC_FACTOR;

	/*
	 * If there are no tables or only a single one then we don't have to
	 * compact anything. The sequence is geometric by definition already.
	 */
	if (n <= 1)
		return seg;

	/*
	 * Find the ending table of the compaction segment needed to restore the
	 * geometric sequence. Note that the segment end is exclusive.
	 *
	 * To do so, we iterate backwards starting from the most recent table
	 * until a valid segment end is found. If the preceding table is smaller
	 * than the current table multiplied by the geometric factor (2), the
	 * compaction segment end has been identified.
	 *
	 * Tables after the ending point are not added to the byte count because
	 * they are already valid members of the geometric sequence. Due to the
	 * properties of a geometric sequence, it is not possible for the sum of
	 * these tables to exceed the value of the ending point table.
	 *
	 * Example table size sequence requiring no compaction:
	 * 	64, 32, 16, 8, 4, 2, 1
	 *
	 * Example table size sequence where compaction segment end is set to
	 * the last table. Since the segment end is exclusive, the last table is
	 * excluded during subsequent compaction and the table with size 3 is
	 * the final table included:
	 * 	64, 32, 16, 8, 4, 3, 1
	 */
	for (i = n - 1; i > 0; i--) {
		if (sizes[i - 1] < sizes[i] * factor) {
			seg.end = i + 1;
			bytes = sizes[i];
			break;
		}
	}

	/*
	 * Find the starting table of the compaction segment by iterating
	 * through the remaining tables and keeping track of the accumulated
	 * size of all tables seen from the segment end table. The previous
	 * table is compared to the accumulated size because the tables from the
	 * segment end are merged backwards recursively.
	 *
	 * Note that we keep iterating even after we have found the first
	 * starting point. This is because there may be tables in the stack
	 * preceding that first starting point which violate the geometric
	 * sequence.
	 *
	 * Example compaction segment start set to table with size 32:
	 * 	128, 32, 16, 8, 4, 3, 1
	 */
	for (; i > 0; i--) {
		uint64_t curr = bytes;
		bytes += sizes[i - 1];

		if (sizes[i - 1] < curr * factor) {
			seg.start = i - 1;
			seg.bytes = bytes;
		}
	}

	return seg;
}

static uint64_t *stack_table_sizes_for_compaction(struct reftable_stack *st)
{
	int version = (st->opts.hash_id == GIT_SHA1_FORMAT_ID) ? 1 : 2;
	int overhead = header_size(version) - 1;
	uint64_t *sizes;

<<<<<<< HEAD
	REFTABLE_CALLOC_ARRAY(sizes, st->merged->stack_len);

	for (size_t i = 0; i < st->merged->stack_len; i++)
=======
	REFTABLE_CALLOC_ARRAY(sizes, st->merged->readers_len);

	for (size_t i = 0; i < st->merged->readers_len; i++)
>>>>>>> e49d2472
		sizes[i] = st->readers[i]->size - overhead;

	return sizes;
}

int reftable_stack_auto_compact(struct reftable_stack *st)
{
	uint64_t *sizes = stack_table_sizes_for_compaction(st);
	struct segment seg =
		suggest_compaction_segment(sizes, st->merged->readers_len,
					   st->opts.auto_compaction_factor);
	reftable_free(sizes);
	if (segment_size(&seg) > 0)
		return stack_compact_range_stats(st, seg.start, seg.end - 1,
						 NULL, STACK_COMPACT_RANGE_BEST_EFFORT);

	return 0;
}

struct reftable_compaction_stats *
reftable_stack_compaction_stats(struct reftable_stack *st)
{
	return &st->stats;
}

int reftable_stack_read_ref(struct reftable_stack *st, const char *refname,
			    struct reftable_ref_record *ref)
{
	struct reftable_iterator it = { 0 };
	int ret;

	reftable_merged_table_init_ref_iterator(st->merged, &it);
	ret = reftable_iterator_seek_ref(&it, refname);
	if (ret)
		goto out;

	ret = reftable_iterator_next_ref(&it, ref);
	if (ret)
		goto out;

	if (strcmp(ref->refname, refname) ||
	    reftable_ref_record_is_deletion(ref)) {
		reftable_ref_record_release(ref);
		ret = 1;
		goto out;
	}

out:
	reftable_iterator_destroy(&it);
	return ret;
}

int reftable_stack_read_log(struct reftable_stack *st, const char *refname,
			    struct reftable_log_record *log)
{
	struct reftable_iterator it = {0};
	int err;

	reftable_stack_init_log_iterator(st, &it);
	err = reftable_iterator_seek_log(&it, refname);
	if (err)
		goto done;

	err = reftable_iterator_next_log(&it, log);
	if (err)
		goto done;

	if (strcmp(log->refname, refname) ||
	    reftable_log_record_is_deletion(log)) {
		err = 1;
		goto done;
	}

done:
	if (err) {
		reftable_log_record_release(log);
	}
	reftable_iterator_destroy(&it);
	return err;
}

static int is_table_name(const char *s)
{
	const char *dot = strrchr(s, '.');
	return dot && !strcmp(dot, ".ref");
}

static void remove_maybe_stale_table(struct reftable_stack *st, uint64_t max,
				     const char *name)
{
	int err = 0;
	uint64_t update_idx = 0;
	struct reftable_block_source src = { NULL };
	struct reftable_reader *rd = NULL;
	struct strbuf table_path = STRBUF_INIT;
	stack_filename(&table_path, st, name);

	err = reftable_block_source_from_file(&src, table_path.buf);
	if (err < 0)
		goto done;

	err = reftable_new_reader(&rd, &src, name);
	if (err < 0)
		goto done;

	update_idx = reftable_reader_max_update_index(rd);
	reftable_reader_free(rd);

	if (update_idx <= max) {
		unlink(table_path.buf);
	}
done:
	strbuf_release(&table_path);
}

static int reftable_stack_clean_locked(struct reftable_stack *st)
{
	uint64_t max = reftable_merged_table_max_update_index(
		reftable_stack_merged_table(st));
	DIR *dir = opendir(st->reftable_dir);
	struct dirent *d = NULL;
	if (!dir) {
		return REFTABLE_IO_ERROR;
	}

	while ((d = readdir(dir))) {
		int i = 0;
		int found = 0;
		if (!is_table_name(d->d_name))
			continue;

		for (i = 0; !found && i < st->readers_len; i++) {
			found = !strcmp(reader_name(st->readers[i]), d->d_name);
		}
		if (found)
			continue;

		remove_maybe_stale_table(st, max, d->d_name);
	}

	closedir(dir);
	return 0;
}

int reftable_stack_clean(struct reftable_stack *st)
{
	struct reftable_addition *add = NULL;
	int err = reftable_stack_new_addition(&add, st);
	if (err < 0) {
		goto done;
	}

	err = reftable_stack_reload(st);
	if (err < 0) {
		goto done;
	}

	err = reftable_stack_clean_locked(st);

done:
	reftable_addition_destroy(add);
	return err;
}<|MERGE_RESOLUTION|>--- conflicted
+++ resolved
@@ -1194,11 +1194,7 @@
 			 * have compacted them.
 			 */
 			for (size_t j = 1; j < last - first + 1; j++) {
-<<<<<<< HEAD
-				const char *old = first + j < st->merged->stack_len ?
-=======
 				const char *old = first + j < st->merged->readers_len ?
->>>>>>> e49d2472
 					st->readers[first + j]->name : NULL;
 				const char *new = names[i + j];
 
@@ -1239,17 +1235,10 @@
 		 * `fd_read_lines()` uses a `NULL` sentinel to indicate that
 		 * the array is at its end. As we use `free_names()` to free
 		 * the array, we need to include this sentinel value here and
-<<<<<<< HEAD
-		 * thus have to allocate `stack_len + 1` many entries.
-		 */
-		REFTABLE_CALLOC_ARRAY(names, st->merged->stack_len + 1);
-		for (size_t i = 0; i < st->merged->stack_len; i++)
-=======
 		 * thus have to allocate `readers_len + 1` many entries.
 		 */
 		REFTABLE_CALLOC_ARRAY(names, st->merged->readers_len + 1);
 		for (size_t i = 0; i < st->merged->readers_len; i++)
->>>>>>> e49d2472
 			names[i] = xstrdup(st->readers[i]->name);
 		first_to_replace = first;
 		last_to_replace = last;
@@ -1356,11 +1345,7 @@
 int reftable_stack_compact_all(struct reftable_stack *st,
 			       struct reftable_log_expiry_config *config)
 {
-<<<<<<< HEAD
-	size_t last = st->merged->stack_len ? st->merged->stack_len - 1 : 0;
-=======
 	size_t last = st->merged->readers_len ? st->merged->readers_len - 1 : 0;
->>>>>>> e49d2472
 	return stack_compact_range_stats(st, 0, last, config, 0);
 }
 
@@ -1451,15 +1436,9 @@
 	int overhead = header_size(version) - 1;
 	uint64_t *sizes;
 
-<<<<<<< HEAD
-	REFTABLE_CALLOC_ARRAY(sizes, st->merged->stack_len);
-
-	for (size_t i = 0; i < st->merged->stack_len; i++)
-=======
 	REFTABLE_CALLOC_ARRAY(sizes, st->merged->readers_len);
 
 	for (size_t i = 0; i < st->merged->readers_len; i++)
->>>>>>> e49d2472
 		sizes[i] = st->readers[i]->size - overhead;
 
 	return sizes;
