--- conflicted
+++ resolved
@@ -849,17 +849,13 @@
 	strbuf_addstr(temp_tab, ".temp.XXXXXX");
 
 	tab_fd = mkstemp(temp_tab->buf);
-<<<<<<< HEAD
-	wr = reftable_new_writer(reftable_fd_write, reftable_fd_flush, &tab_fd, &st->config);
-=======
 	if (st->config.default_permissions &&
 	    chmod(temp_tab->buf, st->config.default_permissions) < 0) {
 		err = REFTABLE_IO_ERROR;
 		goto done;
 	}
 
-	wr = reftable_new_writer(reftable_fd_write, &tab_fd, &st->config);
->>>>>>> b3a79dd4
+	wr = reftable_new_writer(reftable_fd_write, reftable_fd_flush, &tab_fd, &st->config);
 
 	err = stack_write_compact(st, wr, first, last, config);
 	if (err < 0)
