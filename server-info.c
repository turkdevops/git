#define DISABLE_SIGN_COMPARE_WARNINGS

#include "git-compat-util.h"
#include "dir.h"
#include "hex.h"
#include "repository.h"
#include "refs.h"
#include "object.h"
#include "commit.h"
#include "tag.h"
#include "packfile.h"
#include "path.h"
#include "object-file.h"
#include "odb.h"
#include "server-info.h"
#include "strbuf.h"
#include "tempfile.h"

struct update_info_ctx {
	struct repository *repo;
	FILE *cur_fp;
	FILE *old_fp; /* becomes NULL if it differs from cur_fp */
	struct strbuf cur_sb;
	struct strbuf old_sb;
};

static void uic_mark_stale(struct update_info_ctx *uic)
{
	fclose(uic->old_fp);
	uic->old_fp = NULL;
}

static int uic_is_stale(const struct update_info_ctx *uic)
{
	return uic->old_fp == NULL;
}

__attribute__((format (printf, 2, 3)))
static int uic_printf(struct update_info_ctx *uic, const char *fmt, ...)
{
	va_list ap;
	int ret = -1;

	va_start(ap, fmt);

	if (uic_is_stale(uic)) {
		ret = vfprintf(uic->cur_fp, fmt, ap);
	} else {
		ssize_t r;
		struct strbuf *cur = &uic->cur_sb;
		struct strbuf *old = &uic->old_sb;

		strbuf_reset(cur);
		strbuf_vinsertf(cur, 0, fmt, ap);

		strbuf_reset(old);
		strbuf_grow(old, cur->len);
		r = fread(old->buf, 1, cur->len, uic->old_fp);
		if (r != cur->len || memcmp(old->buf, cur->buf, r))
			uic_mark_stale(uic);

		if (fwrite(cur->buf, 1, cur->len, uic->cur_fp) == cur->len)
			ret = 0;
	}

	va_end(ap);

	return ret;
}

/*
 * Create the file "path" by writing to a temporary file and renaming
 * it into place. The contents of the file come from "generate", which
 * should return non-zero if it encounters an error.
 */
static int update_info_file(struct repository *r, char *path,
			int (*generate)(struct update_info_ctx *),
			int force)
{
	char *tmp = mkpathdup("%s_XXXXXX", path);
	struct tempfile *f = NULL;
	int ret = -1;
	struct update_info_ctx uic = {
		.repo = r,
		.cur_fp = NULL,
		.old_fp = NULL,
		.cur_sb = STRBUF_INIT,
		.old_sb = STRBUF_INIT
	};

	safe_create_leading_directories(r, path);
	f = mks_tempfile_m(tmp, 0666);
	if (!f)
		goto out;
	uic.cur_fp = fdopen_tempfile(f, "w");
	if (!uic.cur_fp)
		goto out;

	/* no problem on ENOENT and old_fp == NULL, it's stale, now */
	if (!force)
		uic.old_fp = fopen_or_warn(path, "r");

	/*
	 * uic_printf will compare incremental comparison against old_fp
	 * and mark uic as stale if needed
	 */
	ret = generate(&uic);
	if (ret)
		goto out;

	/* new file may be shorter than the old one, check here */
	if (!uic_is_stale(&uic)) {
		struct stat st;
		long new_len = ftell(uic.cur_fp);
		int old_fd = fileno(uic.old_fp);

		if (new_len < 0) {
			ret = -1;
			goto out;
		}
		if (fstat(old_fd, &st) || (st.st_size != (size_t)new_len))
			uic_mark_stale(&uic);
	}

	uic.cur_fp = NULL;

	if (uic_is_stale(&uic)) {
		if (adjust_shared_perm(r, get_tempfile_path(f)) < 0)
			goto out;
		if (rename_tempfile(&f, path) < 0)
			goto out;
	} else {
		delete_tempfile(&f);
	}
	ret = 0;

out:
	if (ret) {
		error_errno("unable to update %s", path);
		if (f)
			delete_tempfile(&f);
	}
	free(tmp);
	if (uic.old_fp)
		fclose(uic.old_fp);
	strbuf_release(&uic.old_sb);
	strbuf_release(&uic.cur_sb);
	return ret;
}

static int add_info_ref(const char *path, const char *referent UNUSED, const struct object_id *oid,
			int flag UNUSED,
			void *cb_data)
{
	struct update_info_ctx *uic = cb_data;
	struct object *o = parse_object(uic->repo, oid);
	if (!o)
		return -1;

	if (uic_printf(uic, "%s	%s\n", oid_to_hex(oid), path) < 0)
		return -1;

	if (o->type == OBJ_TAG) {
		o = deref_tag(uic->repo, o, path, 0);
		if (o)
			if (uic_printf(uic, "%s	%s^{}\n",
				oid_to_hex(&o->oid), path) < 0)
				return -1;
	}
	return 0;
}

static int generate_info_refs(struct update_info_ctx *uic)
{
	return refs_for_each_ref(get_main_ref_store(uic->repo),
				 add_info_ref, uic);
}

static int update_info_refs(struct repository *r, int force)
{
	char *path = repo_git_path(r, "info/refs");
	int ret = update_info_file(r, path, generate_info_refs, force);
	free(path);
	return ret;
}

/* packs */
static struct pack_info {
	struct packed_git *p;
	int old_num;
	int new_num;
} **info;
static int num_pack;

static struct pack_info *find_pack_by_name(const char *name)
{
	int i;
	for (i = 0; i < num_pack; i++) {
		struct packed_git *p = info[i]->p;
		if (!strcmp(pack_basename(p), name))
			return info[i];
	}
	return NULL;
}

/* Returns non-zero when we detect that the info in the
 * old file is useless.
 */
static int parse_pack_def(const char *packname, int old_cnt)
{
	struct pack_info *i = find_pack_by_name(packname);
	if (i) {
		i->old_num = old_cnt;
		return 0;
	}
	else {
		/* The file describes a pack that is no longer here */
		return 1;
	}
}

/* Returns non-zero when we detect that the info in the
 * old file is useless.
 */
static int read_pack_info_file(const char *infofile)
{
	FILE *fp;
	struct strbuf line = STRBUF_INIT;
	int old_cnt = 0;
	int stale = 1;

	fp = fopen_or_warn(infofile, "r");
	if (!fp)
		return 1; /* nonexistent is not an error. */

	while (strbuf_getline(&line, fp) != EOF) {
		const char *arg;

		if (!line.len)
			continue;

		if (skip_prefix(line.buf, "P ", &arg)) {
			/* P name */
			if (parse_pack_def(arg, old_cnt++))
				goto out_stale;
		} else if (line.buf[0] == 'D') {
			/* we used to emit D but that was misguided. */
			goto out_stale;
		} else if (line.buf[0] == 'T') {
			/* we used to emit T but nobody uses it. */
			goto out_stale;
		} else {
			error("unrecognized: %s", line.buf);
		}
	}
	stale = 0;

 out_stale:
	strbuf_release(&line);
	fclose(fp);
	return stale;
}

static int compare_info(const void *a_, const void *b_)
{
	struct pack_info *const *a = a_;
	struct pack_info *const *b = b_;

	if (0 <= (*a)->old_num && 0 <= (*b)->old_num)
		/* Keep the order in the original */
		return (*a)->old_num - (*b)->old_num;
	else if (0 <= (*a)->old_num)
		/* Only A existed in the original so B is obviously newer */
		return -1;
	else if (0 <= (*b)->old_num)
		/* The other way around. */
		return 1;

	/* then it does not matter but at least keep the comparison stable */
	if ((*a)->p == (*b)->p)
		return 0;
	else if ((*a)->p < (*b)->p)
		return -1;
	else
		return 1;
}

static void init_pack_info(struct repository *r, const char *infofile, int force)
{
	struct packfile_store *packs = r->objects->packfiles;
	struct packed_git *p;
	int stale;
	int i;
	size_t alloc = 0;

<<<<<<< HEAD
	for (p = packfile_store_get_all_packs(packs); p; p = p->next) {
=======
	repo_for_each_pack(r, p) {
>>>>>>> ecad863c
		/* we ignore things on alternate path since they are
		 * not available to the pullers in general.
		 */
		if (!p->pack_local || !file_exists(p->pack_name))
			continue;

		i = num_pack++;
		ALLOC_GROW(info, num_pack, alloc);
		CALLOC_ARRAY(info[i], 1);
		info[i]->p = p;
		info[i]->old_num = -1;
	}

	if (infofile && !force)
		stale = read_pack_info_file(infofile);
	else
		stale = 1;

	for (i = 0; i < num_pack; i++)
		if (stale)
			info[i]->old_num = -1;

	/* renumber them */
	QSORT(info, num_pack, compare_info);
	for (i = 0; i < num_pack; i++)
		info[i]->new_num = i;
}

static void free_pack_info(void)
{
	int i;
	for (i = 0; i < num_pack; i++)
		free(info[i]);
	free(info);
}

static int write_pack_info_file(struct update_info_ctx *uic)
{
	int i;
	for (i = 0; i < num_pack; i++) {
		if (uic_printf(uic, "P %s\n", pack_basename(info[i]->p)) < 0)
			return -1;
	}
	if (uic_printf(uic, "\n") < 0)
		return -1;
	return 0;
}

static int update_info_packs(struct repository *r, int force)
{
	char *infofile = mkpathdup("%s/info/packs",
				   repo_get_object_directory(r));
	int ret;

	init_pack_info(r, infofile, force);
	ret = update_info_file(r, infofile, write_pack_info_file, force);
	free_pack_info();
	free(infofile);
	return ret;
}

/* public */
int update_server_info(struct repository *r, int force)
{
	/* We would add more dumb-server support files later,
	 * including index of available pack files and their
	 * intended audiences.
	 */
	int errs = 0;
	char *path;

	errs = errs | update_info_refs(r, force);
	errs = errs | update_info_packs(r, force);

	/* remove leftover rev-cache file if there is any */
	path = repo_git_path(r, "info/rev-cache");
	unlink_or_warn(path);
	free(path);

	return errs;
}<|MERGE_RESOLUTION|>--- conflicted
+++ resolved
@@ -287,17 +287,12 @@
 
 static void init_pack_info(struct repository *r, const char *infofile, int force)
 {
-	struct packfile_store *packs = r->objects->packfiles;
 	struct packed_git *p;
 	int stale;
 	int i;
 	size_t alloc = 0;
 
-<<<<<<< HEAD
-	for (p = packfile_store_get_all_packs(packs); p; p = p->next) {
-=======
 	repo_for_each_pack(r, p) {
->>>>>>> ecad863c
 		/* we ignore things on alternate path since they are
 		 * not available to the pullers in general.
 		 */
