#!/usr/bin/perl

# gitweb - simple web interface to track changes in git repositories
#
# (C) 2005-2006, Kay Sievers <kay.sievers@vrfy.org>
# (C) 2005, Christian Gierke
#
# This program is licensed under the GPLv2

use strict;
use warnings;
use CGI qw(:standard :escapeHTML -nosticky);
use CGI::Util qw(unescape);
use CGI::Carp qw(fatalsToBrowser);
use Encode;
use Fcntl ':mode';
use File::Find qw();
use File::Basename qw(basename);
binmode STDOUT, ':utf8';

our $t0;
if (eval { require Time::HiRes; 1; }) {
	$t0 = [Time::HiRes::gettimeofday()];
}
our $number_of_git_cmds = 0;

BEGIN {
	CGI->compile() if $ENV{'MOD_PERL'};
}

our $cgi = new CGI;
our $version = "++GIT_VERSION++";
our $my_url = $cgi->url();
our $my_uri = $cgi->url(-absolute => 1);

# Base URL for relative URLs in gitweb ($logo, $favicon, ...),
# needed and used only for URLs with nonempty PATH_INFO
our $base_url = $my_url;

# When the script is used as DirectoryIndex, the URL does not contain the name
# of the script file itself, and $cgi->url() fails to strip PATH_INFO, so we
# have to do it ourselves. We make $path_info global because it's also used
# later on.
#
# Another issue with the script being the DirectoryIndex is that the resulting
# $my_url data is not the full script URL: this is good, because we want
# generated links to keep implying the script name if it wasn't explicitly
# indicated in the URL we're handling, but it means that $my_url cannot be used
# as base URL.
# Therefore, if we needed to strip PATH_INFO, then we know that we have
# to build the base URL ourselves:
our $path_info = $ENV{"PATH_INFO"};
if ($path_info) {
	if ($my_url =~ s,\Q$path_info\E$,, &&
	    $my_uri =~ s,\Q$path_info\E$,, &&
	    defined $ENV{'SCRIPT_NAME'}) {
		$base_url = $cgi->url(-base => 1) . $ENV{'SCRIPT_NAME'};
	}
}

# core git executable to use
# this can just be "git" if your webserver has a sensible PATH
our $GIT = "++GIT_BINDIR++/git";

# absolute fs-path which will be prepended to the project path
#our $projectroot = "/pub/scm";
our $projectroot = "++GITWEB_PROJECTROOT++";

# fs traversing limit for getting project list
# the number is relative to the projectroot
our $project_maxdepth = "++GITWEB_PROJECT_MAXDEPTH++";

# target of the home link on top of all pages
our $home_link = $my_uri || "/";

# string of the home link on top of all pages
our $home_link_str = "++GITWEB_HOME_LINK_STR++";

# name of your site or organization to appear in page titles
# replace this with something more descriptive for clearer bookmarks
our $site_name = "++GITWEB_SITENAME++"
                 || ($ENV{'SERVER_NAME'} || "Untitled") . " Git";

# filename of html text to include at top of each page
our $site_header = "++GITWEB_SITE_HEADER++";
# html text to include at home page
our $home_text = "++GITWEB_HOMETEXT++";
# filename of html text to include at bottom of each page
our $site_footer = "++GITWEB_SITE_FOOTER++";

# URI of stylesheets
our @stylesheets = ("++GITWEB_CSS++");
# URI of a single stylesheet, which can be overridden in GITWEB_CONFIG.
our $stylesheet = undef;
# URI of GIT logo (72x27 size)
our $logo = "++GITWEB_LOGO++";
# URI of GIT favicon, assumed to be image/png type
our $favicon = "++GITWEB_FAVICON++";
# URI of gitweb.js (JavaScript code for gitweb)
our $javascript = "++GITWEB_JS++";

# URI and label (title) of GIT logo link
#our $logo_url = "http://www.kernel.org/pub/software/scm/git/docs/";
#our $logo_label = "git documentation";
our $logo_url = "http://git-scm.com/";
our $logo_label = "git homepage";

# source of projects list
our $projects_list = "++GITWEB_LIST++";

# the width (in characters) of the projects list "Description" column
our $projects_list_description_width = 25;

# default order of projects list
# valid values are none, project, descr, owner, and age
our $default_projects_order = "project";

# show repository only if this file exists
# (only effective if this variable evaluates to true)
our $export_ok = "++GITWEB_EXPORT_OK++";

# show repository only if this subroutine returns true
# when given the path to the project, for example:
#    sub { return -e "$_[0]/git-daemon-export-ok"; }
our $export_auth_hook = undef;

# only allow viewing of repositories also shown on the overview page
our $strict_export = "++GITWEB_STRICT_EXPORT++";

# list of git base URLs used for URL to where fetch project from,
# i.e. full URL is "$git_base_url/$project"
our @git_base_url_list = grep { $_ ne '' } ("++GITWEB_BASE_URL++");

# default blob_plain mimetype and default charset for text/plain blob
our $default_blob_plain_mimetype = 'text/plain';
our $default_text_plain_charset  = undef;

# file to use for guessing MIME types before trying /etc/mime.types
# (relative to the current git repository)
our $mimetypes_file = undef;

# assume this charset if line contains non-UTF-8 characters;
# it should be valid encoding (see Encoding::Supported(3pm) for list),
# for which encoding all byte sequences are valid, for example
# 'iso-8859-1' aka 'latin1' (it is decoded without checking, so it
# could be even 'utf-8' for the old behavior)
our $fallback_encoding = 'latin1';

# rename detection options for git-diff and git-diff-tree
# - default is '-M', with the cost proportional to
#   (number of removed files) * (number of new files).
# - more costly is '-C' (which implies '-M'), with the cost proportional to
#   (number of changed files + number of removed files) * (number of new files)
# - even more costly is '-C', '--find-copies-harder' with cost
#   (number of files in the original tree) * (number of new files)
# - one might want to include '-B' option, e.g. '-B', '-M'
our @diff_opts = ('-M'); # taken from git_commit

# Disables features that would allow repository owners to inject script into
# the gitweb domain.
our $prevent_xss = 0;

# information about snapshot formats that gitweb is capable of serving
our %known_snapshot_formats = (
	# name => {
	# 	'display' => display name,
	# 	'type' => mime type,
	# 	'suffix' => filename suffix,
	# 	'format' => --format for git-archive,
	# 	'compressor' => [compressor command and arguments]
	# 	                (array reference, optional)
	# 	'disabled' => boolean (optional)}
	#
	'tgz' => {
		'display' => 'tar.gz',
		'type' => 'application/x-gzip',
		'suffix' => '.tar.gz',
		'format' => 'tar',
		'compressor' => ['gzip']},

	'tbz2' => {
		'display' => 'tar.bz2',
		'type' => 'application/x-bzip2',
		'suffix' => '.tar.bz2',
		'format' => 'tar',
		'compressor' => ['bzip2']},

	'txz' => {
		'display' => 'tar.xz',
		'type' => 'application/x-xz',
		'suffix' => '.tar.xz',
		'format' => 'tar',
		'compressor' => ['xz'],
		'disabled' => 1},

	'zip' => {
		'display' => 'zip',
		'type' => 'application/x-zip',
		'suffix' => '.zip',
		'format' => 'zip'},
);

# Aliases so we understand old gitweb.snapshot values in repository
# configuration.
our %known_snapshot_format_aliases = (
	'gzip'  => 'tgz',
	'bzip2' => 'tbz2',
	'xz'    => 'txz',

	# backward compatibility: legacy gitweb config support
	'x-gzip' => undef, 'gz' => undef,
	'x-bzip2' => undef, 'bz2' => undef,
	'x-zip' => undef, '' => undef,
);

# Pixel sizes for icons and avatars. If the default font sizes or lineheights
# are changed, it may be appropriate to change these values too via
# $GITWEB_CONFIG.
our %avatar_size = (
	'default' => 16,
	'double'  => 32
);

# Used to set the maximum load that we will still respond to gitweb queries.
# If server load exceed this value then return "503 server busy" error.
# If gitweb cannot determined server load, it is taken to be 0.
# Leave it undefined (or set to 'undef') to turn off load checking.
our $maxload = 300;

# You define site-wide feature defaults here; override them with
# $GITWEB_CONFIG as necessary.
our %feature = (
	# feature => {
	# 	'sub' => feature-sub (subroutine),
	# 	'override' => allow-override (boolean),
	# 	'default' => [ default options...] (array reference)}
	#
	# if feature is overridable (it means that allow-override has true value),
	# then feature-sub will be called with default options as parameters;
	# return value of feature-sub indicates if to enable specified feature
	#
	# if there is no 'sub' key (no feature-sub), then feature cannot be
	# overriden
	#
	# use gitweb_get_feature(<feature>) to retrieve the <feature> value
	# (an array) or gitweb_check_feature(<feature>) to check if <feature>
	# is enabled

	# Enable the 'blame' blob view, showing the last commit that modified
	# each line in the file. This can be very CPU-intensive.

	# To enable system wide have in $GITWEB_CONFIG
	# $feature{'blame'}{'default'} = [1];
	# To have project specific config enable override in $GITWEB_CONFIG
	# $feature{'blame'}{'override'} = 1;
	# and in project config gitweb.blame = 0|1;
	'blame' => {
		'sub' => sub { feature_bool('blame', @_) },
		'override' => 0,
		'default' => [0]},

	# Enable the 'snapshot' link, providing a compressed archive of any
	# tree. This can potentially generate high traffic if you have large
	# project.

	# Value is a list of formats defined in %known_snapshot_formats that
	# you wish to offer.
	# To disable system wide have in $GITWEB_CONFIG
	# $feature{'snapshot'}{'default'} = [];
	# To have project specific config enable override in $GITWEB_CONFIG
	# $feature{'snapshot'}{'override'} = 1;
	# and in project config, a comma-separated list of formats or "none"
	# to disable.  Example: gitweb.snapshot = tbz2,zip;
	'snapshot' => {
		'sub' => \&feature_snapshot,
		'override' => 0,
		'default' => ['tgz']},

	# Enable text search, which will list the commits which match author,
	# committer or commit text to a given string.  Enabled by default.
	# Project specific override is not supported.
	'search' => {
		'override' => 0,
		'default' => [1]},

	# Enable grep search, which will list the files in currently selected
	# tree containing the given string. Enabled by default. This can be
	# potentially CPU-intensive, of course.

	# To enable system wide have in $GITWEB_CONFIG
	# $feature{'grep'}{'default'} = [1];
	# To have project specific config enable override in $GITWEB_CONFIG
	# $feature{'grep'}{'override'} = 1;
	# and in project config gitweb.grep = 0|1;
	'grep' => {
		'sub' => sub { feature_bool('grep', @_) },
		'override' => 0,
		'default' => [1]},

	# Enable the pickaxe search, which will list the commits that modified
	# a given string in a file. This can be practical and quite faster
	# alternative to 'blame', but still potentially CPU-intensive.

	# To enable system wide have in $GITWEB_CONFIG
	# $feature{'pickaxe'}{'default'} = [1];
	# To have project specific config enable override in $GITWEB_CONFIG
	# $feature{'pickaxe'}{'override'} = 1;
	# and in project config gitweb.pickaxe = 0|1;
	'pickaxe' => {
		'sub' => sub { feature_bool('pickaxe', @_) },
		'override' => 0,
		'default' => [1]},

	# Enable showing size of blobs in a 'tree' view, in a separate
	# column, similar to what 'ls -l' does.  This cost a bit of IO.

	# To disable system wide have in $GITWEB_CONFIG
	# $feature{'show-sizes'}{'default'} = [0];
	# To have project specific config enable override in $GITWEB_CONFIG
	# $feature{'show-sizes'}{'override'} = 1;
	# and in project config gitweb.showsizes = 0|1;
	'show-sizes' => {
		'sub' => sub { feature_bool('showsizes', @_) },
		'override' => 0,
		'default' => [1]},

	# Make gitweb use an alternative format of the URLs which can be
	# more readable and natural-looking: project name is embedded
	# directly in the path and the query string contains other
	# auxiliary information. All gitweb installations recognize
	# URL in either format; this configures in which formats gitweb
	# generates links.

	# To enable system wide have in $GITWEB_CONFIG
	# $feature{'pathinfo'}{'default'} = [1];
	# Project specific override is not supported.

	# Note that you will need to change the default location of CSS,
	# favicon, logo and possibly other files to an absolute URL. Also,
	# if gitweb.cgi serves as your indexfile, you will need to force
	# $my_uri to contain the script name in your $GITWEB_CONFIG.
	'pathinfo' => {
		'override' => 0,
		'default' => [0]},

	# Make gitweb consider projects in project root subdirectories
	# to be forks of existing projects. Given project $projname.git,
	# projects matching $projname/*.git will not be shown in the main
	# projects list, instead a '+' mark will be added to $projname
	# there and a 'forks' view will be enabled for the project, listing
	# all the forks. If project list is taken from a file, forks have
	# to be listed after the main project.

	# To enable system wide have in $GITWEB_CONFIG
	# $feature{'forks'}{'default'} = [1];
	# Project specific override is not supported.
	'forks' => {
		'override' => 0,
		'default' => [0]},

	# Insert custom links to the action bar of all project pages.
	# This enables you mainly to link to third-party scripts integrating
	# into gitweb; e.g. git-browser for graphical history representation
	# or custom web-based repository administration interface.

	# The 'default' value consists of a list of triplets in the form
	# (label, link, position) where position is the label after which
	# to insert the link and link is a format string where %n expands
	# to the project name, %f to the project path within the filesystem,
	# %h to the current hash (h gitweb parameter) and %b to the current
	# hash base (hb gitweb parameter); %% expands to %.

	# To enable system wide have in $GITWEB_CONFIG e.g.
	# $feature{'actions'}{'default'} = [('graphiclog',
	# 	'/git-browser/by-commit.html?r=%n', 'summary')];
	# Project specific override is not supported.
	'actions' => {
		'override' => 0,
		'default' => []},

	# Allow gitweb scan project content tags described in ctags/
	# of project repository, and display the popular Web 2.0-ish
	# "tag cloud" near the project list. Note that this is something
	# COMPLETELY different from the normal Git tags.

	# gitweb by itself can show existing tags, but it does not handle
	# tagging itself; you need an external application for that.
	# For an example script, check Girocco's cgi/tagproj.cgi.
	# You may want to install the HTML::TagCloud Perl module to get
	# a pretty tag cloud instead of just a list of tags.

	# To enable system wide have in $GITWEB_CONFIG
	# $feature{'ctags'}{'default'} = ['path_to_tag_script'];
	# Project specific override is not supported.
	'ctags' => {
		'override' => 0,
		'default' => [0]},

	# The maximum number of patches in a patchset generated in patch
	# view. Set this to 0 or undef to disable patch view, or to a
	# negative number to remove any limit.

	# To disable system wide have in $GITWEB_CONFIG
	# $feature{'patches'}{'default'} = [0];
	# To have project specific config enable override in $GITWEB_CONFIG
	# $feature{'patches'}{'override'} = 1;
	# and in project config gitweb.patches = 0|n;
	# where n is the maximum number of patches allowed in a patchset.
	'patches' => {
		'sub' => \&feature_patches,
		'override' => 0,
		'default' => [16]},

	# Avatar support. When this feature is enabled, views such as
	# shortlog or commit will display an avatar associated with
	# the email of the committer(s) and/or author(s).

	# Currently available providers are gravatar and picon.
	# If an unknown provider is specified, the feature is disabled.

	# Gravatar depends on Digest::MD5.
	# Picon currently relies on the indiana.edu database.

	# To enable system wide have in $GITWEB_CONFIG
	# $feature{'avatar'}{'default'} = ['<provider>'];
	# where <provider> is either gravatar or picon.
	# To have project specific config enable override in $GITWEB_CONFIG
	# $feature{'avatar'}{'override'} = 1;
	# and in project config gitweb.avatar = <provider>;
	'avatar' => {
		'sub' => \&feature_avatar,
		'override' => 0,
		'default' => ['']},

	# Enable displaying how much time and how many git commands
	# it took to generate and display page.  Disabled by default.
	# Project specific override is not supported.
	'timed' => {
		'override' => 0,
		'default' => [0]},

	# Enable turning some links into links to actions which require
	# JavaScript to run (like 'blame_incremental').  Not enabled by
	# default.  Project specific override is currently not supported.
	'javascript-actions' => {
		'override' => 0,
		'default' => [0]},
);

sub gitweb_get_feature {
	my ($name) = @_;
	return unless exists $feature{$name};
	my ($sub, $override, @defaults) = (
		$feature{$name}{'sub'},
		$feature{$name}{'override'},
		@{$feature{$name}{'default'}});
	# project specific override is possible only if we have project
	our $git_dir; # global variable, declared later
	if (!$override || !defined $git_dir) {
		return @defaults;
	}
	if (!defined $sub) {
		warn "feature $name is not overridable";
		return @defaults;
	}
	return $sub->(@defaults);
}

# A wrapper to check if a given feature is enabled.
# With this, you can say
#
#   my $bool_feat = gitweb_check_feature('bool_feat');
#   gitweb_check_feature('bool_feat') or somecode;
#
# instead of
#
#   my ($bool_feat) = gitweb_get_feature('bool_feat');
#   (gitweb_get_feature('bool_feat'))[0] or somecode;
#
sub gitweb_check_feature {
	return (gitweb_get_feature(@_))[0];
}


sub feature_bool {
	my $key = shift;
	my ($val) = git_get_project_config($key, '--bool');

	if (!defined $val) {
		return ($_[0]);
	} elsif ($val eq 'true') {
		return (1);
	} elsif ($val eq 'false') {
		return (0);
	}
}

sub feature_snapshot {
	my (@fmts) = @_;

	my ($val) = git_get_project_config('snapshot');

	if ($val) {
		@fmts = ($val eq 'none' ? () : split /\s*[,\s]\s*/, $val);
	}

	return @fmts;
}

sub feature_patches {
	my @val = (git_get_project_config('patches', '--int'));

	if (@val) {
		return @val;
	}

	return ($_[0]);
}

sub feature_avatar {
	my @val = (git_get_project_config('avatar'));

	return @val ? @val : @_;
}

# checking HEAD file with -e is fragile if the repository was
# initialized long time ago (i.e. symlink HEAD) and was pack-ref'ed
# and then pruned.
sub check_head_link {
	my ($dir) = @_;
	my $headfile = "$dir/HEAD";
	return ((-e $headfile) ||
		(-l $headfile && readlink($headfile) =~ /^refs\/heads\//));
}

sub check_export_ok {
	my ($dir) = @_;
	return (check_head_link($dir) &&
		(!$export_ok || -e "$dir/$export_ok") &&
		(!$export_auth_hook || $export_auth_hook->($dir)));
}

# process alternate names for backward compatibility
# filter out unsupported (unknown) snapshot formats
sub filter_snapshot_fmts {
	my @fmts = @_;

	@fmts = map {
		exists $known_snapshot_format_aliases{$_} ?
		       $known_snapshot_format_aliases{$_} : $_} @fmts;
	@fmts = grep {
		exists $known_snapshot_formats{$_} &&
		!$known_snapshot_formats{$_}{'disabled'}} @fmts;
}

our $GITWEB_CONFIG = $ENV{'GITWEB_CONFIG'} || "++GITWEB_CONFIG++";
our $GITWEB_CONFIG_SYSTEM = $ENV{'GITWEB_CONFIG_SYSTEM'} || "++GITWEB_CONFIG_SYSTEM++";
# die if there are errors parsing config file
if (-e $GITWEB_CONFIG) {
	do $GITWEB_CONFIG;
	die $@ if $@;
} elsif (-e $GITWEB_CONFIG_SYSTEM) {
	do $GITWEB_CONFIG_SYSTEM;
	die $@ if $@;
}

# Get loadavg of system, to compare against $maxload.
# Currently it requires '/proc/loadavg' present to get loadavg;
# if it is not present it returns 0, which means no load checking.
sub get_loadavg {
	if( -e '/proc/loadavg' ){
		open my $fd, '<', '/proc/loadavg'
			or return 0;
		my @load = split(/\s+/, scalar <$fd>);
		close $fd;

		# The first three columns measure CPU and IO utilization of the last one,
		# five, and 10 minute periods.  The fourth column shows the number of
		# currently running processes and the total number of processes in the m/n
		# format.  The last column displays the last process ID used.
		return $load[0] || 0;
	}
	# additional checks for load average should go here for things that don't export
	# /proc/loadavg

	return 0;
}

# version of the core git binary
our $git_version = qx("$GIT" --version) =~ m/git version (.*)$/ ? $1 : "unknown";
$number_of_git_cmds++;

$projects_list ||= $projectroot;

if (defined $maxload && get_loadavg() > $maxload) {
	die_error(503, "The load average on the server is too high");
}

# ======================================================================
# input validation and dispatch

# input parameters can be collected from a variety of sources (presently, CGI
# and PATH_INFO), so we define an %input_params hash that collects them all
# together during validation: this allows subsequent uses (e.g. href()) to be
# agnostic of the parameter origin

our %input_params = ();

# input parameters are stored with the long parameter name as key. This will
# also be used in the href subroutine to convert parameters to their CGI
# equivalent, and since the href() usage is the most frequent one, we store
# the name -> CGI key mapping here, instead of the reverse.
#
# XXX: Warning: If you touch this, check the search form for updating,
# too.

our @cgi_param_mapping = (
	project => "p",
	action => "a",
	file_name => "f",
	file_parent => "fp",
	hash => "h",
	hash_parent => "hp",
	hash_base => "hb",
	hash_parent_base => "hpb",
	page => "pg",
	order => "o",
	searchtext => "s",
	searchtype => "st",
	snapshot_format => "sf",
	extra_options => "opt",
	search_use_regexp => "sr",
	# this must be last entry (for manipulation from JavaScript)
	javascript => "js"
);
our %cgi_param_mapping = @cgi_param_mapping;

# we will also need to know the possible actions, for validation
our %actions = (
	"blame" => \&git_blame,
	"blame_incremental" => \&git_blame_incremental,
	"blame_data" => \&git_blame_data,
	"blobdiff" => \&git_blobdiff,
	"blobdiff_plain" => \&git_blobdiff_plain,
	"blob" => \&git_blob,
	"blob_plain" => \&git_blob_plain,
	"commitdiff" => \&git_commitdiff,
	"commitdiff_plain" => \&git_commitdiff_plain,
	"commit" => \&git_commit,
	"forks" => \&git_forks,
	"heads" => \&git_heads,
	"history" => \&git_history,
	"log" => \&git_log,
	"patch" => \&git_patch,
	"patches" => \&git_patches,
	"rss" => \&git_rss,
	"atom" => \&git_atom,
	"search" => \&git_search,
	"search_help" => \&git_search_help,
	"shortlog" => \&git_shortlog,
	"summary" => \&git_summary,
	"tag" => \&git_tag,
	"tags" => \&git_tags,
	"tree" => \&git_tree,
	"snapshot" => \&git_snapshot,
	"object" => \&git_object,
	# those below don't need $project
	"opml" => \&git_opml,
	"project_list" => \&git_project_list,
	"project_index" => \&git_project_index,
);

# finally, we have the hash of allowed extra_options for the commands that
# allow them
our %allowed_options = (
	"--no-merges" => [ qw(rss atom log shortlog history) ],
);

# fill %input_params with the CGI parameters. All values except for 'opt'
# should be single values, but opt can be an array. We should probably
# build an array of parameters that can be multi-valued, but since for the time
# being it's only this one, we just single it out
while (my ($name, $symbol) = each %cgi_param_mapping) {
	if ($symbol eq 'opt') {
		$input_params{$name} = [ $cgi->param($symbol) ];
	} else {
		$input_params{$name} = $cgi->param($symbol);
	}
}

# now read PATH_INFO and update the parameter list for missing parameters
sub evaluate_path_info {
	return if defined $input_params{'project'};
	return if !$path_info;
	$path_info =~ s,^/+,,;
	return if !$path_info;

	# find which part of PATH_INFO is project
	my $project = $path_info;
	$project =~ s,/+$,,;
	while ($project && !check_head_link("$projectroot/$project")) {
		$project =~ s,/*[^/]*$,,;
	}
	return unless $project;
	$input_params{'project'} = $project;

	# do not change any parameters if an action is given using the query string
	return if $input_params{'action'};
	$path_info =~ s,^\Q$project\E/*,,;

	# next, check if we have an action
	my $action = $path_info;
	$action =~ s,/.*$,,;
	if (exists $actions{$action}) {
		$path_info =~ s,^$action/*,,;
		$input_params{'action'} = $action;
	}

	# list of actions that want hash_base instead of hash, but can have no
	# pathname (f) parameter
	my @wants_base = (
		'tree',
		'history',
	);

	# we want to catch
	# [$hash_parent_base[:$file_parent]..]$hash_parent[:$file_name]
	my ($parentrefname, $parentpathname, $refname, $pathname) =
		($path_info =~ /^(?:(.+?)(?::(.+))?\.\.)?(.+?)(?::(.+))?$/);

	# first, analyze the 'current' part
	if (defined $pathname) {
		# we got "branch:filename" or "branch:dir/"
		# we could use git_get_type(branch:pathname), but:
		# - it needs $git_dir
		# - it does a git() call
		# - the convention of terminating directories with a slash
		#   makes it superfluous
		# - embedding the action in the PATH_INFO would make it even
		#   more superfluous
		$pathname =~ s,^/+,,;
		if (!$pathname || substr($pathname, -1) eq "/") {
			$input_params{'action'} ||= "tree";
			$pathname =~ s,/$,,;
		} else {
			# the default action depends on whether we had parent info
			# or not
			if ($parentrefname) {
				$input_params{'action'} ||= "blobdiff_plain";
			} else {
				$input_params{'action'} ||= "blob_plain";
			}
		}
		$input_params{'hash_base'} ||= $refname;
		$input_params{'file_name'} ||= $pathname;
	} elsif (defined $refname) {
		# we got "branch". In this case we have to choose if we have to
		# set hash or hash_base.
		#
		# Most of the actions without a pathname only want hash to be
		# set, except for the ones specified in @wants_base that want
		# hash_base instead. It should also be noted that hand-crafted
		# links having 'history' as an action and no pathname or hash
		# set will fail, but that happens regardless of PATH_INFO.
		$input_params{'action'} ||= "shortlog";
		if (grep { $_ eq $input_params{'action'} } @wants_base) {
			$input_params{'hash_base'} ||= $refname;
		} else {
			$input_params{'hash'} ||= $refname;
		}
	}

	# next, handle the 'parent' part, if present
	if (defined $parentrefname) {
		# a missing pathspec defaults to the 'current' filename, allowing e.g.
		# someproject/blobdiff/oldrev..newrev:/filename
		if ($parentpathname) {
			$parentpathname =~ s,^/+,,;
			$parentpathname =~ s,/$,,;
			$input_params{'file_parent'} ||= $parentpathname;
		} else {
			$input_params{'file_parent'} ||= $input_params{'file_name'};
		}
		# we assume that hash_parent_base is wanted if a path was specified,
		# or if the action wants hash_base instead of hash
		if (defined $input_params{'file_parent'} ||
			grep { $_ eq $input_params{'action'} } @wants_base) {
			$input_params{'hash_parent_base'} ||= $parentrefname;
		} else {
			$input_params{'hash_parent'} ||= $parentrefname;
		}
	}

	# for the snapshot action, we allow URLs in the form
	# $project/snapshot/$hash.ext
	# where .ext determines the snapshot and gets removed from the
	# passed $refname to provide the $hash.
	#
	# To be able to tell that $refname includes the format extension, we
	# require the following two conditions to be satisfied:
	# - the hash input parameter MUST have been set from the $refname part
	#   of the URL (i.e. they must be equal)
	# - the snapshot format MUST NOT have been defined already (e.g. from
	#   CGI parameter sf)
	# It's also useless to try any matching unless $refname has a dot,
	# so we check for that too
	if (defined $input_params{'action'} &&
		$input_params{'action'} eq 'snapshot' &&
		defined $refname && index($refname, '.') != -1 &&
		$refname eq $input_params{'hash'} &&
		!defined $input_params{'snapshot_format'}) {
		# We loop over the known snapshot formats, checking for
		# extensions. Allowed extensions are both the defined suffix
		# (which includes the initial dot already) and the snapshot
		# format key itself, with a prepended dot
		while (my ($fmt, $opt) = each %known_snapshot_formats) {
			my $hash = $refname;
			unless ($hash =~ s/(\Q$opt->{'suffix'}\E|\Q.$fmt\E)$//) {
				next;
			}
			my $sfx = $1;
			# a valid suffix was found, so set the snapshot format
			# and reset the hash parameter
			$input_params{'snapshot_format'} = $fmt;
			$input_params{'hash'} = $hash;
			# we also set the format suffix to the one requested
			# in the URL: this way a request for e.g. .tgz returns
			# a .tgz instead of a .tar.gz
			$known_snapshot_formats{$fmt}{'suffix'} = $sfx;
			last;
		}
	}
}
evaluate_path_info();

our $action = $input_params{'action'};
if (defined $action) {
	if (!validate_action($action)) {
		die_error(400, "Invalid action parameter");
	}
}

# parameters which are pathnames
our $project = $input_params{'project'};
if (defined $project) {
	if (!validate_project($project)) {
		undef $project;
		die_error(404, "No such project");
	}
}

our $file_name = $input_params{'file_name'};
if (defined $file_name) {
	if (!validate_pathname($file_name)) {
		die_error(400, "Invalid file parameter");
	}
}

our $file_parent = $input_params{'file_parent'};
if (defined $file_parent) {
	if (!validate_pathname($file_parent)) {
		die_error(400, "Invalid file parent parameter");
	}
}

# parameters which are refnames
our $hash = $input_params{'hash'};
if (defined $hash) {
	if (!validate_refname($hash)) {
		die_error(400, "Invalid hash parameter");
	}
}

our $hash_parent = $input_params{'hash_parent'};
if (defined $hash_parent) {
	if (!validate_refname($hash_parent)) {
		die_error(400, "Invalid hash parent parameter");
	}
}

our $hash_base = $input_params{'hash_base'};
if (defined $hash_base) {
	if (!validate_refname($hash_base)) {
		die_error(400, "Invalid hash base parameter");
	}
}

our @extra_options = @{$input_params{'extra_options'}};
# @extra_options is always defined, since it can only be (currently) set from
# CGI, and $cgi->param() returns the empty array in array context if the param
# is not set
foreach my $opt (@extra_options) {
	if (not exists $allowed_options{$opt}) {
		die_error(400, "Invalid option parameter");
	}
	if (not grep(/^$action$/, @{$allowed_options{$opt}})) {
		die_error(400, "Invalid option parameter for this action");
	}
}

our $hash_parent_base = $input_params{'hash_parent_base'};
if (defined $hash_parent_base) {
	if (!validate_refname($hash_parent_base)) {
		die_error(400, "Invalid hash parent base parameter");
	}
}

# other parameters
our $page = $input_params{'page'};
if (defined $page) {
	if ($page =~ m/[^0-9]/) {
		die_error(400, "Invalid page parameter");
	}
}

our $searchtype = $input_params{'searchtype'};
if (defined $searchtype) {
	if ($searchtype =~ m/[^a-z]/) {
		die_error(400, "Invalid searchtype parameter");
	}
}

our $search_use_regexp = $input_params{'search_use_regexp'};

our $searchtext = $input_params{'searchtext'};
our $search_regexp;
if (defined $searchtext) {
	if (length($searchtext) < 2) {
		die_error(403, "At least two characters are required for search parameter");
	}
	$search_regexp = $search_use_regexp ? $searchtext : quotemeta $searchtext;
}

# path to the current git repository
our $git_dir;
$git_dir = "$projectroot/$project" if $project;

# list of supported snapshot formats
our @snapshot_fmts = gitweb_get_feature('snapshot');
@snapshot_fmts = filter_snapshot_fmts(@snapshot_fmts);

# check that the avatar feature is set to a known provider name,
# and for each provider check if the dependencies are satisfied.
# if the provider name is invalid or the dependencies are not met,
# reset $git_avatar to the empty string.
our ($git_avatar) = gitweb_get_feature('avatar');
if ($git_avatar eq 'gravatar') {
	$git_avatar = '' unless (eval { require Digest::MD5; 1; });
} elsif ($git_avatar eq 'picon') {
	# no dependencies
} else {
	$git_avatar = '';
}

# dispatch
if (!defined $action) {
	if (defined $hash) {
		$action = git_get_type($hash);
	} elsif (defined $hash_base && defined $file_name) {
		$action = git_get_type("$hash_base:$file_name");
	} elsif (defined $project) {
		$action = 'summary';
	} else {
		$action = 'project_list';
	}
}
if (!defined($actions{$action})) {
	die_error(400, "Unknown action");
}
if ($action !~ m/^(?:opml|project_list|project_index)$/ &&
    !$project) {
	die_error(400, "Project needed");
}
$actions{$action}->();
exit;

## ======================================================================
## action links

sub href {
	my %params = @_;
	# default is to use -absolute url() i.e. $my_uri
	my $href = $params{-full} ? $my_url : $my_uri;

	$params{'project'} = $project unless exists $params{'project'};

	if ($params{-replay}) {
		while (my ($name, $symbol) = each %cgi_param_mapping) {
			if (!exists $params{$name}) {
				$params{$name} = $input_params{$name};
			}
		}
	}

	my $use_pathinfo = gitweb_check_feature('pathinfo');
	if ($use_pathinfo and defined $params{'project'}) {
		# try to put as many parameters as possible in PATH_INFO:
		#   - project name
		#   - action
		#   - hash_parent or hash_parent_base:/file_parent
		#   - hash or hash_base:/filename
		#   - the snapshot_format as an appropriate suffix

		# When the script is the root DirectoryIndex for the domain,
		# $href here would be something like http://gitweb.example.com/
		# Thus, we strip any trailing / from $href, to spare us double
		# slashes in the final URL
		$href =~ s,/$,,;

		# Then add the project name, if present
		$href .= "/".esc_url($params{'project'});
		delete $params{'project'};

		# since we destructively absorb parameters, we keep this
		# boolean that remembers if we're handling a snapshot
		my $is_snapshot = $params{'action'} eq 'snapshot';

		# Summary just uses the project path URL, any other action is
		# added to the URL
		if (defined $params{'action'}) {
			$href .= "/".esc_url($params{'action'}) unless $params{'action'} eq 'summary';
			delete $params{'action'};
		}

		# Next, we put hash_parent_base:/file_parent..hash_base:/file_name,
		# stripping nonexistent or useless pieces
		$href .= "/" if ($params{'hash_base'} || $params{'hash_parent_base'}
			|| $params{'hash_parent'} || $params{'hash'});
		if (defined $params{'hash_base'}) {
			if (defined $params{'hash_parent_base'}) {
				$href .= esc_url($params{'hash_parent_base'});
				# skip the file_parent if it's the same as the file_name
				if (defined $params{'file_parent'}) {
					if (defined $params{'file_name'} && $params{'file_parent'} eq $params{'file_name'}) {
						delete $params{'file_parent'};
					} elsif ($params{'file_parent'} !~ /\.\./) {
						$href .= ":/".esc_url($params{'file_parent'});
						delete $params{'file_parent'};
					}
				}
				$href .= "..";
				delete $params{'hash_parent'};
				delete $params{'hash_parent_base'};
			} elsif (defined $params{'hash_parent'}) {
				$href .= esc_url($params{'hash_parent'}). "..";
				delete $params{'hash_parent'};
			}

			$href .= esc_url($params{'hash_base'});
			if (defined $params{'file_name'} && $params{'file_name'} !~ /\.\./) {
				$href .= ":/".esc_url($params{'file_name'});
				delete $params{'file_name'};
			}
			delete $params{'hash'};
			delete $params{'hash_base'};
		} elsif (defined $params{'hash'}) {
			$href .= esc_url($params{'hash'});
			delete $params{'hash'};
		}

		# If the action was a snapshot, we can absorb the
		# snapshot_format parameter too
		if ($is_snapshot) {
			my $fmt = $params{'snapshot_format'};
			# snapshot_format should always be defined when href()
			# is called, but just in case some code forgets, we
			# fall back to the default
			$fmt ||= $snapshot_fmts[0];
			$href .= $known_snapshot_formats{$fmt}{'suffix'};
			delete $params{'snapshot_format'};
		}
	}

	# now encode the parameters explicitly
	my @result = ();
	for (my $i = 0; $i < @cgi_param_mapping; $i += 2) {
		my ($name, $symbol) = ($cgi_param_mapping[$i], $cgi_param_mapping[$i+1]);
		if (defined $params{$name}) {
			if (ref($params{$name}) eq "ARRAY") {
				foreach my $par (@{$params{$name}}) {
					push @result, $symbol . "=" . esc_param($par);
				}
			} else {
				push @result, $symbol . "=" . esc_param($params{$name});
			}
		}
	}
	$href .= "?" . join(';', @result) if scalar @result;

	return $href;
}


## ======================================================================
## validation, quoting/unquoting and escaping

sub validate_action {
	my $input = shift || return undef;
	return undef unless exists $actions{$input};
	return $input;
}

sub validate_project {
	my $input = shift || return undef;
	if (!validate_pathname($input) ||
		!(-d "$projectroot/$input") ||
		!check_export_ok("$projectroot/$input") ||
		($strict_export && !project_in_list($input))) {
		return undef;
	} else {
		return $input;
	}
}

sub validate_pathname {
	my $input = shift || return undef;

	# no '.' or '..' as elements of path, i.e. no '.' nor '..'
	# at the beginning, at the end, and between slashes.
	# also this catches doubled slashes
	if ($input =~ m!(^|/)(|\.|\.\.)(/|$)!) {
		return undef;
	}
	# no null characters
	if ($input =~ m!\0!) {
		return undef;
	}
	return $input;
}

sub validate_refname {
	my $input = shift || return undef;

	# textual hashes are O.K.
	if ($input =~ m/^[0-9a-fA-F]{40}$/) {
		return $input;
	}
	# it must be correct pathname
	$input = validate_pathname($input)
		or return undef;
	# restrictions on ref name according to git-check-ref-format
	if ($input =~ m!(/\.|\.\.|[\000-\040\177 ~^:?*\[]|/$)!) {
		return undef;
	}
	return $input;
}

# decode sequences of octets in utf8 into Perl's internal form,
# which is utf-8 with utf8 flag set if needed.  gitweb writes out
# in utf-8 thanks to "binmode STDOUT, ':utf8'" at beginning
sub to_utf8 {
	my $str = shift;
	if (utf8::valid($str)) {
		utf8::decode($str);
		return $str;
	} else {
		return decode($fallback_encoding, $str, Encode::FB_DEFAULT);
	}
}

# quote unsafe chars, but keep the slash, even when it's not
# correct, but quoted slashes look too horrible in bookmarks
sub esc_param {
	my $str = shift;
	$str =~ s/([^A-Za-z0-9\-_.~()\/:@ ]+)/CGI::escape($1)/eg;
	$str =~ s/ /\+/g;
	return $str;
}

# quote unsafe chars in whole URL, so some charactrs cannot be quoted
sub esc_url {
	my $str = shift;
	$str =~ s/([^A-Za-z0-9\-_.~();\/;?:@&=])/sprintf("%%%02X", ord($1))/eg;
	$str =~ s/\+/%2B/g;
	$str =~ s/ /\+/g;
	return $str;
}

# quote unsafe characters in HTML attributes
sub esc_attr {

	# for XHTML conformance escaping '"' to '&quot;' is not enough
	return esc_html(@_);
}

# replace invalid utf8 character with SUBSTITUTION sequence
sub esc_html {
	my $str = shift;
	my %opts = @_;

	$str = to_utf8($str);
	$str = $cgi->escapeHTML($str);
	if ($opts{'-nbsp'}) {
		$str =~ s/ /&nbsp;/g;
	}
	$str =~ s|([[:cntrl:]])|(($1 ne "\t") ? quot_cec($1) : $1)|eg;
	return $str;
}

# quote control characters and escape filename to HTML
sub esc_path {
	my $str = shift;
	my %opts = @_;

	$str = to_utf8($str);
	$str = $cgi->escapeHTML($str);
	if ($opts{'-nbsp'}) {
		$str =~ s/ /&nbsp;/g;
	}
	$str =~ s|([[:cntrl:]])|quot_cec($1)|eg;
	return $str;
}

# Make control characters "printable", using character escape codes (CEC)
sub quot_cec {
	my $cntrl = shift;
	my %opts = @_;
	my %es = ( # character escape codes, aka escape sequences
		"\t" => '\t',   # tab            (HT)
		"\n" => '\n',   # line feed      (LF)
		"\r" => '\r',   # carrige return (CR)
		"\f" => '\f',   # form feed      (FF)
		"\b" => '\b',   # backspace      (BS)
		"\a" => '\a',   # alarm (bell)   (BEL)
		"\e" => '\e',   # escape         (ESC)
		"\013" => '\v', # vertical tab   (VT)
		"\000" => '\0', # nul character  (NUL)
	);
	my $chr = ( (exists $es{$cntrl})
		    ? $es{$cntrl}
		    : sprintf('\%2x', ord($cntrl)) );
	if ($opts{-nohtml}) {
		return $chr;
	} else {
		return "<span class=\"cntrl\">$chr</span>";
	}
}

# Alternatively use unicode control pictures codepoints,
# Unicode "printable representation" (PR)
sub quot_upr {
	my $cntrl = shift;
	my %opts = @_;

	my $chr = sprintf('&#%04d;', 0x2400+ord($cntrl));
	if ($opts{-nohtml}) {
		return $chr;
	} else {
		return "<span class=\"cntrl\">$chr</span>";
	}
}

# git may return quoted and escaped filenames
sub unquote {
	my $str = shift;

	sub unq {
		my $seq = shift;
		my %es = ( # character escape codes, aka escape sequences
			't' => "\t",   # tab            (HT, TAB)
			'n' => "\n",   # newline        (NL)
			'r' => "\r",   # return         (CR)
			'f' => "\f",   # form feed      (FF)
			'b' => "\b",   # backspace      (BS)
			'a' => "\a",   # alarm (bell)   (BEL)
			'e' => "\e",   # escape         (ESC)
			'v' => "\013", # vertical tab   (VT)
		);

		if ($seq =~ m/^[0-7]{1,3}$/) {
			# octal char sequence
			return chr(oct($seq));
		} elsif (exists $es{$seq}) {
			# C escape sequence, aka character escape code
			return $es{$seq};
		}
		# quoted ordinary character
		return $seq;
	}

	if ($str =~ m/^"(.*)"$/) {
		# needs unquoting
		$str = $1;
		$str =~ s/\\([^0-7]|[0-7]{1,3})/unq($1)/eg;
	}
	return $str;
}

# escape tabs (convert tabs to spaces)
sub untabify {
	my $line = shift;

	while ((my $pos = index($line, "\t")) != -1) {
		if (my $count = (8 - ($pos % 8))) {
			my $spaces = ' ' x $count;
			$line =~ s/\t/$spaces/;
		}
	}

	return $line;
}

sub project_in_list {
	my $project = shift;
	my @list = git_get_projects_list();
	return @list && scalar(grep { $_->{'path'} eq $project } @list);
}

## ----------------------------------------------------------------------
## HTML aware string manipulation

# Try to chop given string on a word boundary between position
# $len and $len+$add_len. If there is no word boundary there,
# chop at $len+$add_len. Do not chop if chopped part plus ellipsis
# (marking chopped part) would be longer than given string.
sub chop_str {
	my $str = shift;
	my $len = shift;
	my $add_len = shift || 10;
	my $where = shift || 'right'; # 'left' | 'center' | 'right'

	# Make sure perl knows it is utf8 encoded so we don't
	# cut in the middle of a utf8 multibyte char.
	$str = to_utf8($str);

	# allow only $len chars, but don't cut a word if it would fit in $add_len
	# if it doesn't fit, cut it if it's still longer than the dots we would add
	# remove chopped character entities entirely

	# when chopping in the middle, distribute $len into left and right part
	# return early if chopping wouldn't make string shorter
	if ($where eq 'center') {
		return $str if ($len + 5 >= length($str)); # filler is length 5
		$len = int($len/2);
	} else {
		return $str if ($len + 4 >= length($str)); # filler is length 4
	}

	# regexps: ending and beginning with word part up to $add_len
	my $endre = qr/.{$len}\w{0,$add_len}/;
	my $begre = qr/\w{0,$add_len}.{$len}/;

	if ($where eq 'left') {
		$str =~ m/^(.*?)($begre)$/;
		my ($lead, $body) = ($1, $2);
		if (length($lead) > 4) {
			$lead = " ...";
		}
		return "$lead$body";

	} elsif ($where eq 'center') {
		$str =~ m/^($endre)(.*)$/;
		my ($left, $str)  = ($1, $2);
		$str =~ m/^(.*?)($begre)$/;
		my ($mid, $right) = ($1, $2);
		if (length($mid) > 5) {
			$mid = " ... ";
		}
		return "$left$mid$right";

	} else {
		$str =~ m/^($endre)(.*)$/;
		my $body = $1;
		my $tail = $2;
		if (length($tail) > 4) {
			$tail = "... ";
		}
		return "$body$tail";
	}
}

# takes the same arguments as chop_str, but also wraps a <span> around the
# result with a title attribute if it does get chopped. Additionally, the
# string is HTML-escaped.
sub chop_and_escape_str {
	my ($str) = @_;

	my $chopped = chop_str(@_);
	if ($chopped eq $str) {
		return esc_html($chopped);
	} else {
		$str =~ s/[[:cntrl:]]/?/g;
		return $cgi->span({-title=>$str}, esc_html($chopped));
	}
}

## ----------------------------------------------------------------------
## functions returning short strings

# CSS class for given age value (in seconds)
sub age_class {
	my $age = shift;

	if (!defined $age) {
		return "noage";
	} elsif ($age < 60*60*2) {
		return "age0";
	} elsif ($age < 60*60*24*2) {
		return "age1";
	} else {
		return "age2";
	}
}

# convert age in seconds to "nn units ago" string
sub age_string {
	my $age = shift;
	my $age_str;

	if ($age > 60*60*24*365*2) {
		$age_str = (int $age/60/60/24/365);
		$age_str .= " years ago";
	} elsif ($age > 60*60*24*(365/12)*2) {
		$age_str = int $age/60/60/24/(365/12);
		$age_str .= " months ago";
	} elsif ($age > 60*60*24*7*2) {
		$age_str = int $age/60/60/24/7;
		$age_str .= " weeks ago";
	} elsif ($age > 60*60*24*2) {
		$age_str = int $age/60/60/24;
		$age_str .= " days ago";
	} elsif ($age > 60*60*2) {
		$age_str = int $age/60/60;
		$age_str .= " hours ago";
	} elsif ($age > 60*2) {
		$age_str = int $age/60;
		$age_str .= " min ago";
	} elsif ($age > 2) {
		$age_str = int $age;
		$age_str .= " sec ago";
	} else {
		$age_str .= " right now";
	}
	return $age_str;
}

use constant {
	S_IFINVALID => 0030000,
	S_IFGITLINK => 0160000,
};

# submodule/subproject, a commit object reference
sub S_ISGITLINK {
	my $mode = shift;

	return (($mode & S_IFMT) == S_IFGITLINK)
}

# convert file mode in octal to symbolic file mode string
sub mode_str {
	my $mode = oct shift;

	if (S_ISGITLINK($mode)) {
		return 'm---------';
	} elsif (S_ISDIR($mode & S_IFMT)) {
		return 'drwxr-xr-x';
	} elsif (S_ISLNK($mode)) {
		return 'lrwxrwxrwx';
	} elsif (S_ISREG($mode)) {
		# git cares only about the executable bit
		if ($mode & S_IXUSR) {
			return '-rwxr-xr-x';
		} else {
			return '-rw-r--r--';
		};
	} else {
		return '----------';
	}
}

# convert file mode in octal to file type string
sub file_type {
	my $mode = shift;

	if ($mode !~ m/^[0-7]+$/) {
		return $mode;
	} else {
		$mode = oct $mode;
	}

	if (S_ISGITLINK($mode)) {
		return "submodule";
	} elsif (S_ISDIR($mode & S_IFMT)) {
		return "directory";
	} elsif (S_ISLNK($mode)) {
		return "symlink";
	} elsif (S_ISREG($mode)) {
		return "file";
	} else {
		return "unknown";
	}
}

# convert file mode in octal to file type description string
sub file_type_long {
	my $mode = shift;

	if ($mode !~ m/^[0-7]+$/) {
		return $mode;
	} else {
		$mode = oct $mode;
	}

	if (S_ISGITLINK($mode)) {
		return "submodule";
	} elsif (S_ISDIR($mode & S_IFMT)) {
		return "directory";
	} elsif (S_ISLNK($mode)) {
		return "symlink";
	} elsif (S_ISREG($mode)) {
		if ($mode & S_IXUSR) {
			return "executable";
		} else {
			return "file";
		};
	} else {
		return "unknown";
	}
}


## ----------------------------------------------------------------------
## functions returning short HTML fragments, or transforming HTML fragments
## which don't belong to other sections

# format line of commit message.
sub format_log_line_html {
	my $line = shift;

	$line = esc_html($line, -nbsp=>1);
	$line =~ s{\b([0-9a-fA-F]{8,40})\b}{
		$cgi->a({-href => href(action=>"object", hash=>$1),
					-class => "text"}, $1);
	}eg;

	return $line;
}

# format marker of refs pointing to given object

# the destination action is chosen based on object type and current context:
# - for annotated tags, we choose the tag view unless it's the current view
#   already, in which case we go to shortlog view
# - for other refs, we keep the current view if we're in history, shortlog or
#   log view, and select shortlog otherwise
sub format_ref_marker {
	my ($refs, $id) = @_;
	my $markers = '';

	if (defined $refs->{$id}) {
		foreach my $ref (@{$refs->{$id}}) {
			# this code exploits the fact that non-lightweight tags are the
			# only indirect objects, and that they are the only objects for which
			# we want to use tag instead of shortlog as action
			my ($type, $name) = qw();
			my $indirect = ($ref =~ s/\^\{\}$//);
			# e.g. tags/v2.6.11 or heads/next
			if ($ref =~ m!^(.*?)s?/(.*)$!) {
				$type = $1;
				$name = $2;
			} else {
				$type = "ref";
				$name = $ref;
			}

			my $class = $type;
			$class .= " indirect" if $indirect;

			my $dest_action = "shortlog";

			if ($indirect) {
				$dest_action = "tag" unless $action eq "tag";
			} elsif ($action =~ /^(history|(short)?log)$/) {
				$dest_action = $action;
			}

			my $dest = "";
			$dest .= "refs/" unless $ref =~ m!^refs/!;
			$dest .= $ref;

			my $link = $cgi->a({
				-href => href(
					action=>$dest_action,
					hash=>$dest
				)}, $name);

			$markers .= " <span class=\"".esc_attr($class)."\" title=\"".esc_attr($ref)."\">" .
				$link . "</span>";
		}
	}

	if ($markers) {
		return ' <span class="refs">'. $markers . '</span>';
	} else {
		return "";
	}
}

# format, perhaps shortened and with markers, title line
sub format_subject_html {
	my ($long, $short, $href, $extra) = @_;
	$extra = '' unless defined($extra);

	if (length($short) < length($long)) {
		$long =~ s/[[:cntrl:]]/?/g;
		return $cgi->a({-href => $href, -class => "list subject",
		                -title => to_utf8($long)},
		       esc_html($short)) . $extra;
	} else {
		return $cgi->a({-href => $href, -class => "list subject"},
		       esc_html($long)) . $extra;
	}
}

# Rather than recomputing the url for an email multiple times, we cache it
# after the first hit. This gives a visible benefit in views where the avatar
# for the same email is used repeatedly (e.g. shortlog).
# The cache is shared by all avatar engines (currently gravatar only), which
# are free to use it as preferred. Since only one avatar engine is used for any
# given page, there's no risk for cache conflicts.
our %avatar_cache = ();

# Compute the picon url for a given email, by using the picon search service over at
# http://www.cs.indiana.edu/picons/search.html
sub picon_url {
	my $email = lc shift;
	if (!$avatar_cache{$email}) {
		my ($user, $domain) = split('@', $email);
		$avatar_cache{$email} =
			"http://www.cs.indiana.edu/cgi-pub/kinzler/piconsearch.cgi/" .
			"$domain/$user/" .
			"users+domains+unknown/up/single";
	}
	return $avatar_cache{$email};
}

# Compute the gravatar url for a given email, if it's not in the cache already.
# Gravatar stores only the part of the URL before the size, since that's the
# one computationally more expensive. This also allows reuse of the cache for
# different sizes (for this particular engine).
sub gravatar_url {
	my $email = lc shift;
	my $size = shift;
	$avatar_cache{$email} ||=
		"http://www.gravatar.com/avatar/" .
			Digest::MD5::md5_hex($email) . "?s=";
	return $avatar_cache{$email} . $size;
}

# Insert an avatar for the given $email at the given $size if the feature
# is enabled.
sub git_get_avatar {
	my ($email, %opts) = @_;
	my $pre_white  = ($opts{-pad_before} ? "&nbsp;" : "");
	my $post_white = ($opts{-pad_after}  ? "&nbsp;" : "");
	$opts{-size} ||= 'default';
	my $size = $avatar_size{$opts{-size}} || $avatar_size{'default'};
	my $url = "";
	if ($git_avatar eq 'gravatar') {
		$url = gravatar_url($email, $size);
	} elsif ($git_avatar eq 'picon') {
		$url = picon_url($email);
	}
	# Other providers can be added by extending the if chain, defining $url
	# as needed. If no variant puts something in $url, we assume avatars
	# are completely disabled/unavailable.
	if ($url) {
		return $pre_white .
		       "<img width=\"$size\" " .
		            "class=\"avatar\" " .
		            "src=\"".esc_url($url)."\" " .
			    "alt=\"\" " .
		       "/>" . $post_white;
	} else {
		return "";
	}
}

sub format_search_author {
	my ($author, $searchtype, $displaytext) = @_;
	my $have_search = gitweb_check_feature('search');

	if ($have_search) {
		my $performed = "";
		if ($searchtype eq 'author') {
			$performed = "authored";
		} elsif ($searchtype eq 'committer') {
			$performed = "committed";
		}

		return $cgi->a({-href => href(action=>"search", hash=>$hash,
				searchtext=>$author,
				searchtype=>$searchtype), class=>"list",
				title=>"Search for commits $performed by $author"},
				$displaytext);

	} else {
		return $displaytext;
	}
}

# format the author name of the given commit with the given tag
# the author name is chopped and escaped according to the other
# optional parameters (see chop_str).
sub format_author_html {
	my $tag = shift;
	my $co = shift;
	my $author = chop_and_escape_str($co->{'author_name'}, @_);
	return "<$tag class=\"author\">" .
	       format_search_author($co->{'author_name'}, "author",
		       git_get_avatar($co->{'author_email'}, -pad_after => 1) .
		       $author) .
	       "</$tag>";
}

# format git diff header line, i.e. "diff --(git|combined|cc) ..."
sub format_git_diff_header_line {
	my $line = shift;
	my $diffinfo = shift;
	my ($from, $to) = @_;

	if ($diffinfo->{'nparents'}) {
		# combined diff
		$line =~ s!^(diff (.*?) )"?.*$!$1!;
		if ($to->{'href'}) {
			$line .= $cgi->a({-href => $to->{'href'}, -class => "path"},
			                 esc_path($to->{'file'}));
		} else { # file was deleted (no href)
			$line .= esc_path($to->{'file'});
		}
	} else {
		# "ordinary" diff
		$line =~ s!^(diff (.*?) )"?a/.*$!$1!;
		if ($from->{'href'}) {
			$line .= $cgi->a({-href => $from->{'href'}, -class => "path"},
			                 'a/' . esc_path($from->{'file'}));
		} else { # file was added (no href)
			$line .= 'a/' . esc_path($from->{'file'});
		}
		$line .= ' ';
		if ($to->{'href'}) {
			$line .= $cgi->a({-href => $to->{'href'}, -class => "path"},
			                 'b/' . esc_path($to->{'file'}));
		} else { # file was deleted
			$line .= 'b/' . esc_path($to->{'file'});
		}
	}

	return "<div class=\"diff header\">$line</div>\n";
}

# format extended diff header line, before patch itself
sub format_extended_diff_header_line {
	my $line = shift;
	my $diffinfo = shift;
	my ($from, $to) = @_;

	# match <path>
	if ($line =~ s!^((copy|rename) from ).*$!$1! && $from->{'href'}) {
		$line .= $cgi->a({-href=>$from->{'href'}, -class=>"path"},
		                       esc_path($from->{'file'}));
	}
	if ($line =~ s!^((copy|rename) to ).*$!$1! && $to->{'href'}) {
		$line .= $cgi->a({-href=>$to->{'href'}, -class=>"path"},
		                 esc_path($to->{'file'}));
	}
	# match single <mode>
	if ($line =~ m/\s(\d{6})$/) {
		$line .= '<span class="info"> (' .
		         file_type_long($1) .
		         ')</span>';
	}
	# match <hash>
	if ($line =~ m/^index [0-9a-fA-F]{40},[0-9a-fA-F]{40}/) {
		# can match only for combined diff
		$line = 'index ';
		for (my $i = 0; $i < $diffinfo->{'nparents'}; $i++) {
			if ($from->{'href'}[$i]) {
				$line .= $cgi->a({-href=>$from->{'href'}[$i],
				                  -class=>"hash"},
				                 substr($diffinfo->{'from_id'}[$i],0,7));
			} else {
				$line .= '0' x 7;
			}
			# separator
			$line .= ',' if ($i < $diffinfo->{'nparents'} - 1);
		}
		$line .= '..';
		if ($to->{'href'}) {
			$line .= $cgi->a({-href=>$to->{'href'}, -class=>"hash"},
			                 substr($diffinfo->{'to_id'},0,7));
		} else {
			$line .= '0' x 7;
		}

	} elsif ($line =~ m/^index [0-9a-fA-F]{40}..[0-9a-fA-F]{40}/) {
		# can match only for ordinary diff
		my ($from_link, $to_link);
		if ($from->{'href'}) {
			$from_link = $cgi->a({-href=>$from->{'href'}, -class=>"hash"},
			                     substr($diffinfo->{'from_id'},0,7));
		} else {
			$from_link = '0' x 7;
		}
		if ($to->{'href'}) {
			$to_link = $cgi->a({-href=>$to->{'href'}, -class=>"hash"},
			                   substr($diffinfo->{'to_id'},0,7));
		} else {
			$to_link = '0' x 7;
		}
		my ($from_id, $to_id) = ($diffinfo->{'from_id'}, $diffinfo->{'to_id'});
		$line =~ s!$from_id\.\.$to_id!$from_link..$to_link!;
	}

	return $line . "<br/>\n";
}

# format from-file/to-file diff header
sub format_diff_from_to_header {
	my ($from_line, $to_line, $diffinfo, $from, $to, @parents) = @_;
	my $line;
	my $result = '';

	$line = $from_line;
	#assert($line =~ m/^---/) if DEBUG;
	# no extra formatting for "^--- /dev/null"
	if (! $diffinfo->{'nparents'}) {
		# ordinary (single parent) diff
		if ($line =~ m!^--- "?a/!) {
			if ($from->{'href'}) {
				$line = '--- a/' .
				        $cgi->a({-href=>$from->{'href'}, -class=>"path"},
				                esc_path($from->{'file'}));
			} else {
				$line = '--- a/' .
				        esc_path($from->{'file'});
			}
		}
		$result .= qq!<div class="diff from_file">$line</div>\n!;

	} else {
		# combined diff (merge commit)
		for (my $i = 0; $i < $diffinfo->{'nparents'}; $i++) {
			if ($from->{'href'}[$i]) {
				$line = '--- ' .
				        $cgi->a({-href=>href(action=>"blobdiff",
				                             hash_parent=>$diffinfo->{'from_id'}[$i],
				                             hash_parent_base=>$parents[$i],
				                             file_parent=>$from->{'file'}[$i],
				                             hash=>$diffinfo->{'to_id'},
				                             hash_base=>$hash,
				                             file_name=>$to->{'file'}),
				                 -class=>"path",
				                 -title=>"diff" . ($i+1)},
				                $i+1) .
				        '/' .
				        $cgi->a({-href=>$from->{'href'}[$i], -class=>"path"},
				                esc_path($from->{'file'}[$i]));
			} else {
				$line = '--- /dev/null';
			}
			$result .= qq!<div class="diff from_file">$line</div>\n!;
		}
	}

	$line = $to_line;
	#assert($line =~ m/^\+\+\+/) if DEBUG;
	# no extra formatting for "^+++ /dev/null"
	if ($line =~ m!^\+\+\+ "?b/!) {
		if ($to->{'href'}) {
			$line = '+++ b/' .
			        $cgi->a({-href=>$to->{'href'}, -class=>"path"},
			                esc_path($to->{'file'}));
		} else {
			$line = '+++ b/' .
			        esc_path($to->{'file'});
		}
	}
	$result .= qq!<div class="diff to_file">$line</div>\n!;

	return $result;
}

# create note for patch simplified by combined diff
sub format_diff_cc_simplified {
	my ($diffinfo, @parents) = @_;
	my $result = '';

	$result .= "<div class=\"diff header\">" .
	           "diff --cc ";
	if (!is_deleted($diffinfo)) {
		$result .= $cgi->a({-href => href(action=>"blob",
		                                  hash_base=>$hash,
		                                  hash=>$diffinfo->{'to_id'},
		                                  file_name=>$diffinfo->{'to_file'}),
		                    -class => "path"},
		                   esc_path($diffinfo->{'to_file'}));
	} else {
		$result .= esc_path($diffinfo->{'to_file'});
	}
	$result .= "</div>\n" . # class="diff header"
	           "<div class=\"diff nodifferences\">" .
	           "Simple merge" .
	           "</div>\n"; # class="diff nodifferences"

	return $result;
}

# format patch (diff) line (not to be used for diff headers)
sub format_diff_line {
	my $line = shift;
	my ($from, $to) = @_;
	my $diff_class = "";

	chomp $line;

	if ($from && $to && ref($from->{'href'}) eq "ARRAY") {
		# combined diff
		my $prefix = substr($line, 0, scalar @{$from->{'href'}});
		if ($line =~ m/^\@{3}/) {
			$diff_class = " chunk_header";
		} elsif ($line =~ m/^\\/) {
			$diff_class = " incomplete";
		} elsif ($prefix =~ tr/+/+/) {
			$diff_class = " add";
		} elsif ($prefix =~ tr/-/-/) {
			$diff_class = " rem";
		}
	} else {
		# assume ordinary diff
		my $char = substr($line, 0, 1);
		if ($char eq '+') {
			$diff_class = " add";
		} elsif ($char eq '-') {
			$diff_class = " rem";
		} elsif ($char eq '@') {
			$diff_class = " chunk_header";
		} elsif ($char eq "\\") {
			$diff_class = " incomplete";
		}
	}
	$line = untabify($line);
	if ($from && $to && $line =~ m/^\@{2} /) {
		my ($from_text, $from_start, $from_lines, $to_text, $to_start, $to_lines, $section) =
			$line =~ m/^\@{2} (-(\d+)(?:,(\d+))?) (\+(\d+)(?:,(\d+))?) \@{2}(.*)$/;

		$from_lines = 0 unless defined $from_lines;
		$to_lines   = 0 unless defined $to_lines;

		if ($from->{'href'}) {
			$from_text = $cgi->a({-href=>"$from->{'href'}#l$from_start",
			                     -class=>"list"}, $from_text);
		}
		if ($to->{'href'}) {
			$to_text   = $cgi->a({-href=>"$to->{'href'}#l$to_start",
			                     -class=>"list"}, $to_text);
		}
		$line = "<span class=\"chunk_info\">@@ $from_text $to_text @@</span>" .
		        "<span class=\"section\">" . esc_html($section, -nbsp=>1) . "</span>";
		return "<div class=\"diff$diff_class\">$line</div>\n";
	} elsif ($from && $to && $line =~ m/^\@{3}/) {
		my ($prefix, $ranges, $section) = $line =~ m/^(\@+) (.*?) \@+(.*)$/;
		my (@from_text, @from_start, @from_nlines, $to_text, $to_start, $to_nlines);

		@from_text = split(' ', $ranges);
		for (my $i = 0; $i < @from_text; ++$i) {
			($from_start[$i], $from_nlines[$i]) =
				(split(',', substr($from_text[$i], 1)), 0);
		}

		$to_text   = pop @from_text;
		$to_start  = pop @from_start;
		$to_nlines = pop @from_nlines;

		$line = "<span class=\"chunk_info\">$prefix ";
		for (my $i = 0; $i < @from_text; ++$i) {
			if ($from->{'href'}[$i]) {
				$line .= $cgi->a({-href=>"$from->{'href'}[$i]#l$from_start[$i]",
				                  -class=>"list"}, $from_text[$i]);
			} else {
				$line .= $from_text[$i];
			}
			$line .= " ";
		}
		if ($to->{'href'}) {
			$line .= $cgi->a({-href=>"$to->{'href'}#l$to_start",
			                  -class=>"list"}, $to_text);
		} else {
			$line .= $to_text;
		}
		$line .= " $prefix</span>" .
		         "<span class=\"section\">" . esc_html($section, -nbsp=>1) . "</span>";
		return "<div class=\"diff$diff_class\">$line</div>\n";
	}
	return "<div class=\"diff$diff_class\">" . esc_html($line, -nbsp=>1) . "</div>\n";
}

# Generates undef or something like "_snapshot_" or "snapshot (_tbz2_ _zip_)",
# linked.  Pass the hash of the tree/commit to snapshot.
sub format_snapshot_links {
	my ($hash) = @_;
	my $num_fmts = @snapshot_fmts;
	if ($num_fmts > 1) {
		# A parenthesized list of links bearing format names.
		# e.g. "snapshot (_tar.gz_ _zip_)"
		return "snapshot (" . join(' ', map
			$cgi->a({
				-href => href(
					action=>"snapshot",
					hash=>$hash,
					snapshot_format=>$_
				)
			}, $known_snapshot_formats{$_}{'display'})
		, @snapshot_fmts) . ")";
	} elsif ($num_fmts == 1) {
		# A single "snapshot" link whose tooltip bears the format name.
		# i.e. "_snapshot_"
		my ($fmt) = @snapshot_fmts;
		return
			$cgi->a({
				-href => href(
					action=>"snapshot",
					hash=>$hash,
					snapshot_format=>$fmt
				),
				-title => "in format: $known_snapshot_formats{$fmt}{'display'}"
			}, "snapshot");
	} else { # $num_fmts == 0
		return undef;
	}
}

## ......................................................................
## functions returning values to be passed, perhaps after some
## transformation, to other functions; e.g. returning arguments to href()

# returns hash to be passed to href to generate gitweb URL
# in -title key it returns description of link
sub get_feed_info {
	my $format = shift || 'Atom';
	my %res = (action => lc($format));

	# feed links are possible only for project views
	return unless (defined $project);
	# some views should link to OPML, or to generic project feed,
	# or don't have specific feed yet (so they should use generic)
	return if ($action =~ /^(?:tags|heads|forks|tag|search)$/x);

	my $branch;
	# branches refs uses 'refs/heads/' prefix (fullname) to differentiate
	# from tag links; this also makes possible to detect branch links
	if ((defined $hash_base && $hash_base =~ m!^refs/heads/(.*)$!) ||
	    (defined $hash      && $hash      =~ m!^refs/heads/(.*)$!)) {
		$branch = $1;
	}
	# find log type for feed description (title)
	my $type = 'log';
	if (defined $file_name) {
		$type  = "history of $file_name";
		$type .= "/" if ($action eq 'tree');
		$type .= " on '$branch'" if (defined $branch);
	} else {
		$type = "log of $branch" if (defined $branch);
	}

	$res{-title} = $type;
	$res{'hash'} = (defined $branch ? "refs/heads/$branch" : undef);
	$res{'file_name'} = $file_name;

	return %res;
}

## ----------------------------------------------------------------------
## git utility subroutines, invoking git commands

# returns path to the core git executable and the --git-dir parameter as list
sub git_cmd {
	$number_of_git_cmds++;
	return $GIT, '--git-dir='.$git_dir;
}

# quote the given arguments for passing them to the shell
# quote_command("command", "arg 1", "arg with ' and ! characters")
# => "'command' 'arg 1' 'arg with '\'' and '\!' characters'"
# Try to avoid using this function wherever possible.
sub quote_command {
	return join(' ',
		map { my $a = $_; $a =~ s/(['!])/'\\$1'/g; "'$a'" } @_ );
}

# get HEAD ref of given project as hash
sub git_get_head_hash {
	return git_get_full_hash(shift, 'HEAD');
}

sub git_get_full_hash {
	return git_get_hash(@_);
}

sub git_get_short_hash {
	return git_get_hash(@_, '--short=7');
}

sub git_get_hash {
	my ($project, $hash, @options) = @_;
	my $o_git_dir = $git_dir;
	my $retval = undef;
	$git_dir = "$projectroot/$project";
	if (open my $fd, '-|', git_cmd(), 'rev-parse',
	    '--verify', '-q', @options, $hash) {
		$retval = <$fd>;
		chomp $retval if defined $retval;
		close $fd;
	}
	if (defined $o_git_dir) {
		$git_dir = $o_git_dir;
	}
	return $retval;
}

# get type of given object
sub git_get_type {
	my $hash = shift;

	open my $fd, "-|", git_cmd(), "cat-file", '-t', $hash or return;
	my $type = <$fd>;
	close $fd or return;
	chomp $type;
	return $type;
}

# repository configuration
our $config_file = '';
our %config;

# store multiple values for single key as anonymous array reference
# single values stored directly in the hash, not as [ <value> ]
sub hash_set_multi {
	my ($hash, $key, $value) = @_;

	if (!exists $hash->{$key}) {
		$hash->{$key} = $value;
	} elsif (!ref $hash->{$key}) {
		$hash->{$key} = [ $hash->{$key}, $value ];
	} else {
		push @{$hash->{$key}}, $value;
	}
}

# return hash of git project configuration
# optionally limited to some section, e.g. 'gitweb'
sub git_parse_project_config {
	my $section_regexp = shift;
	my %config;

	local $/ = "\0";

	open my $fh, "-|", git_cmd(), "config", '-z', '-l',
		or return;

	while (my $keyval = <$fh>) {
		chomp $keyval;
		my ($key, $value) = split(/\n/, $keyval, 2);

		hash_set_multi(\%config, $key, $value)
			if (!defined $section_regexp || $key =~ /^(?:$section_regexp)\./o);
	}
	close $fh;

	return %config;
}

# convert config value to boolean: 'true' or 'false'
# no value, number > 0, 'true' and 'yes' values are true
# rest of values are treated as false (never as error)
sub config_to_bool {
	my $val = shift;

	return 1 if !defined $val;             # section.key

	# strip leading and trailing whitespace
	$val =~ s/^\s+//;
	$val =~ s/\s+$//;

	return (($val =~ /^\d+$/ && $val) ||   # section.key = 1
	        ($val =~ /^(?:true|yes)$/i));  # section.key = true
}

# convert config value to simple decimal number
# an optional value suffix of 'k', 'm', or 'g' will cause the value
# to be multiplied by 1024, 1048576, or 1073741824
sub config_to_int {
	my $val = shift;

	# strip leading and trailing whitespace
	$val =~ s/^\s+//;
	$val =~ s/\s+$//;

	if (my ($num, $unit) = ($val =~ /^([0-9]*)([kmg])$/i)) {
		$unit = lc($unit);
		# unknown unit is treated as 1
		return $num * ($unit eq 'g' ? 1073741824 :
		               $unit eq 'm' ?    1048576 :
		               $unit eq 'k' ?       1024 : 1);
	}
	return $val;
}

# convert config value to array reference, if needed
sub config_to_multi {
	my $val = shift;

	return ref($val) ? $val : (defined($val) ? [ $val ] : []);
}

sub git_get_project_config {
	my ($key, $type) = @_;

	return unless defined $git_dir;

	# key sanity check
	return unless ($key);
	$key =~ s/^gitweb\.//;
	return if ($key =~ m/\W/);

	# type sanity check
	if (defined $type) {
		$type =~ s/^--//;
		$type = undef
			unless ($type eq 'bool' || $type eq 'int');
	}

	# get config
	if (!defined $config_file ||
	    $config_file ne "$git_dir/config") {
		%config = git_parse_project_config('gitweb');
		$config_file = "$git_dir/config";
	}

	# check if config variable (key) exists
	return unless exists $config{"gitweb.$key"};

	# ensure given type
	if (!defined $type) {
		return $config{"gitweb.$key"};
	} elsif ($type eq 'bool') {
		# backward compatibility: 'git config --bool' returns true/false
		return config_to_bool($config{"gitweb.$key"}) ? 'true' : 'false';
	} elsif ($type eq 'int') {
		return config_to_int($config{"gitweb.$key"});
	}
	return $config{"gitweb.$key"};
}

# get hash of given path at given ref
sub git_get_hash_by_path {
	my $base = shift;
	my $path = shift || return undef;
	my $type = shift;

	$path =~ s,/+$,,;

	open my $fd, "-|", git_cmd(), "ls-tree", $base, "--", $path
		or die_error(500, "Open git-ls-tree failed");
	my $line = <$fd>;
	close $fd or return undef;

	if (!defined $line) {
		# there is no tree or hash given by $path at $base
		return undef;
	}

	#'100644 blob 0fa3f3a66fb6a137f6ec2c19351ed4d807070ffa	panic.c'
	$line =~ m/^([0-9]+) (.+) ([0-9a-fA-F]{40})\t/;
	if (defined $type && $type ne $2) {
		# type doesn't match
		return undef;
	}
	return $3;
}

# get path of entry with given hash at given tree-ish (ref)
# used to get 'from' filename for combined diff (merge commit) for renames
sub git_get_path_by_hash {
	my $base = shift || return;
	my $hash = shift || return;

	local $/ = "\0";

	open my $fd, "-|", git_cmd(), "ls-tree", '-r', '-t', '-z', $base
		or return undef;
	while (my $line = <$fd>) {
		chomp $line;

		#'040000 tree 595596a6a9117ddba9fe379b6b012b558bac8423	gitweb'
		#'100644 blob e02e90f0429be0d2a69b76571101f20b8f75530f	gitweb/README'
		if ($line =~ m/(?:[0-9]+) (?:.+) $hash\t(.+)$/) {
			close $fd;
			return $1;
		}
	}
	close $fd;
	return undef;
}

## ......................................................................
## git utility functions, directly accessing git repository

sub git_get_project_description {
	my $path = shift;

	$git_dir = "$projectroot/$path";
	open my $fd, '<', "$git_dir/description"
		or return git_get_project_config('description');
	my $descr = <$fd>;
	close $fd;
	if (defined $descr) {
		chomp $descr;
	}
	return $descr;
}

sub git_get_project_ctags {
	my $path = shift;
	my $ctags = {};

	$git_dir = "$projectroot/$path";
	opendir my $dh, "$git_dir/ctags"
		or return $ctags;
	foreach (grep { -f $_ } map { "$git_dir/ctags/$_" } readdir($dh)) {
		open my $ct, '<', $_ or next;
		my $val = <$ct>;
		chomp $val;
		close $ct;
		my $ctag = $_; $ctag =~ s#.*/##;
		$ctags->{$ctag} = $val;
	}
	closedir $dh;
	$ctags;
}

sub git_populate_project_tagcloud {
	my $ctags = shift;

	# First, merge different-cased tags; tags vote on casing
	my %ctags_lc;
	foreach (keys %$ctags) {
		$ctags_lc{lc $_}->{count} += $ctags->{$_};
		if (not $ctags_lc{lc $_}->{topcount}
		    or $ctags_lc{lc $_}->{topcount} < $ctags->{$_}) {
			$ctags_lc{lc $_}->{topcount} = $ctags->{$_};
			$ctags_lc{lc $_}->{topname} = $_;
		}
	}

	my $cloud;
	if (eval { require HTML::TagCloud; 1; }) {
		$cloud = HTML::TagCloud->new;
		foreach (sort keys %ctags_lc) {
			# Pad the title with spaces so that the cloud looks
			# less crammed.
			my $title = $ctags_lc{$_}->{topname};
			$title =~ s/ /&nbsp;/g;
			$title =~ s/^/&nbsp;/g;
			$title =~ s/$/&nbsp;/g;
			$cloud->add($title, $home_link."?by_tag=".$_, $ctags_lc{$_}->{count});
		}
	} else {
		$cloud = \%ctags_lc;
	}
	$cloud;
}

sub git_show_project_tagcloud {
	my ($cloud, $count) = @_;
	print STDERR ref($cloud)."..\n";
	if (ref $cloud eq 'HTML::TagCloud') {
		return $cloud->html_and_css($count);
	} else {
		my @tags = sort { $cloud->{$a}->{count} <=> $cloud->{$b}->{count} } keys %$cloud;
		return '<p align="center">' . join (', ', map {
			$cgi->a({-href=>"$home_link?by_tag=$_"}, $cloud->{$_}->{topname})
		} splice(@tags, 0, $count)) . '</p>';
	}
}

sub git_get_project_url_list {
	my $path = shift;

	$git_dir = "$projectroot/$path";
	open my $fd, '<', "$git_dir/cloneurl"
		or return wantarray ?
		@{ config_to_multi(git_get_project_config('url')) } :
		   config_to_multi(git_get_project_config('url'));
	my @git_project_url_list = map { chomp; $_ } <$fd>;
	close $fd;

	return wantarray ? @git_project_url_list : \@git_project_url_list;
}

sub git_get_projects_list {
	my ($filter) = @_;
	my @list;

	$filter ||= '';
	$filter =~ s/\.git$//;

	my $check_forks = gitweb_check_feature('forks');

	if (-d $projects_list) {
		# search in directory
		my $dir = $projects_list . ($filter ? "/$filter" : '');
		# remove the trailing "/"
		$dir =~ s!/+$!!;
		my $pfxlen = length("$dir");
		my $pfxdepth = ($dir =~ tr!/!!);

		File::Find::find({
			follow_fast => 1, # follow symbolic links
			follow_skip => 2, # ignore duplicates
			dangling_symlinks => 0, # ignore dangling symlinks, silently
			wanted => sub {
				# skip project-list toplevel, if we get it.
				return if (m!^[/.]$!);
				# only directories can be git repositories
				return unless (-d $_);
				# don't traverse too deep (Find is super slow on os x)
				if (($File::Find::name =~ tr!/!!) - $pfxdepth > $project_maxdepth) {
					$File::Find::prune = 1;
					return;
				}

				my $subdir = substr($File::Find::name, $pfxlen + 1);
				# we check related file in $projectroot
				my $path = ($filter ? "$filter/" : '') . $subdir;
				if (check_export_ok("$projectroot/$path")) {
					push @list, { path => $path };
					$File::Find::prune = 1;
				}
			},
		}, "$dir");

	} elsif (-f $projects_list) {
		# read from file(url-encoded):
		# 'git%2Fgit.git Linus+Torvalds'
		# 'libs%2Fklibc%2Fklibc.git H.+Peter+Anvin'
		# 'linux%2Fhotplug%2Fudev.git Greg+Kroah-Hartman'
		my %paths;
		open my $fd, '<', $projects_list or return;
	PROJECT:
		while (my $line = <$fd>) {
			chomp $line;
			my ($path, $owner) = split ' ', $line;
			$path = unescape($path);
			$owner = unescape($owner);
			if (!defined $path) {
				next;
			}
			if ($filter ne '') {
				# looking for forks;
				my $pfx = substr($path, 0, length($filter));
				if ($pfx ne $filter) {
					next PROJECT;
				}
				my $sfx = substr($path, length($filter));
				if ($sfx !~ /^\/.*\.git$/) {
					next PROJECT;
				}
			} elsif ($check_forks) {
			PATH:
				foreach my $filter (keys %paths) {
					# looking for forks;
					my $pfx = substr($path, 0, length($filter));
					if ($pfx ne $filter) {
						next PATH;
					}
					my $sfx = substr($path, length($filter));
					if ($sfx !~ /^\/.*\.git$/) {
						next PATH;
					}
					# is a fork, don't include it in
					# the list
					next PROJECT;
				}
			}
			if (check_export_ok("$projectroot/$path")) {
				my $pr = {
					path => $path,
					owner => to_utf8($owner),
				};
				push @list, $pr;
				(my $forks_path = $path) =~ s/\.git$//;
				$paths{$forks_path}++;
			}
		}
		close $fd;
	}
	return @list;
}

our $gitweb_project_owner = undef;
sub git_get_project_list_from_file {

	return if (defined $gitweb_project_owner);

	$gitweb_project_owner = {};
	# read from file (url-encoded):
	# 'git%2Fgit.git Linus+Torvalds'
	# 'libs%2Fklibc%2Fklibc.git H.+Peter+Anvin'
	# 'linux%2Fhotplug%2Fudev.git Greg+Kroah-Hartman'
	if (-f $projects_list) {
		open(my $fd, '<', $projects_list);
		while (my $line = <$fd>) {
			chomp $line;
			my ($pr, $ow) = split ' ', $line;
			$pr = unescape($pr);
			$ow = unescape($ow);
			$gitweb_project_owner->{$pr} = to_utf8($ow);
		}
		close $fd;
	}
}

sub git_get_project_owner {
	my $project = shift;
	my $owner;

	return undef unless $project;
	$git_dir = "$projectroot/$project";

	if (!defined $gitweb_project_owner) {
		git_get_project_list_from_file();
	}

	if (exists $gitweb_project_owner->{$project}) {
		$owner = $gitweb_project_owner->{$project};
	}
	if (!defined $owner){
		$owner = git_get_project_config('owner');
	}
	if (!defined $owner) {
		$owner = get_file_owner("$git_dir");
	}

	return $owner;
}

sub git_get_last_activity {
	my ($path) = @_;
	my $fd;

	$git_dir = "$projectroot/$path";
	open($fd, "-|", git_cmd(), 'for-each-ref',
	     '--format=%(committer)',
	     '--sort=-committerdate',
	     '--count=1',
	     'refs/heads') or return;
	my $most_recent = <$fd>;
	close $fd or return;
	if (defined $most_recent &&
	    $most_recent =~ / (\d+) [-+][01]\d\d\d$/) {
		my $timestamp = $1;
		my $age = time - $timestamp;
		return ($age, age_string($age));
	}
	return (undef, undef);
}

sub git_get_references {
	my $type = shift || "";
	my %refs;
	# 5dc01c595e6c6ec9ccda4f6f69c131c0dd945f8c refs/tags/v2.6.11
	# c39ae07f393806ccf406ef966e9a15afc43cc36a refs/tags/v2.6.11^{}
	open my $fd, "-|", git_cmd(), "show-ref", "--dereference",
		($type ? ("--", "refs/$type") : ()) # use -- <pattern> if $type
		or return;

	while (my $line = <$fd>) {
		chomp $line;
		if ($line =~ m!^([0-9a-fA-F]{40})\srefs/($type.*)$!) {
			if (defined $refs{$1}) {
				push @{$refs{$1}}, $2;
			} else {
				$refs{$1} = [ $2 ];
			}
		}
	}
	close $fd or return;
	return \%refs;
}

sub git_get_rev_name_tags {
	my $hash = shift || return undef;

	open my $fd, "-|", git_cmd(), "name-rev", "--tags", $hash
		or return;
	my $name_rev = <$fd>;
	close $fd;

	if ($name_rev =~ m|^$hash tags/(.*)$|) {
		return $1;
	} else {
		# catches also '$hash undefined' output
		return undef;
	}
}

## ----------------------------------------------------------------------
## parse to hash functions

sub parse_date {
	my $epoch = shift;
	my $tz = shift || "-0000";

	my %date;
	my @months = ("Jan", "Feb", "Mar", "Apr", "May", "Jun", "Jul", "Aug", "Sep", "Oct", "Nov", "Dec");
	my @days = ("Sun", "Mon", "Tue", "Wed", "Thu", "Fri", "Sat");
	my ($sec, $min, $hour, $mday, $mon, $year, $wday, $yday) = gmtime($epoch);
	$date{'hour'} = $hour;
	$date{'minute'} = $min;
	$date{'mday'} = $mday;
	$date{'day'} = $days[$wday];
	$date{'month'} = $months[$mon];
	$date{'rfc2822'}   = sprintf "%s, %d %s %4d %02d:%02d:%02d +0000",
	                     $days[$wday], $mday, $months[$mon], 1900+$year, $hour ,$min, $sec;
	$date{'mday-time'} = sprintf "%d %s %02d:%02d",
	                     $mday, $months[$mon], $hour ,$min;
	$date{'iso-8601'}  = sprintf "%04d-%02d-%02dT%02d:%02d:%02dZ",
	                     1900+$year, 1+$mon, $mday, $hour ,$min, $sec;

	$tz =~ m/^([+\-][0-9][0-9])([0-9][0-9])$/;
	my $local = $epoch + ((int $1 + ($2/60)) * 3600);
	($sec, $min, $hour, $mday, $mon, $year, $wday, $yday) = gmtime($local);
	$date{'hour_local'} = $hour;
	$date{'minute_local'} = $min;
	$date{'tz_local'} = $tz;
	$date{'iso-tz'} = sprintf("%04d-%02d-%02d %02d:%02d:%02d %s",
	                          1900+$year, $mon+1, $mday,
	                          $hour, $min, $sec, $tz);
	return %date;
}

sub parse_tag {
	my $tag_id = shift;
	my %tag;
	my @comment;

	open my $fd, "-|", git_cmd(), "cat-file", "tag", $tag_id or return;
	$tag{'id'} = $tag_id;
	while (my $line = <$fd>) {
		chomp $line;
		if ($line =~ m/^object ([0-9a-fA-F]{40})$/) {
			$tag{'object'} = $1;
		} elsif ($line =~ m/^type (.+)$/) {
			$tag{'type'} = $1;
		} elsif ($line =~ m/^tag (.+)$/) {
			$tag{'name'} = $1;
		} elsif ($line =~ m/^tagger (.*) ([0-9]+) (.*)$/) {
			$tag{'author'} = $1;
			$tag{'author_epoch'} = $2;
			$tag{'author_tz'} = $3;
			if ($tag{'author'} =~ m/^([^<]+) <([^>]*)>/) {
				$tag{'author_name'}  = $1;
				$tag{'author_email'} = $2;
			} else {
				$tag{'author_name'} = $tag{'author'};
			}
		} elsif ($line =~ m/--BEGIN/) {
			push @comment, $line;
			last;
		} elsif ($line eq "") {
			last;
		}
	}
	push @comment, <$fd>;
	$tag{'comment'} = \@comment;
	close $fd or return;
	if (!defined $tag{'name'}) {
		return
	};
	return %tag
}

sub parse_commit_text {
	my ($commit_text, $withparents) = @_;
	my @commit_lines = split '\n', $commit_text;
	my %co;

	pop @commit_lines; # Remove '\0'

	if (! @commit_lines) {
		return;
	}

	my $header = shift @commit_lines;
	if ($header !~ m/^[0-9a-fA-F]{40}/) {
		return;
	}
	($co{'id'}, my @parents) = split ' ', $header;
	while (my $line = shift @commit_lines) {
		last if $line eq "\n";
		if ($line =~ m/^tree ([0-9a-fA-F]{40})$/) {
			$co{'tree'} = $1;
		} elsif ((!defined $withparents) && ($line =~ m/^parent ([0-9a-fA-F]{40})$/)) {
			push @parents, $1;
		} elsif ($line =~ m/^author (.*) ([0-9]+) (.*)$/) {
			$co{'author'} = to_utf8($1);
			$co{'author_epoch'} = $2;
			$co{'author_tz'} = $3;
			if ($co{'author'} =~ m/^([^<]+) <([^>]*)>/) {
				$co{'author_name'}  = $1;
				$co{'author_email'} = $2;
			} else {
				$co{'author_name'} = $co{'author'};
			}
		} elsif ($line =~ m/^committer (.*) ([0-9]+) (.*)$/) {
			$co{'committer'} = to_utf8($1);
			$co{'committer_epoch'} = $2;
			$co{'committer_tz'} = $3;
			if ($co{'committer'} =~ m/^([^<]+) <([^>]*)>/) {
				$co{'committer_name'}  = $1;
				$co{'committer_email'} = $2;
			} else {
				$co{'committer_name'} = $co{'committer'};
			}
		}
	}
	if (!defined $co{'tree'}) {
		return;
	};
	$co{'parents'} = \@parents;
	$co{'parent'} = $parents[0];

	foreach my $title (@commit_lines) {
		$title =~ s/^    //;
		if ($title ne "") {
			$co{'title'} = chop_str($title, 80, 5);
			# remove leading stuff of merges to make the interesting part visible
			if (length($title) > 50) {
				$title =~ s/^Automatic //;
				$title =~ s/^merge (of|with) /Merge ... /i;
				if (length($title) > 50) {
					$title =~ s/(http|rsync):\/\///;
				}
				if (length($title) > 50) {
					$title =~ s/(master|www|rsync)\.//;
				}
				if (length($title) > 50) {
					$title =~ s/kernel.org:?//;
				}
				if (length($title) > 50) {
					$title =~ s/\/pub\/scm//;
				}
			}
			$co{'title_short'} = chop_str($title, 50, 5);
			last;
		}
	}
	if (! defined $co{'title'} || $co{'title'} eq "") {
		$co{'title'} = $co{'title_short'} = '(no commit message)';
	}
	# remove added spaces
	foreach my $line (@commit_lines) {
		$line =~ s/^    //;
	}
	$co{'comment'} = \@commit_lines;

	my $age = time - $co{'committer_epoch'};
	$co{'age'} = $age;
	$co{'age_string'} = age_string($age);
	my ($sec, $min, $hour, $mday, $mon, $year, $wday, $yday) = gmtime($co{'committer_epoch'});
	if ($age > 60*60*24*7*2) {
		$co{'age_string_date'} = sprintf "%4i-%02u-%02i", 1900 + $year, $mon+1, $mday;
		$co{'age_string_age'} = $co{'age_string'};
	} else {
		$co{'age_string_date'} = $co{'age_string'};
		$co{'age_string_age'} = sprintf "%4i-%02u-%02i", 1900 + $year, $mon+1, $mday;
	}
	return %co;
}

sub parse_commit {
	my ($commit_id) = @_;
	my %co;

	local $/ = "\0";

	open my $fd, "-|", git_cmd(), "rev-list",
		"--parents",
		"--header",
		"--max-count=1",
		$commit_id,
		"--",
		or die_error(500, "Open git-rev-list failed");
	%co = parse_commit_text(<$fd>, 1);
	close $fd;

	return %co;
}

sub parse_commits {
	my ($commit_id, $maxcount, $skip, $filename, @args) = @_;
	my @cos;

	$maxcount ||= 1;
	$skip ||= 0;

	local $/ = "\0";

	open my $fd, "-|", git_cmd(), "rev-list",
		"--header",
		@args,
		("--max-count=" . $maxcount),
		("--skip=" . $skip),
		@extra_options,
		$commit_id,
		"--",
		($filename ? ($filename) : ())
		or die_error(500, "Open git-rev-list failed");
	while (my $line = <$fd>) {
		my %co = parse_commit_text($line);
		push @cos, \%co;
	}
	close $fd;

	return wantarray ? @cos : \@cos;
}

# parse line of git-diff-tree "raw" output
sub parse_difftree_raw_line {
	my $line = shift;
	my %res;

	# ':100644 100644 03b218260e99b78c6df0ed378e59ed9205ccc96d 3b93d5e7cc7f7dd4ebed13a5cc1a4ad976fc94d8 M	ls-files.c'
	# ':100644 100644 7f9281985086971d3877aca27704f2aaf9c448ce bc190ebc71bbd923f2b728e505408f5e54bd073a M	rev-tree.c'
	if ($line =~ m/^:([0-7]{6}) ([0-7]{6}) ([0-9a-fA-F]{40}) ([0-9a-fA-F]{40}) (.)([0-9]{0,3})\t(.*)$/) {
		$res{'from_mode'} = $1;
		$res{'to_mode'} = $2;
		$res{'from_id'} = $3;
		$res{'to_id'} = $4;
		$res{'status'} = $5;
		$res{'similarity'} = $6;
		if ($res{'status'} eq 'R' || $res{'status'} eq 'C') { # renamed or copied
			($res{'from_file'}, $res{'to_file'}) = map { unquote($_) } split("\t", $7);
		} else {
			$res{'from_file'} = $res{'to_file'} = $res{'file'} = unquote($7);
		}
	}
	# '::100755 100755 100755 60e79ca1b01bc8b057abe17ddab484699a7f5fdb 94067cc5f73388f33722d52ae02f44692bc07490 94067cc5f73388f33722d52ae02f44692bc07490 MR	git-gui/git-gui.sh'
	# combined diff (for merge commit)
	elsif ($line =~ s/^(::+)((?:[0-7]{6} )+)((?:[0-9a-fA-F]{40} )+)([a-zA-Z]+)\t(.*)$//) {
		$res{'nparents'}  = length($1);
		$res{'from_mode'} = [ split(' ', $2) ];
		$res{'to_mode'} = pop @{$res{'from_mode'}};
		$res{'from_id'} = [ split(' ', $3) ];
		$res{'to_id'} = pop @{$res{'from_id'}};
		$res{'status'} = [ split('', $4) ];
		$res{'to_file'} = unquote($5);
	}
	# 'c512b523472485aef4fff9e57b229d9d243c967f'
	elsif ($line =~ m/^([0-9a-fA-F]{40})$/) {
		$res{'commit'} = $1;
	}

	return wantarray ? %res : \%res;
}

# wrapper: return parsed line of git-diff-tree "raw" output
# (the argument might be raw line, or parsed info)
sub parsed_difftree_line {
	my $line_or_ref = shift;

	if (ref($line_or_ref) eq "HASH") {
		# pre-parsed (or generated by hand)
		return $line_or_ref;
	} else {
		return parse_difftree_raw_line($line_or_ref);
	}
}

# parse line of git-ls-tree output
sub parse_ls_tree_line {
	my $line = shift;
	my %opts = @_;
	my %res;

	if ($opts{'-l'}) {
		#'100644 blob 0fa3f3a66fb6a137f6ec2c19351ed4d807070ffa   16717	panic.c'
		$line =~ m/^([0-9]+) (.+) ([0-9a-fA-F]{40}) +(-|[0-9]+)\t(.+)$/s;

		$res{'mode'} = $1;
		$res{'type'} = $2;
		$res{'hash'} = $3;
		$res{'size'} = $4;
		if ($opts{'-z'}) {
			$res{'name'} = $5;
		} else {
			$res{'name'} = unquote($5);
		}
	} else {
		#'100644 blob 0fa3f3a66fb6a137f6ec2c19351ed4d807070ffa	panic.c'
		$line =~ m/^([0-9]+) (.+) ([0-9a-fA-F]{40})\t(.+)$/s;

		$res{'mode'} = $1;
		$res{'type'} = $2;
		$res{'hash'} = $3;
		if ($opts{'-z'}) {
			$res{'name'} = $4;
		} else {
			$res{'name'} = unquote($4);
		}
	}

	return wantarray ? %res : \%res;
}

# generates _two_ hashes, references to which are passed as 2 and 3 argument
sub parse_from_to_diffinfo {
	my ($diffinfo, $from, $to, @parents) = @_;

	if ($diffinfo->{'nparents'}) {
		# combined diff
		$from->{'file'} = [];
		$from->{'href'} = [];
		fill_from_file_info($diffinfo, @parents)
			unless exists $diffinfo->{'from_file'};
		for (my $i = 0; $i < $diffinfo->{'nparents'}; $i++) {
			$from->{'file'}[$i] =
				defined $diffinfo->{'from_file'}[$i] ?
				        $diffinfo->{'from_file'}[$i] :
				        $diffinfo->{'to_file'};
			if ($diffinfo->{'status'}[$i] ne "A") { # not new (added) file
				$from->{'href'}[$i] = href(action=>"blob",
				                           hash_base=>$parents[$i],
				                           hash=>$diffinfo->{'from_id'}[$i],
				                           file_name=>$from->{'file'}[$i]);
			} else {
				$from->{'href'}[$i] = undef;
			}
		}
	} else {
		# ordinary (not combined) diff
		$from->{'file'} = $diffinfo->{'from_file'};
		if ($diffinfo->{'status'} ne "A") { # not new (added) file
			$from->{'href'} = href(action=>"blob", hash_base=>$hash_parent,
			                       hash=>$diffinfo->{'from_id'},
			                       file_name=>$from->{'file'});
		} else {
			delete $from->{'href'};
		}
	}

	$to->{'file'} = $diffinfo->{'to_file'};
	if (!is_deleted($diffinfo)) { # file exists in result
		$to->{'href'} = href(action=>"blob", hash_base=>$hash,
		                     hash=>$diffinfo->{'to_id'},
		                     file_name=>$to->{'file'});
	} else {
		delete $to->{'href'};
	}
}

## ......................................................................
## parse to array of hashes functions

sub git_get_heads_list {
	my $limit = shift;
	my @headslist;

	open my $fd, '-|', git_cmd(), 'for-each-ref',
		($limit ? '--count='.($limit+1) : ()), '--sort=-committerdate',
		'--format=%(objectname) %(refname) %(subject)%00%(committer)',
		'refs/heads'
		or return;
	while (my $line = <$fd>) {
		my %ref_item;

		chomp $line;
		my ($refinfo, $committerinfo) = split(/\0/, $line);
		my ($hash, $name, $title) = split(' ', $refinfo, 3);
		my ($committer, $epoch, $tz) =
			($committerinfo =~ /^(.*) ([0-9]+) (.*)$/);
		$ref_item{'fullname'}  = $name;
		$name =~ s!^refs/heads/!!;

		$ref_item{'name'}  = $name;
		$ref_item{'id'}    = $hash;
		$ref_item{'title'} = $title || '(no commit message)';
		$ref_item{'epoch'} = $epoch;
		if ($epoch) {
			$ref_item{'age'} = age_string(time - $ref_item{'epoch'});
		} else {
			$ref_item{'age'} = "unknown";
		}

		push @headslist, \%ref_item;
	}
	close $fd;

	return wantarray ? @headslist : \@headslist;
}

sub git_get_tags_list {
	my $limit = shift;
	my @tagslist;

	open my $fd, '-|', git_cmd(), 'for-each-ref',
		($limit ? '--count='.($limit+1) : ()), '--sort=-creatordate',
		'--format=%(objectname) %(objecttype) %(refname) '.
		'%(*objectname) %(*objecttype) %(subject)%00%(creator)',
		'refs/tags'
		or return;
	while (my $line = <$fd>) {
		my %ref_item;

		chomp $line;
		my ($refinfo, $creatorinfo) = split(/\0/, $line);
		my ($id, $type, $name, $refid, $reftype, $title) = split(' ', $refinfo, 6);
		my ($creator, $epoch, $tz) =
			($creatorinfo =~ /^(.*) ([0-9]+) (.*)$/);
		$ref_item{'fullname'} = $name;
		$name =~ s!^refs/tags/!!;

		$ref_item{'type'} = $type;
		$ref_item{'id'} = $id;
		$ref_item{'name'} = $name;
		if ($type eq "tag") {
			$ref_item{'subject'} = $title;
			$ref_item{'reftype'} = $reftype;
			$ref_item{'refid'}   = $refid;
		} else {
			$ref_item{'reftype'} = $type;
			$ref_item{'refid'}   = $id;
		}

		if ($type eq "tag" || $type eq "commit") {
			$ref_item{'epoch'} = $epoch;
			if ($epoch) {
				$ref_item{'age'} = age_string(time - $ref_item{'epoch'});
			} else {
				$ref_item{'age'} = "unknown";
			}
		}

		push @tagslist, \%ref_item;
	}
	close $fd;

	return wantarray ? @tagslist : \@tagslist;
}

## ----------------------------------------------------------------------
## filesystem-related functions

sub get_file_owner {
	my $path = shift;

	my ($dev, $ino, $mode, $nlink, $st_uid, $st_gid, $rdev, $size) = stat($path);
	my ($name, $passwd, $uid, $gid, $quota, $comment, $gcos, $dir, $shell) = getpwuid($st_uid);
	if (!defined $gcos) {
		return undef;
	}
	my $owner = $gcos;
	$owner =~ s/[,;].*$//;
	return to_utf8($owner);
}

# assume that file exists
sub insert_file {
	my $filename = shift;

	open my $fd, '<', $filename;
	print map { to_utf8($_) } <$fd>;
	close $fd;
}

## ......................................................................
## mimetype related functions

sub mimetype_guess_file {
	my $filename = shift;
	my $mimemap = shift;
	-r $mimemap or return undef;

	my %mimemap;
	open(my $mh, '<', $mimemap) or return undef;
	while (<$mh>) {
		next if m/^#/; # skip comments
		my ($mimetype, $exts) = split(/\t+/);
		if (defined $exts) {
			my @exts = split(/\s+/, $exts);
			foreach my $ext (@exts) {
				$mimemap{$ext} = $mimetype;
			}
		}
	}
	close($mh);

	$filename =~ /\.([^.]*)$/;
	return $mimemap{$1};
}

sub mimetype_guess {
	my $filename = shift;
	my $mime;
	$filename =~ /\./ or return undef;

	if ($mimetypes_file) {
		my $file = $mimetypes_file;
		if ($file !~ m!^/!) { # if it is relative path
			# it is relative to project
			$file = "$projectroot/$project/$file";
		}
		$mime = mimetype_guess_file($filename, $file);
	}
	$mime ||= mimetype_guess_file($filename, '/etc/mime.types');
	return $mime;
}

sub blob_mimetype {
	my $fd = shift;
	my $filename = shift;

	if ($filename) {
		my $mime = mimetype_guess($filename);
		$mime and return $mime;
	}

	# just in case
	return $default_blob_plain_mimetype unless $fd;

	if (-T $fd) {
		return 'text/plain';
	} elsif (! $filename) {
		return 'application/octet-stream';
	} elsif ($filename =~ m/\.png$/i) {
		return 'image/png';
	} elsif ($filename =~ m/\.gif$/i) {
		return 'image/gif';
	} elsif ($filename =~ m/\.jpe?g$/i) {
		return 'image/jpeg';
	} else {
		return 'application/octet-stream';
	}
}

sub blob_contenttype {
	my ($fd, $file_name, $type) = @_;

	$type ||= blob_mimetype($fd, $file_name);
	if ($type eq 'text/plain' && defined $default_text_plain_charset) {
		$type .= "; charset=$default_text_plain_charset";
	}

	return $type;
}

## ======================================================================
## functions printing HTML: header, footer, error page

sub git_header_html {
	my $status = shift || "200 OK";
	my $expires = shift;

	my $title = "$site_name";
	if (defined $project) {
		$title .= " - " . to_utf8($project);
		if (defined $action) {
			$title .= "/$action";
			if (defined $file_name) {
				$title .= " - " . esc_path($file_name);
				if ($action eq "tree" && $file_name !~ m|/$|) {
					$title .= "/";
				}
			}
		}
	}
	my $content_type;
	# require explicit support from the UA if we are to send the page as
	# 'application/xhtml+xml', otherwise send it as plain old 'text/html'.
	# we have to do this because MSIE sometimes globs '*/*', pretending to
	# support xhtml+xml but choking when it gets what it asked for.
	if (defined $cgi->http('HTTP_ACCEPT') &&
	    $cgi->http('HTTP_ACCEPT') =~ m/(,|;|\s|^)application\/xhtml\+xml(,|;|\s|$)/ &&
	    $cgi->Accept('application/xhtml+xml') != 0) {
		$content_type = 'application/xhtml+xml';
	} else {
		$content_type = 'text/html';
	}
	print $cgi->header(-type=>$content_type, -charset => 'utf-8',
	                   -status=> $status, -expires => $expires);
	my $mod_perl_version = $ENV{'MOD_PERL'} ? " $ENV{'MOD_PERL'}" : '';
	print <<EOF;
<?xml version="1.0" encoding="utf-8"?>
<!DOCTYPE html PUBLIC "-//W3C//DTD XHTML 1.0 Strict//EN" "http://www.w3.org/TR/xhtml1/DTD/xhtml1-strict.dtd">
<html xmlns="http://www.w3.org/1999/xhtml" xml:lang="en-US" lang="en-US">
<!-- git web interface version $version, (C) 2005-2006, Kay Sievers <kay.sievers\@vrfy.org>, Christian Gierke -->
<!-- git core binaries version $git_version -->
<head>
<meta http-equiv="content-type" content="$content_type; charset=utf-8"/>
<meta name="generator" content="gitweb/$version git/$git_version$mod_perl_version"/>
<meta name="robots" content="index, nofollow"/>
<title>$title</title>
EOF
	# the stylesheet, favicon etc urls won't work correctly with path_info
	# unless we set the appropriate base URL
	if ($ENV{'PATH_INFO'}) {
		print "<base href=\"".esc_url($base_url)."\" />\n";
	}
	# print out each stylesheet that exist, providing backwards capability
	# for those people who defined $stylesheet in a config file
	if (defined $stylesheet) {
		print '<link rel="stylesheet" type="text/css" href="'.esc_url($stylesheet).'"/>'."\n";
	} else {
		foreach my $stylesheet (@stylesheets) {
			next unless $stylesheet;
			print '<link rel="stylesheet" type="text/css" href="'.esc_url($stylesheet).'"/>'."\n";
		}
	}
	if (defined $project) {
		my %href_params = get_feed_info();
		if (!exists $href_params{'-title'}) {
			$href_params{'-title'} = 'log';
		}

		foreach my $format qw(RSS Atom) {
			my $type = lc($format);
			my %link_attr = (
				'-rel' => 'alternate',
				'-title' => esc_attr("$project - $href_params{'-title'} - $format feed"),
				'-type' => "application/$type+xml"
			);

			$href_params{'action'} = $type;
			$link_attr{'-href'} = href(%href_params);
			print "<link ".
			      "rel=\"$link_attr{'-rel'}\" ".
			      "title=\"$link_attr{'-title'}\" ".
			      "href=\"$link_attr{'-href'}\" ".
			      "type=\"$link_attr{'-type'}\" ".
			      "/>\n";

			$href_params{'extra_options'} = '--no-merges';
			$link_attr{'-href'} = href(%href_params);
			$link_attr{'-title'} .= ' (no merges)';
			print "<link ".
			      "rel=\"$link_attr{'-rel'}\" ".
			      "title=\"$link_attr{'-title'}\" ".
			      "href=\"$link_attr{'-href'}\" ".
			      "type=\"$link_attr{'-type'}\" ".
			      "/>\n";
		}

	} else {
		printf('<link rel="alternate" title="%s projects list" '.
		       'href="%s" type="text/plain; charset=utf-8" />'."\n",
		       esc_attr($site_name), href(project=>undef, action=>"project_index"));
		printf('<link rel="alternate" title="%s projects feeds" '.
		       'href="%s" type="text/x-opml" />'."\n",
		       esc_attr($site_name), href(project=>undef, action=>"opml"));
	}
	if (defined $favicon) {
		print qq(<link rel="shortcut icon" href=").esc_url($favicon).qq(" type="image/png" />\n);
	}

	print "</head>\n" .
	      "<body>\n";

	if (defined $site_header && -f $site_header) {
		insert_file($site_header);
	}

	print "<div class=\"page_header\">\n" .
	      $cgi->a({-href => esc_url($logo_url),
	               -title => $logo_label},
	              qq(<img src=").esc_url($logo).qq(" width="72" height="27" alt="git" class="logo"/>));
	print $cgi->a({-href => esc_url($home_link)}, $home_link_str) . " / ";
	if (defined $project) {
		print $cgi->a({-href => href(action=>"summary")}, esc_html($project));
		if (defined $action) {
			print " / $action";
		}
		print "\n";
	}
	print "</div>\n";

	my $have_search = gitweb_check_feature('search');
	if (defined $project && $have_search) {
		if (!defined $searchtext) {
			$searchtext = "";
		}
		my $search_hash;
		if (defined $hash_base) {
			$search_hash = $hash_base;
		} elsif (defined $hash) {
			$search_hash = $hash;
		} else {
			$search_hash = "HEAD";
		}
		my $action = $my_uri;
		my $use_pathinfo = gitweb_check_feature('pathinfo');
		if ($use_pathinfo) {
			$action .= "/".esc_url($project);
		}
		print $cgi->startform(-method => "get", -action => $action) .
		      "<div class=\"search\">\n" .
		      (!$use_pathinfo &&
		      $cgi->input({-name=>"p", -value=>$project, -type=>"hidden"}) . "\n") .
		      $cgi->input({-name=>"a", -value=>"search", -type=>"hidden"}) . "\n" .
		      $cgi->input({-name=>"h", -value=>$search_hash, -type=>"hidden"}) . "\n" .
		      $cgi->popup_menu(-name => 'st', -default => 'commit',
		                       -values => ['commit', 'grep', 'author', 'committer', 'pickaxe']) .
		      $cgi->sup($cgi->a({-href => href(action=>"search_help")}, "?")) .
		      " search:\n",
		      $cgi->textfield(-name => "s", -value => $searchtext) . "\n" .
		      "<span title=\"Extended regular expression\">" .
		      $cgi->checkbox(-name => 'sr', -value => 1, -label => 're',
		                     -checked => $search_use_regexp) .
		      "</span>" .
		      "</div>" .
		      $cgi->end_form() . "\n";
	}
}

sub git_footer_html {
	my $feed_class = 'rss_logo';

	print "<div class=\"page_footer\">\n";
	if (defined $project) {
		my $descr = git_get_project_description($project);
		if (defined $descr) {
			print "<div class=\"page_footer_text\">" . esc_html($descr) . "</div>\n";
		}

		my %href_params = get_feed_info();
		if (!%href_params) {
			$feed_class .= ' generic';
		}
		$href_params{'-title'} ||= 'log';

		foreach my $format qw(RSS Atom) {
			$href_params{'action'} = lc($format);
			print $cgi->a({-href => href(%href_params),
			              -title => "$href_params{'-title'} $format feed",
			              -class => $feed_class}, $format)."\n";
		}

	} else {
		print $cgi->a({-href => href(project=>undef, action=>"opml"),
		              -class => $feed_class}, "OPML") . " ";
		print $cgi->a({-href => href(project=>undef, action=>"project_index"),
		              -class => $feed_class}, "TXT") . "\n";
	}
	print "</div>\n"; # class="page_footer"

	if (defined $t0 && gitweb_check_feature('timed')) {
		print "<div id=\"generating_info\">\n";
		print 'This page took '.
		      '<span id="generating_time" class="time_span">'.
		      Time::HiRes::tv_interval($t0, [Time::HiRes::gettimeofday()]).
		      ' seconds </span>'.
		      ' and '.
		      '<span id="generating_cmd">'.
		      $number_of_git_cmds.
		      '</span> git commands '.
		      " to generate.\n";
		print "</div>\n"; # class="page_footer"
	}

	if (defined $site_footer && -f $site_footer) {
		insert_file($site_footer);
	}

<<<<<<< HEAD
	print qq!<script type="text/javascript" src="$javascript"></script>\n!;
	if (defined $action &&
	    $action eq 'blame_incremental') {
=======
	print qq!<script type="text/javascript" src="!.esc_url($javascript).qq!"></script>\n!;
	if ($action eq 'blame_incremental') {
>>>>>>> abf411e2
		print qq!<script type="text/javascript">\n!.
		      qq!startBlame("!. href(action=>"blame_data", -replay=>1) .qq!",\n!.
		      qq!           "!. href() .qq!");\n!.
		      qq!</script>\n!;
	} elsif (gitweb_check_feature('javascript-actions')) {
		print qq!<script type="text/javascript">\n!.
		      qq!window.onload = fixLinks;\n!.
		      qq!</script>\n!;
	}

	print "</body>\n" .
	      "</html>";
}

# die_error(<http_status_code>, <error_message>)
# Example: die_error(404, 'Hash not found')
# By convention, use the following status codes (as defined in RFC 2616):
# 400: Invalid or missing CGI parameters, or
#      requested object exists but has wrong type.
# 403: Requested feature (like "pickaxe" or "snapshot") not enabled on
#      this server or project.
# 404: Requested object/revision/project doesn't exist.
# 500: The server isn't configured properly, or
#      an internal error occurred (e.g. failed assertions caused by bugs), or
#      an unknown error occurred (e.g. the git binary died unexpectedly).
# 503: The server is currently unavailable (because it is overloaded,
#      or down for maintenance).  Generally, this is a temporary state.
sub die_error {
	my $status = shift || 500;
	my $error = shift || "Internal server error";
	my $extra = shift;

	my %http_responses = (
		400 => '400 Bad Request',
		403 => '403 Forbidden',
		404 => '404 Not Found',
		500 => '500 Internal Server Error',
		503 => '503 Service Unavailable',
	);
	git_header_html($http_responses{$status});
	print <<EOF;
<div class="page_body">
<br /><br />
$status - $error
<br />
EOF
	if (defined $extra) {
		print "<hr />\n" .
		      "$extra\n";
	}
	print "</div>\n";

	git_footer_html();
	exit;
}

## ----------------------------------------------------------------------
## functions printing or outputting HTML: navigation

sub git_print_page_nav {
	my ($current, $suppress, $head, $treehead, $treebase, $extra) = @_;
	$extra = '' if !defined $extra; # pager or formats

	my @navs = qw(summary shortlog log commit commitdiff tree);
	if ($suppress) {
		@navs = grep { $_ ne $suppress } @navs;
	}

	my %arg = map { $_ => {action=>$_} } @navs;
	if (defined $head) {
		for (qw(commit commitdiff)) {
			$arg{$_}{'hash'} = $head;
		}
		if ($current =~ m/^(tree | log | shortlog | commit | commitdiff | search)$/x) {
			for (qw(shortlog log)) {
				$arg{$_}{'hash'} = $head;
			}
		}
	}

	$arg{'tree'}{'hash'} = $treehead if defined $treehead;
	$arg{'tree'}{'hash_base'} = $treebase if defined $treebase;

	my @actions = gitweb_get_feature('actions');
	my %repl = (
		'%' => '%',
		'n' => $project,         # project name
		'f' => $git_dir,         # project path within filesystem
		'h' => $treehead || '',  # current hash ('h' parameter)
		'b' => $treebase || '',  # hash base ('hb' parameter)
	);
	while (@actions) {
		my ($label, $link, $pos) = splice(@actions,0,3);
		# insert
		@navs = map { $_ eq $pos ? ($_, $label) : $_ } @navs;
		# munch munch
		$link =~ s/%([%nfhb])/$repl{$1}/g;
		$arg{$label}{'_href'} = $link;
	}

	print "<div class=\"page_nav\">\n" .
		(join " | ",
		 map { $_ eq $current ?
		       $_ : $cgi->a({-href => ($arg{$_}{_href} ? $arg{$_}{_href} : href(%{$arg{$_}}))}, "$_")
		 } @navs);
	print "<br/>\n$extra<br/>\n" .
	      "</div>\n";
}

sub format_paging_nav {
	my ($action, $page, $has_next_link) = @_;
	my $paging_nav;


	if ($page > 0) {
		$paging_nav .=
			$cgi->a({-href => href(-replay=>1, page=>undef)}, "first") .
			" &sdot; " .
			$cgi->a({-href => href(-replay=>1, page=>$page-1),
			         -accesskey => "p", -title => "Alt-p"}, "prev");
	} else {
		$paging_nav .= "first &sdot; prev";
	}

	if ($has_next_link) {
		$paging_nav .= " &sdot; " .
			$cgi->a({-href => href(-replay=>1, page=>$page+1),
			         -accesskey => "n", -title => "Alt-n"}, "next");
	} else {
		$paging_nav .= " &sdot; next";
	}

	return $paging_nav;
}

## ......................................................................
## functions printing or outputting HTML: div

sub git_print_header_div {
	my ($action, $title, $hash, $hash_base) = @_;
	my %args = ();

	$args{'action'} = $action;
	$args{'hash'} = $hash if $hash;
	$args{'hash_base'} = $hash_base if $hash_base;

	print "<div class=\"header\">\n" .
	      $cgi->a({-href => href(%args), -class => "title"},
	      $title ? $title : $action) .
	      "\n</div>\n";
}

sub print_local_time {
	print format_local_time(@_);
}

sub format_local_time {
	my $localtime = '';
	my %date = @_;
	if ($date{'hour_local'} < 6) {
		$localtime .= sprintf(" (<span class=\"atnight\">%02d:%02d</span> %s)",
			$date{'hour_local'}, $date{'minute_local'}, $date{'tz_local'});
	} else {
		$localtime .= sprintf(" (%02d:%02d %s)",
			$date{'hour_local'}, $date{'minute_local'}, $date{'tz_local'});
	}

	return $localtime;
}

# Outputs the author name and date in long form
sub git_print_authorship {
	my $co = shift;
	my %opts = @_;
	my $tag = $opts{-tag} || 'div';
	my $author = $co->{'author_name'};

	my %ad = parse_date($co->{'author_epoch'}, $co->{'author_tz'});
	print "<$tag class=\"author_date\">" .
	      format_search_author($author, "author", esc_html($author)) .
	      " [$ad{'rfc2822'}";
	print_local_time(%ad) if ($opts{-localtime});
	print "]" . git_get_avatar($co->{'author_email'}, -pad_before => 1)
		  . "</$tag>\n";
}

# Outputs table rows containing the full author or committer information,
# in the format expected for 'commit' view (& similia).
# Parameters are a commit hash reference, followed by the list of people
# to output information for. If the list is empty it defalts to both
# author and committer.
sub git_print_authorship_rows {
	my $co = shift;
	# too bad we can't use @people = @_ || ('author', 'committer')
	my @people = @_;
	@people = ('author', 'committer') unless @people;
	foreach my $who (@people) {
		my %wd = parse_date($co->{"${who}_epoch"}, $co->{"${who}_tz"});
		print "<tr><td>$who</td><td>" .
		      format_search_author($co->{"${who}_name"}, $who,
			       esc_html($co->{"${who}_name"})) . " " .
		      format_search_author($co->{"${who}_email"}, $who,
			       esc_html("<" . $co->{"${who}_email"} . ">")) .
		      "</td><td rowspan=\"2\">" .
		      git_get_avatar($co->{"${who}_email"}, -size => 'double') .
		      "</td></tr>\n" .
		      "<tr>" .
		      "<td></td><td> $wd{'rfc2822'}";
		print_local_time(%wd);
		print "</td>" .
		      "</tr>\n";
	}
}

sub git_print_page_path {
	my $name = shift;
	my $type = shift;
	my $hb = shift;


	print "<div class=\"page_path\">";
	print $cgi->a({-href => href(action=>"tree", hash_base=>$hb),
	              -title => 'tree root'}, to_utf8("[$project]"));
	print " / ";
	if (defined $name) {
		my @dirname = split '/', $name;
		my $basename = pop @dirname;
		my $fullname = '';

		foreach my $dir (@dirname) {
			$fullname .= ($fullname ? '/' : '') . $dir;
			print $cgi->a({-href => href(action=>"tree", file_name=>$fullname,
			                             hash_base=>$hb),
			              -title => $fullname}, esc_path($dir));
			print " / ";
		}
		if (defined $type && $type eq 'blob') {
			print $cgi->a({-href => href(action=>"blob_plain", file_name=>$file_name,
			                             hash_base=>$hb),
			              -title => $name}, esc_path($basename));
		} elsif (defined $type && $type eq 'tree') {
			print $cgi->a({-href => href(action=>"tree", file_name=>$file_name,
			                             hash_base=>$hb),
			              -title => $name}, esc_path($basename));
			print " / ";
		} else {
			print esc_path($basename);
		}
	}
	print "<br/></div>\n";
}

sub git_print_log {
	my $log = shift;
	my %opts = @_;

	if ($opts{'-remove_title'}) {
		# remove title, i.e. first line of log
		shift @$log;
	}
	# remove leading empty lines
	while (defined $log->[0] && $log->[0] eq "") {
		shift @$log;
	}

	# print log
	my $signoff = 0;
	my $empty = 0;
	foreach my $line (@$log) {
		if ($line =~ m/^ *(signed[ \-]off[ \-]by[ :]|acked[ \-]by[ :]|cc[ :])/i) {
			$signoff = 1;
			$empty = 0;
			if (! $opts{'-remove_signoff'}) {
				print "<span class=\"signoff\">" . esc_html($line) . "</span><br/>\n";
				next;
			} else {
				# remove signoff lines
				next;
			}
		} else {
			$signoff = 0;
		}

		# print only one empty line
		# do not print empty line after signoff
		if ($line eq "") {
			next if ($empty || $signoff);
			$empty = 1;
		} else {
			$empty = 0;
		}

		print format_log_line_html($line) . "<br/>\n";
	}

	if ($opts{'-final_empty_line'}) {
		# end with single empty line
		print "<br/>\n" unless $empty;
	}
}

# return link target (what link points to)
sub git_get_link_target {
	my $hash = shift;
	my $link_target;

	# read link
	open my $fd, "-|", git_cmd(), "cat-file", "blob", $hash
		or return;
	{
		local $/ = undef;
		$link_target = <$fd>;
	}
	close $fd
		or return;

	return $link_target;
}

# given link target, and the directory (basedir) the link is in,
# return target of link relative to top directory (top tree);
# return undef if it is not possible (including absolute links).
sub normalize_link_target {
	my ($link_target, $basedir) = @_;

	# absolute symlinks (beginning with '/') cannot be normalized
	return if (substr($link_target, 0, 1) eq '/');

	# normalize link target to path from top (root) tree (dir)
	my $path;
	if ($basedir) {
		$path = $basedir . '/' . $link_target;
	} else {
		# we are in top (root) tree (dir)
		$path = $link_target;
	}

	# remove //, /./, and /../
	my @path_parts;
	foreach my $part (split('/', $path)) {
		# discard '.' and ''
		next if (!$part || $part eq '.');
		# handle '..'
		if ($part eq '..') {
			if (@path_parts) {
				pop @path_parts;
			} else {
				# link leads outside repository (outside top dir)
				return;
			}
		} else {
			push @path_parts, $part;
		}
	}
	$path = join('/', @path_parts);

	return $path;
}

# print tree entry (row of git_tree), but without encompassing <tr> element
sub git_print_tree_entry {
	my ($t, $basedir, $hash_base, $have_blame) = @_;

	my %base_key = ();
	$base_key{'hash_base'} = $hash_base if defined $hash_base;

	# The format of a table row is: mode list link.  Where mode is
	# the mode of the entry, list is the name of the entry, an href,
	# and link is the action links of the entry.

	print "<td class=\"mode\">" . mode_str($t->{'mode'}) . "</td>\n";
	if (exists $t->{'size'}) {
		print "<td class=\"size\">$t->{'size'}</td>\n";
	}
	if ($t->{'type'} eq "blob") {
		print "<td class=\"list\">" .
			$cgi->a({-href => href(action=>"blob", hash=>$t->{'hash'},
			                       file_name=>"$basedir$t->{'name'}", %base_key),
			        -class => "list"}, esc_path($t->{'name'}));
		if (S_ISLNK(oct $t->{'mode'})) {
			my $link_target = git_get_link_target($t->{'hash'});
			if ($link_target) {
				my $norm_target = normalize_link_target($link_target, $basedir);
				if (defined $norm_target) {
					print " -> " .
					      $cgi->a({-href => href(action=>"object", hash_base=>$hash_base,
					                             file_name=>$norm_target),
					               -title => $norm_target}, esc_path($link_target));
				} else {
					print " -> " . esc_path($link_target);
				}
			}
		}
		print "</td>\n";
		print "<td class=\"link\">";
		print $cgi->a({-href => href(action=>"blob", hash=>$t->{'hash'},
		                             file_name=>"$basedir$t->{'name'}", %base_key)},
		              "blob");
		if ($have_blame) {
			print " | " .
			      $cgi->a({-href => href(action=>"blame", hash=>$t->{'hash'},
			                             file_name=>"$basedir$t->{'name'}", %base_key)},
			              "blame");
		}
		if (defined $hash_base) {
			print " | " .
			      $cgi->a({-href => href(action=>"history", hash_base=>$hash_base,
			                             hash=>$t->{'hash'}, file_name=>"$basedir$t->{'name'}")},
			              "history");
		}
		print " | " .
			$cgi->a({-href => href(action=>"blob_plain", hash_base=>$hash_base,
			                       file_name=>"$basedir$t->{'name'}")},
			        "raw");
		print "</td>\n";

	} elsif ($t->{'type'} eq "tree") {
		print "<td class=\"list\">";
		print $cgi->a({-href => href(action=>"tree", hash=>$t->{'hash'},
		                             file_name=>"$basedir$t->{'name'}",
		                             %base_key)},
		              esc_path($t->{'name'}));
		print "</td>\n";
		print "<td class=\"link\">";
		print $cgi->a({-href => href(action=>"tree", hash=>$t->{'hash'},
		                             file_name=>"$basedir$t->{'name'}",
		                             %base_key)},
		              "tree");
		if (defined $hash_base) {
			print " | " .
			      $cgi->a({-href => href(action=>"history", hash_base=>$hash_base,
			                             file_name=>"$basedir$t->{'name'}")},
			              "history");
		}
		print "</td>\n";
	} else {
		# unknown object: we can only present history for it
		# (this includes 'commit' object, i.e. submodule support)
		print "<td class=\"list\">" .
		      esc_path($t->{'name'}) .
		      "</td>\n";
		print "<td class=\"link\">";
		if (defined $hash_base) {
			print $cgi->a({-href => href(action=>"history",
			                             hash_base=>$hash_base,
			                             file_name=>"$basedir$t->{'name'}")},
			              "history");
		}
		print "</td>\n";
	}
}

## ......................................................................
## functions printing large fragments of HTML

# get pre-image filenames for merge (combined) diff
sub fill_from_file_info {
	my ($diff, @parents) = @_;

	$diff->{'from_file'} = [ ];
	$diff->{'from_file'}[$diff->{'nparents'} - 1] = undef;
	for (my $i = 0; $i < $diff->{'nparents'}; $i++) {
		if ($diff->{'status'}[$i] eq 'R' ||
		    $diff->{'status'}[$i] eq 'C') {
			$diff->{'from_file'}[$i] =
				git_get_path_by_hash($parents[$i], $diff->{'from_id'}[$i]);
		}
	}

	return $diff;
}

# is current raw difftree line of file deletion
sub is_deleted {
	my $diffinfo = shift;

	return $diffinfo->{'to_id'} eq ('0' x 40);
}

# does patch correspond to [previous] difftree raw line
# $diffinfo  - hashref of parsed raw diff format
# $patchinfo - hashref of parsed patch diff format
#              (the same keys as in $diffinfo)
sub is_patch_split {
	my ($diffinfo, $patchinfo) = @_;

	return defined $diffinfo && defined $patchinfo
		&& $diffinfo->{'to_file'} eq $patchinfo->{'to_file'};
}


sub git_difftree_body {
	my ($difftree, $hash, @parents) = @_;
	my ($parent) = $parents[0];
	my $have_blame = gitweb_check_feature('blame');
	print "<div class=\"list_head\">\n";
	if ($#{$difftree} > 10) {
		print(($#{$difftree} + 1) . " files changed:\n");
	}
	print "</div>\n";

	print "<table class=\"" .
	      (@parents > 1 ? "combined " : "") .
	      "diff_tree\">\n";

	# header only for combined diff in 'commitdiff' view
	my $has_header = @$difftree && @parents > 1 && $action eq 'commitdiff';
	if ($has_header) {
		# table header
		print "<thead><tr>\n" .
		       "<th></th><th></th>\n"; # filename, patchN link
		for (my $i = 0; $i < @parents; $i++) {
			my $par = $parents[$i];
			print "<th>" .
			      $cgi->a({-href => href(action=>"commitdiff",
			                             hash=>$hash, hash_parent=>$par),
			               -title => 'commitdiff to parent number ' .
			                          ($i+1) . ': ' . substr($par,0,7)},
			              $i+1) .
			      "&nbsp;</th>\n";
		}
		print "</tr></thead>\n<tbody>\n";
	}

	my $alternate = 1;
	my $patchno = 0;
	foreach my $line (@{$difftree}) {
		my $diff = parsed_difftree_line($line);

		if ($alternate) {
			print "<tr class=\"dark\">\n";
		} else {
			print "<tr class=\"light\">\n";
		}
		$alternate ^= 1;

		if (exists $diff->{'nparents'}) { # combined diff

			fill_from_file_info($diff, @parents)
				unless exists $diff->{'from_file'};

			if (!is_deleted($diff)) {
				# file exists in the result (child) commit
				print "<td>" .
				      $cgi->a({-href => href(action=>"blob", hash=>$diff->{'to_id'},
				                             file_name=>$diff->{'to_file'},
				                             hash_base=>$hash),
				              -class => "list"}, esc_path($diff->{'to_file'})) .
				      "</td>\n";
			} else {
				print "<td>" .
				      esc_path($diff->{'to_file'}) .
				      "</td>\n";
			}

			if ($action eq 'commitdiff') {
				# link to patch
				$patchno++;
				print "<td class=\"link\">" .
				      $cgi->a({-href => "#patch$patchno"}, "patch") .
				      " | " .
				      "</td>\n";
			}

			my $has_history = 0;
			my $not_deleted = 0;
			for (my $i = 0; $i < $diff->{'nparents'}; $i++) {
				my $hash_parent = $parents[$i];
				my $from_hash = $diff->{'from_id'}[$i];
				my $from_path = $diff->{'from_file'}[$i];
				my $status = $diff->{'status'}[$i];

				$has_history ||= ($status ne 'A');
				$not_deleted ||= ($status ne 'D');

				if ($status eq 'A') {
					print "<td  class=\"link\" align=\"right\"> | </td>\n";
				} elsif ($status eq 'D') {
					print "<td class=\"link\">" .
					      $cgi->a({-href => href(action=>"blob",
					                             hash_base=>$hash,
					                             hash=>$from_hash,
					                             file_name=>$from_path)},
					              "blob" . ($i+1)) .
					      " | </td>\n";
				} else {
					if ($diff->{'to_id'} eq $from_hash) {
						print "<td class=\"link nochange\">";
					} else {
						print "<td class=\"link\">";
					}
					print $cgi->a({-href => href(action=>"blobdiff",
					                             hash=>$diff->{'to_id'},
					                             hash_parent=>$from_hash,
					                             hash_base=>$hash,
					                             hash_parent_base=>$hash_parent,
					                             file_name=>$diff->{'to_file'},
					                             file_parent=>$from_path)},
					              "diff" . ($i+1)) .
					      " | </td>\n";
				}
			}

			print "<td class=\"link\">";
			if ($not_deleted) {
				print $cgi->a({-href => href(action=>"blob",
				                             hash=>$diff->{'to_id'},
				                             file_name=>$diff->{'to_file'},
				                             hash_base=>$hash)},
				              "blob");
				print " | " if ($has_history);
			}
			if ($has_history) {
				print $cgi->a({-href => href(action=>"history",
				                             file_name=>$diff->{'to_file'},
				                             hash_base=>$hash)},
				              "history");
			}
			print "</td>\n";

			print "</tr>\n";
			next; # instead of 'else' clause, to avoid extra indent
		}
		# else ordinary diff

		my ($to_mode_oct, $to_mode_str, $to_file_type);
		my ($from_mode_oct, $from_mode_str, $from_file_type);
		if ($diff->{'to_mode'} ne ('0' x 6)) {
			$to_mode_oct = oct $diff->{'to_mode'};
			if (S_ISREG($to_mode_oct)) { # only for regular file
				$to_mode_str = sprintf("%04o", $to_mode_oct & 0777); # permission bits
			}
			$to_file_type = file_type($diff->{'to_mode'});
		}
		if ($diff->{'from_mode'} ne ('0' x 6)) {
			$from_mode_oct = oct $diff->{'from_mode'};
			if (S_ISREG($to_mode_oct)) { # only for regular file
				$from_mode_str = sprintf("%04o", $from_mode_oct & 0777); # permission bits
			}
			$from_file_type = file_type($diff->{'from_mode'});
		}

		if ($diff->{'status'} eq "A") { # created
			my $mode_chng = "<span class=\"file_status new\">[new $to_file_type";
			$mode_chng   .= " with mode: $to_mode_str" if $to_mode_str;
			$mode_chng   .= "]</span>";
			print "<td>";
			print $cgi->a({-href => href(action=>"blob", hash=>$diff->{'to_id'},
			                             hash_base=>$hash, file_name=>$diff->{'file'}),
			              -class => "list"}, esc_path($diff->{'file'}));
			print "</td>\n";
			print "<td>$mode_chng</td>\n";
			print "<td class=\"link\">";
			if ($action eq 'commitdiff') {
				# link to patch
				$patchno++;
				print $cgi->a({-href => "#patch$patchno"}, "patch");
				print " | ";
			}
			print $cgi->a({-href => href(action=>"blob", hash=>$diff->{'to_id'},
			                             hash_base=>$hash, file_name=>$diff->{'file'})},
			              "blob");
			print "</td>\n";

		} elsif ($diff->{'status'} eq "D") { # deleted
			my $mode_chng = "<span class=\"file_status deleted\">[deleted $from_file_type]</span>";
			print "<td>";
			print $cgi->a({-href => href(action=>"blob", hash=>$diff->{'from_id'},
			                             hash_base=>$parent, file_name=>$diff->{'file'}),
			               -class => "list"}, esc_path($diff->{'file'}));
			print "</td>\n";
			print "<td>$mode_chng</td>\n";
			print "<td class=\"link\">";
			if ($action eq 'commitdiff') {
				# link to patch
				$patchno++;
				print $cgi->a({-href => "#patch$patchno"}, "patch");
				print " | ";
			}
			print $cgi->a({-href => href(action=>"blob", hash=>$diff->{'from_id'},
			                             hash_base=>$parent, file_name=>$diff->{'file'})},
			              "blob") . " | ";
			if ($have_blame) {
				print $cgi->a({-href => href(action=>"blame", hash_base=>$parent,
				                             file_name=>$diff->{'file'})},
				              "blame") . " | ";
			}
			print $cgi->a({-href => href(action=>"history", hash_base=>$parent,
			                             file_name=>$diff->{'file'})},
			              "history");
			print "</td>\n";

		} elsif ($diff->{'status'} eq "M" || $diff->{'status'} eq "T") { # modified, or type changed
			my $mode_chnge = "";
			if ($diff->{'from_mode'} != $diff->{'to_mode'}) {
				$mode_chnge = "<span class=\"file_status mode_chnge\">[changed";
				if ($from_file_type ne $to_file_type) {
					$mode_chnge .= " from $from_file_type to $to_file_type";
				}
				if (($from_mode_oct & 0777) != ($to_mode_oct & 0777)) {
					if ($from_mode_str && $to_mode_str) {
						$mode_chnge .= " mode: $from_mode_str->$to_mode_str";
					} elsif ($to_mode_str) {
						$mode_chnge .= " mode: $to_mode_str";
					}
				}
				$mode_chnge .= "]</span>\n";
			}
			print "<td>";
			print $cgi->a({-href => href(action=>"blob", hash=>$diff->{'to_id'},
			                             hash_base=>$hash, file_name=>$diff->{'file'}),
			              -class => "list"}, esc_path($diff->{'file'}));
			print "</td>\n";
			print "<td>$mode_chnge</td>\n";
			print "<td class=\"link\">";
			if ($action eq 'commitdiff') {
				# link to patch
				$patchno++;
				print $cgi->a({-href => "#patch$patchno"}, "patch") .
				      " | ";
			} elsif ($diff->{'to_id'} ne $diff->{'from_id'}) {
				# "commit" view and modified file (not onlu mode changed)
				print $cgi->a({-href => href(action=>"blobdiff",
				                             hash=>$diff->{'to_id'}, hash_parent=>$diff->{'from_id'},
				                             hash_base=>$hash, hash_parent_base=>$parent,
				                             file_name=>$diff->{'file'})},
				              "diff") .
				      " | ";
			}
			print $cgi->a({-href => href(action=>"blob", hash=>$diff->{'to_id'},
			                             hash_base=>$hash, file_name=>$diff->{'file'})},
			               "blob") . " | ";
			if ($have_blame) {
				print $cgi->a({-href => href(action=>"blame", hash_base=>$hash,
				                             file_name=>$diff->{'file'})},
				              "blame") . " | ";
			}
			print $cgi->a({-href => href(action=>"history", hash_base=>$hash,
			                             file_name=>$diff->{'file'})},
			              "history");
			print "</td>\n";

		} elsif ($diff->{'status'} eq "R" || $diff->{'status'} eq "C") { # renamed or copied
			my %status_name = ('R' => 'moved', 'C' => 'copied');
			my $nstatus = $status_name{$diff->{'status'}};
			my $mode_chng = "";
			if ($diff->{'from_mode'} != $diff->{'to_mode'}) {
				# mode also for directories, so we cannot use $to_mode_str
				$mode_chng = sprintf(", mode: %04o", $to_mode_oct & 0777);
			}
			print "<td>" .
			      $cgi->a({-href => href(action=>"blob", hash_base=>$hash,
			                             hash=>$diff->{'to_id'}, file_name=>$diff->{'to_file'}),
			              -class => "list"}, esc_path($diff->{'to_file'})) . "</td>\n" .
			      "<td><span class=\"file_status $nstatus\">[$nstatus from " .
			      $cgi->a({-href => href(action=>"blob", hash_base=>$parent,
			                             hash=>$diff->{'from_id'}, file_name=>$diff->{'from_file'}),
			              -class => "list"}, esc_path($diff->{'from_file'})) .
			      " with " . (int $diff->{'similarity'}) . "% similarity$mode_chng]</span></td>\n" .
			      "<td class=\"link\">";
			if ($action eq 'commitdiff') {
				# link to patch
				$patchno++;
				print $cgi->a({-href => "#patch$patchno"}, "patch") .
				      " | ";
			} elsif ($diff->{'to_id'} ne $diff->{'from_id'}) {
				# "commit" view and modified file (not only pure rename or copy)
				print $cgi->a({-href => href(action=>"blobdiff",
				                             hash=>$diff->{'to_id'}, hash_parent=>$diff->{'from_id'},
				                             hash_base=>$hash, hash_parent_base=>$parent,
				                             file_name=>$diff->{'to_file'}, file_parent=>$diff->{'from_file'})},
				              "diff") .
				      " | ";
			}
			print $cgi->a({-href => href(action=>"blob", hash=>$diff->{'to_id'},
			                             hash_base=>$parent, file_name=>$diff->{'to_file'})},
			              "blob") . " | ";
			if ($have_blame) {
				print $cgi->a({-href => href(action=>"blame", hash_base=>$hash,
				                             file_name=>$diff->{'to_file'})},
				              "blame") . " | ";
			}
			print $cgi->a({-href => href(action=>"history", hash_base=>$hash,
			                            file_name=>$diff->{'to_file'})},
			              "history");
			print "</td>\n";

		} # we should not encounter Unmerged (U) or Unknown (X) status
		print "</tr>\n";
	}
	print "</tbody>" if $has_header;
	print "</table>\n";
}

sub git_patchset_body {
	my ($fd, $difftree, $hash, @hash_parents) = @_;
	my ($hash_parent) = $hash_parents[0];

	my $is_combined = (@hash_parents > 1);
	my $patch_idx = 0;
	my $patch_number = 0;
	my $patch_line;
	my $diffinfo;
	my $to_name;
	my (%from, %to);

	print "<div class=\"patchset\">\n";

	# skip to first patch
	while ($patch_line = <$fd>) {
		chomp $patch_line;

		last if ($patch_line =~ m/^diff /);
	}

 PATCH:
	while ($patch_line) {

		# parse "git diff" header line
		if ($patch_line =~ m/^diff --git (\"(?:[^\\\"]*(?:\\.[^\\\"]*)*)\"|[^ "]*) (.*)$/) {
			# $1 is from_name, which we do not use
			$to_name = unquote($2);
			$to_name =~ s!^b/!!;
		} elsif ($patch_line =~ m/^diff --(cc|combined) ("?.*"?)$/) {
			# $1 is 'cc' or 'combined', which we do not use
			$to_name = unquote($2);
		} else {
			$to_name = undef;
		}

		# check if current patch belong to current raw line
		# and parse raw git-diff line if needed
		if (is_patch_split($diffinfo, { 'to_file' => $to_name })) {
			# this is continuation of a split patch
			print "<div class=\"patch cont\">\n";
		} else {
			# advance raw git-diff output if needed
			$patch_idx++ if defined $diffinfo;

			# read and prepare patch information
			$diffinfo = parsed_difftree_line($difftree->[$patch_idx]);

			# compact combined diff output can have some patches skipped
			# find which patch (using pathname of result) we are at now;
			if ($is_combined) {
				while ($to_name ne $diffinfo->{'to_file'}) {
					print "<div class=\"patch\" id=\"patch". ($patch_idx+1) ."\">\n" .
					      format_diff_cc_simplified($diffinfo, @hash_parents) .
					      "</div>\n";  # class="patch"

					$patch_idx++;
					$patch_number++;

					last if $patch_idx > $#$difftree;
					$diffinfo = parsed_difftree_line($difftree->[$patch_idx]);
				}
			}

			# modifies %from, %to hashes
			parse_from_to_diffinfo($diffinfo, \%from, \%to, @hash_parents);

			# this is first patch for raw difftree line with $patch_idx index
			# we index @$difftree array from 0, but number patches from 1
			print "<div class=\"patch\" id=\"patch". ($patch_idx+1) ."\">\n";
		}

		# git diff header
		#assert($patch_line =~ m/^diff /) if DEBUG;
		#assert($patch_line !~ m!$/$!) if DEBUG; # is chomp-ed
		$patch_number++;
		# print "git diff" header
		print format_git_diff_header_line($patch_line, $diffinfo,
		                                  \%from, \%to);

		# print extended diff header
		print "<div class=\"diff extended_header\">\n";
	EXTENDED_HEADER:
		while ($patch_line = <$fd>) {
			chomp $patch_line;

			last EXTENDED_HEADER if ($patch_line =~ m/^--- |^diff /);

			print format_extended_diff_header_line($patch_line, $diffinfo,
			                                       \%from, \%to);
		}
		print "</div>\n"; # class="diff extended_header"

		# from-file/to-file diff header
		if (! $patch_line) {
			print "</div>\n"; # class="patch"
			last PATCH;
		}
		next PATCH if ($patch_line =~ m/^diff /);
		#assert($patch_line =~ m/^---/) if DEBUG;

		my $last_patch_line = $patch_line;
		$patch_line = <$fd>;
		chomp $patch_line;
		#assert($patch_line =~ m/^\+\+\+/) if DEBUG;

		print format_diff_from_to_header($last_patch_line, $patch_line,
		                                 $diffinfo, \%from, \%to,
		                                 @hash_parents);

		# the patch itself
	LINE:
		while ($patch_line = <$fd>) {
			chomp $patch_line;

			next PATCH if ($patch_line =~ m/^diff /);

			print format_diff_line($patch_line, \%from, \%to);
		}

	} continue {
		print "</div>\n"; # class="patch"
	}

	# for compact combined (--cc) format, with chunk and patch simpliciaction
	# patchset might be empty, but there might be unprocessed raw lines
	for (++$patch_idx if $patch_number > 0;
	     $patch_idx < @$difftree;
	     ++$patch_idx) {
		# read and prepare patch information
		$diffinfo = parsed_difftree_line($difftree->[$patch_idx]);

		# generate anchor for "patch" links in difftree / whatchanged part
		print "<div class=\"patch\" id=\"patch". ($patch_idx+1) ."\">\n" .
		      format_diff_cc_simplified($diffinfo, @hash_parents) .
		      "</div>\n";  # class="patch"

		$patch_number++;
	}

	if ($patch_number == 0) {
		if (@hash_parents > 1) {
			print "<div class=\"diff nodifferences\">Trivial merge</div>\n";
		} else {
			print "<div class=\"diff nodifferences\">No differences found</div>\n";
		}
	}

	print "</div>\n"; # class="patchset"
}

# . . . . . . . . . . . . . . . . . . . . . . . . . . . . . . . . . . . .

# fills project list info (age, description, owner, forks) for each
# project in the list, removing invalid projects from returned list
# NOTE: modifies $projlist, but does not remove entries from it
sub fill_project_list_info {
	my ($projlist, $check_forks) = @_;
	my @projects;

	my $show_ctags = gitweb_check_feature('ctags');
 PROJECT:
	foreach my $pr (@$projlist) {
		my (@activity) = git_get_last_activity($pr->{'path'});
		unless (@activity) {
			next PROJECT;
		}
		($pr->{'age'}, $pr->{'age_string'}) = @activity;
		if (!defined $pr->{'descr'}) {
			my $descr = git_get_project_description($pr->{'path'}) || "";
			$descr = to_utf8($descr);
			$pr->{'descr_long'} = $descr;
			$pr->{'descr'} = chop_str($descr, $projects_list_description_width, 5);
		}
		if (!defined $pr->{'owner'}) {
			$pr->{'owner'} = git_get_project_owner("$pr->{'path'}") || "";
		}
		if ($check_forks) {
			my $pname = $pr->{'path'};
			if (($pname =~ s/\.git$//) &&
			    ($pname !~ /\/$/) &&
			    (-d "$projectroot/$pname")) {
				$pr->{'forks'} = "-d $projectroot/$pname";
			} else {
				$pr->{'forks'} = 0;
			}
		}
		$show_ctags and $pr->{'ctags'} = git_get_project_ctags($pr->{'path'});
		push @projects, $pr;
	}

	return @projects;
}

# print 'sort by' <th> element, generating 'sort by $name' replay link
# if that order is not selected
sub print_sort_th {
	print format_sort_th(@_);
}

sub format_sort_th {
	my ($name, $order, $header) = @_;
	my $sort_th = "";
	$header ||= ucfirst($name);

	if ($order eq $name) {
		$sort_th .= "<th>$header</th>\n";
	} else {
		$sort_th .= "<th>" .
		            $cgi->a({-href => href(-replay=>1, order=>$name),
		                     -class => "header"}, $header) .
		            "</th>\n";
	}

	return $sort_th;
}

sub git_project_list_body {
	# actually uses global variable $project
	my ($projlist, $order, $from, $to, $extra, $no_header) = @_;

	my $check_forks = gitweb_check_feature('forks');
	my @projects = fill_project_list_info($projlist, $check_forks);

	$order ||= $default_projects_order;
	$from = 0 unless defined $from;
	$to = $#projects if (!defined $to || $#projects < $to);

	my %order_info = (
		project => { key => 'path', type => 'str' },
		descr => { key => 'descr_long', type => 'str' },
		owner => { key => 'owner', type => 'str' },
		age => { key => 'age', type => 'num' }
	);
	my $oi = $order_info{$order};
	if ($oi->{'type'} eq 'str') {
		@projects = sort {$a->{$oi->{'key'}} cmp $b->{$oi->{'key'}}} @projects;
	} else {
		@projects = sort {$a->{$oi->{'key'}} <=> $b->{$oi->{'key'}}} @projects;
	}

	my $show_ctags = gitweb_check_feature('ctags');
	if ($show_ctags) {
		my %ctags;
		foreach my $p (@projects) {
			foreach my $ct (keys %{$p->{'ctags'}}) {
				$ctags{$ct} += $p->{'ctags'}->{$ct};
			}
		}
		my $cloud = git_populate_project_tagcloud(\%ctags);
		print git_show_project_tagcloud($cloud, 64);
	}

	print "<table class=\"project_list\">\n";
	unless ($no_header) {
		print "<tr>\n";
		if ($check_forks) {
			print "<th></th>\n";
		}
		print_sort_th('project', $order, 'Project');
		print_sort_th('descr', $order, 'Description');
		print_sort_th('owner', $order, 'Owner');
		print_sort_th('age', $order, 'Last Change');
		print "<th></th>\n" . # for links
		      "</tr>\n";
	}
	my $alternate = 1;
	my $tagfilter = $cgi->param('by_tag');
	for (my $i = $from; $i <= $to; $i++) {
		my $pr = $projects[$i];

		next if $tagfilter and $show_ctags and not grep { lc $_ eq lc $tagfilter } keys %{$pr->{'ctags'}};
		next if $searchtext and not $pr->{'path'} =~ /$searchtext/
			and not $pr->{'descr_long'} =~ /$searchtext/;
		# Weed out forks or non-matching entries of search
		if ($check_forks) {
			my $forkbase = $project; $forkbase ||= ''; $forkbase =~ s#\.git$#/#;
			$forkbase="^$forkbase" if $forkbase;
			next if not $searchtext and not $tagfilter and $show_ctags
				and $pr->{'path'} =~ m#$forkbase.*/.*#; # regexp-safe
		}

		if ($alternate) {
			print "<tr class=\"dark\">\n";
		} else {
			print "<tr class=\"light\">\n";
		}
		$alternate ^= 1;
		if ($check_forks) {
			print "<td>";
			if ($pr->{'forks'}) {
				print "<!-- $pr->{'forks'} -->\n";
				print $cgi->a({-href => href(project=>$pr->{'path'}, action=>"forks")}, "+");
			}
			print "</td>\n";
		}
		print "<td>" . $cgi->a({-href => href(project=>$pr->{'path'}, action=>"summary"),
		                        -class => "list"}, esc_html($pr->{'path'})) . "</td>\n" .
		      "<td>" . $cgi->a({-href => href(project=>$pr->{'path'}, action=>"summary"),
		                        -class => "list", -title => $pr->{'descr_long'}},
		                        esc_html($pr->{'descr'})) . "</td>\n" .
		      "<td><i>" . chop_and_escape_str($pr->{'owner'}, 15) . "</i></td>\n";
		print "<td class=\"". age_class($pr->{'age'}) . "\">" .
		      (defined $pr->{'age_string'} ? $pr->{'age_string'} : "No commits") . "</td>\n" .
		      "<td class=\"link\">" .
		      $cgi->a({-href => href(project=>$pr->{'path'}, action=>"summary")}, "summary")   . " | " .
		      $cgi->a({-href => href(project=>$pr->{'path'}, action=>"shortlog")}, "shortlog") . " | " .
		      $cgi->a({-href => href(project=>$pr->{'path'}, action=>"log")}, "log") . " | " .
		      $cgi->a({-href => href(project=>$pr->{'path'}, action=>"tree")}, "tree") .
		      ($pr->{'forks'} ? " | " . $cgi->a({-href => href(project=>$pr->{'path'}, action=>"forks")}, "forks") : '') .
		      "</td>\n" .
		      "</tr>\n";
	}
	if (defined $extra) {
		print "<tr>\n";
		if ($check_forks) {
			print "<td></td>\n";
		}
		print "<td colspan=\"5\">$extra</td>\n" .
		      "</tr>\n";
	}
	print "</table>\n";
}

sub git_log_body {
	# uses global variable $project
	my ($commitlist, $from, $to, $refs, $extra) = @_;

	$from = 0 unless defined $from;
	$to = $#{$commitlist} if (!defined $to || $#{$commitlist} < $to);

	for (my $i = 0; $i <= $to; $i++) {
		my %co = %{$commitlist->[$i]};
		next if !%co;
		my $commit = $co{'id'};
		my $ref = format_ref_marker($refs, $commit);
		my %ad = parse_date($co{'author_epoch'});
		git_print_header_div('commit',
		               "<span class=\"age\">$co{'age_string'}</span>" .
		               esc_html($co{'title'}) . $ref,
		               $commit);
		print "<div class=\"title_text\">\n" .
		      "<div class=\"log_link\">\n" .
		      $cgi->a({-href => href(action=>"commit", hash=>$commit)}, "commit") .
		      " | " .
		      $cgi->a({-href => href(action=>"commitdiff", hash=>$commit)}, "commitdiff") .
		      " | " .
		      $cgi->a({-href => href(action=>"tree", hash=>$commit, hash_base=>$commit)}, "tree") .
		      "<br/>\n" .
		      "</div>\n";
		      git_print_authorship(\%co, -tag => 'span');
		      print "<br/>\n</div>\n";

		print "<div class=\"log_body\">\n";
		git_print_log($co{'comment'}, -final_empty_line=> 1);
		print "</div>\n";
	}
	if ($extra) {
		print "<div class=\"page_nav\">\n";
		print "$extra\n";
		print "</div>\n";
	}
}

sub git_shortlog_body {
	# uses global variable $project
	my ($commitlist, $from, $to, $refs, $extra) = @_;

	$from = 0 unless defined $from;
	$to = $#{$commitlist} if (!defined $to || $#{$commitlist} < $to);

	print "<table class=\"shortlog\">\n";
	my $alternate = 1;
	for (my $i = $from; $i <= $to; $i++) {
		my %co = %{$commitlist->[$i]};
		my $commit = $co{'id'};
		my $ref = format_ref_marker($refs, $commit);
		if ($alternate) {
			print "<tr class=\"dark\">\n";
		} else {
			print "<tr class=\"light\">\n";
		}
		$alternate ^= 1;
		# git_summary() used print "<td><i>$co{'age_string'}</i></td>\n" .
		print "<td title=\"$co{'age_string_age'}\"><i>$co{'age_string_date'}</i></td>\n" .
		      format_author_html('td', \%co, 10) . "<td>";
		print format_subject_html($co{'title'}, $co{'title_short'},
		                          href(action=>"commit", hash=>$commit), $ref);
		print "</td>\n" .
		      "<td class=\"link\">" .
		      $cgi->a({-href => href(action=>"commit", hash=>$commit)}, "commit") . " | " .
		      $cgi->a({-href => href(action=>"commitdiff", hash=>$commit)}, "commitdiff") . " | " .
		      $cgi->a({-href => href(action=>"tree", hash=>$commit, hash_base=>$commit)}, "tree");
		my $snapshot_links = format_snapshot_links($commit);
		if (defined $snapshot_links) {
			print " | " . $snapshot_links;
		}
		print "</td>\n" .
		      "</tr>\n";
	}
	if (defined $extra) {
		print "<tr>\n" .
		      "<td colspan=\"4\">$extra</td>\n" .
		      "</tr>\n";
	}
	print "</table>\n";
}

sub git_history_body {
	# Warning: assumes constant type (blob or tree) during history
	my ($commitlist, $from, $to, $refs, $extra,
	    $file_name, $file_hash, $ftype) = @_;

	$from = 0 unless defined $from;
	$to = $#{$commitlist} unless (defined $to && $to <= $#{$commitlist});

	print "<table class=\"history\">\n";
	my $alternate = 1;
	for (my $i = $from; $i <= $to; $i++) {
		my %co = %{$commitlist->[$i]};
		if (!%co) {
			next;
		}
		my $commit = $co{'id'};

		my $ref = format_ref_marker($refs, $commit);

		if ($alternate) {
			print "<tr class=\"dark\">\n";
		} else {
			print "<tr class=\"light\">\n";
		}
		$alternate ^= 1;
		print "<td title=\"$co{'age_string_age'}\"><i>$co{'age_string_date'}</i></td>\n" .
	# shortlog:   format_author_html('td', \%co, 10)
		      format_author_html('td', \%co, 15, 3) . "<td>";
		# originally git_history used chop_str($co{'title'}, 50)
		print format_subject_html($co{'title'}, $co{'title_short'},
		                          href(action=>"commit", hash=>$commit), $ref);
		print "</td>\n" .
		      "<td class=\"link\">" .
		      $cgi->a({-href => href(action=>$ftype, hash_base=>$commit, file_name=>$file_name)}, $ftype) . " | " .
		      $cgi->a({-href => href(action=>"commitdiff", hash=>$commit)}, "commitdiff");

		if ($ftype eq 'blob') {
			my $blob_current = $file_hash;
			my $blob_parent  = git_get_hash_by_path($commit, $file_name);
			if (defined $blob_current && defined $blob_parent &&
					$blob_current ne $blob_parent) {
				print " | " .
					$cgi->a({-href => href(action=>"blobdiff",
					                       hash=>$blob_current, hash_parent=>$blob_parent,
					                       hash_base=>$hash_base, hash_parent_base=>$commit,
					                       file_name=>$file_name)},
					        "diff to current");
			}
		}
		print "</td>\n" .
		      "</tr>\n";
	}
	if (defined $extra) {
		print "<tr>\n" .
		      "<td colspan=\"4\">$extra</td>\n" .
		      "</tr>\n";
	}
	print "</table>\n";
}

sub git_tags_body {
	# uses global variable $project
	my ($taglist, $from, $to, $extra) = @_;
	$from = 0 unless defined $from;
	$to = $#{$taglist} if (!defined $to || $#{$taglist} < $to);

	print "<table class=\"tags\">\n";
	my $alternate = 1;
	for (my $i = $from; $i <= $to; $i++) {
		my $entry = $taglist->[$i];
		my %tag = %$entry;
		my $comment = $tag{'subject'};
		my $comment_short;
		if (defined $comment) {
			$comment_short = chop_str($comment, 30, 5);
		}
		if ($alternate) {
			print "<tr class=\"dark\">\n";
		} else {
			print "<tr class=\"light\">\n";
		}
		$alternate ^= 1;
		if (defined $tag{'age'}) {
			print "<td><i>$tag{'age'}</i></td>\n";
		} else {
			print "<td></td>\n";
		}
		print "<td>" .
		      $cgi->a({-href => href(action=>$tag{'reftype'}, hash=>$tag{'refid'}),
		               -class => "list name"}, esc_html($tag{'name'})) .
		      "</td>\n" .
		      "<td>";
		if (defined $comment) {
			print format_subject_html($comment, $comment_short,
			                          href(action=>"tag", hash=>$tag{'id'}));
		}
		print "</td>\n" .
		      "<td class=\"selflink\">";
		if ($tag{'type'} eq "tag") {
			print $cgi->a({-href => href(action=>"tag", hash=>$tag{'id'})}, "tag");
		} else {
			print "&nbsp;";
		}
		print "</td>\n" .
		      "<td class=\"link\">" . " | " .
		      $cgi->a({-href => href(action=>$tag{'reftype'}, hash=>$tag{'refid'})}, $tag{'reftype'});
		if ($tag{'reftype'} eq "commit") {
			print " | " . $cgi->a({-href => href(action=>"shortlog", hash=>$tag{'fullname'})}, "shortlog") .
			      " | " . $cgi->a({-href => href(action=>"log", hash=>$tag{'fullname'})}, "log");
		} elsif ($tag{'reftype'} eq "blob") {
			print " | " . $cgi->a({-href => href(action=>"blob_plain", hash=>$tag{'refid'})}, "raw");
		}
		print "</td>\n" .
		      "</tr>";
	}
	if (defined $extra) {
		print "<tr>\n" .
		      "<td colspan=\"5\">$extra</td>\n" .
		      "</tr>\n";
	}
	print "</table>\n";
}

sub git_heads_body {
	# uses global variable $project
	my ($headlist, $head, $from, $to, $extra) = @_;
	$from = 0 unless defined $from;
	$to = $#{$headlist} if (!defined $to || $#{$headlist} < $to);

	print "<table class=\"heads\">\n";
	my $alternate = 1;
	for (my $i = $from; $i <= $to; $i++) {
		my $entry = $headlist->[$i];
		my %ref = %$entry;
		my $curr = $ref{'id'} eq $head;
		if ($alternate) {
			print "<tr class=\"dark\">\n";
		} else {
			print "<tr class=\"light\">\n";
		}
		$alternate ^= 1;
		print "<td><i>$ref{'age'}</i></td>\n" .
		      ($curr ? "<td class=\"current_head\">" : "<td>") .
		      $cgi->a({-href => href(action=>"shortlog", hash=>$ref{'fullname'}),
		               -class => "list name"},esc_html($ref{'name'})) .
		      "</td>\n" .
		      "<td class=\"link\">" .
		      $cgi->a({-href => href(action=>"shortlog", hash=>$ref{'fullname'})}, "shortlog") . " | " .
		      $cgi->a({-href => href(action=>"log", hash=>$ref{'fullname'})}, "log") . " | " .
		      $cgi->a({-href => href(action=>"tree", hash=>$ref{'fullname'}, hash_base=>$ref{'name'})}, "tree") .
		      "</td>\n" .
		      "</tr>";
	}
	if (defined $extra) {
		print "<tr>\n" .
		      "<td colspan=\"3\">$extra</td>\n" .
		      "</tr>\n";
	}
	print "</table>\n";
}

sub git_search_grep_body {
	my ($commitlist, $from, $to, $extra) = @_;
	$from = 0 unless defined $from;
	$to = $#{$commitlist} if (!defined $to || $#{$commitlist} < $to);

	print "<table class=\"commit_search\">\n";
	my $alternate = 1;
	for (my $i = $from; $i <= $to; $i++) {
		my %co = %{$commitlist->[$i]};
		if (!%co) {
			next;
		}
		my $commit = $co{'id'};
		if ($alternate) {
			print "<tr class=\"dark\">\n";
		} else {
			print "<tr class=\"light\">\n";
		}
		$alternate ^= 1;
		print "<td title=\"$co{'age_string_age'}\"><i>$co{'age_string_date'}</i></td>\n" .
		      format_author_html('td', \%co, 15, 5) .
		      "<td>" .
		      $cgi->a({-href => href(action=>"commit", hash=>$co{'id'}),
		               -class => "list subject"},
		              chop_and_escape_str($co{'title'}, 50) . "<br/>");
		my $comment = $co{'comment'};
		foreach my $line (@$comment) {
			if ($line =~ m/^(.*?)($search_regexp)(.*)$/i) {
				my ($lead, $match, $trail) = ($1, $2, $3);
				$match = chop_str($match, 70, 5, 'center');
				my $contextlen = int((80 - length($match))/2);
				$contextlen = 30 if ($contextlen > 30);
				$lead  = chop_str($lead,  $contextlen, 10, 'left');
				$trail = chop_str($trail, $contextlen, 10, 'right');

				$lead  = esc_html($lead);
				$match = esc_html($match);
				$trail = esc_html($trail);

				print "$lead<span class=\"match\">$match</span>$trail<br />";
			}
		}
		print "</td>\n" .
		      "<td class=\"link\">" .
		      $cgi->a({-href => href(action=>"commit", hash=>$co{'id'})}, "commit") .
		      " | " .
		      $cgi->a({-href => href(action=>"commitdiff", hash=>$co{'id'})}, "commitdiff") .
		      " | " .
		      $cgi->a({-href => href(action=>"tree", hash=>$co{'tree'}, hash_base=>$co{'id'})}, "tree");
		print "</td>\n" .
		      "</tr>\n";
	}
	if (defined $extra) {
		print "<tr>\n" .
		      "<td colspan=\"3\">$extra</td>\n" .
		      "</tr>\n";
	}
	print "</table>\n";
}

## ======================================================================
## ======================================================================
## actions

sub git_project_list {
	my $order = $input_params{'order'};
	if (defined $order && $order !~ m/none|project|descr|owner|age/) {
		die_error(400, "Unknown order parameter");
	}

	my @list = git_get_projects_list();
	if (!@list) {
		die_error(404, "No projects found");
	}

	git_header_html();
	if (defined $home_text && -f $home_text) {
		print "<div class=\"index_include\">\n";
		insert_file($home_text);
		print "</div>\n";
	}
	print $cgi->startform(-method => "get") .
	      "<p class=\"projsearch\">Search:\n" .
	      $cgi->textfield(-name => "s", -value => $searchtext) . "\n" .
	      "</p>" .
	      $cgi->end_form() . "\n";
	git_project_list_body(\@list, $order);
	git_footer_html();
}

sub git_forks {
	my $order = $input_params{'order'};
	if (defined $order && $order !~ m/none|project|descr|owner|age/) {
		die_error(400, "Unknown order parameter");
	}

	my @list = git_get_projects_list($project);
	if (!@list) {
		die_error(404, "No forks found");
	}

	git_header_html();
	git_print_page_nav('','');
	git_print_header_div('summary', "$project forks");
	git_project_list_body(\@list, $order);
	git_footer_html();
}

sub git_project_index {
	my @projects = git_get_projects_list($project);

	print $cgi->header(
		-type => 'text/plain',
		-charset => 'utf-8',
		-content_disposition => 'inline; filename="index.aux"');

	foreach my $pr (@projects) {
		if (!exists $pr->{'owner'}) {
			$pr->{'owner'} = git_get_project_owner("$pr->{'path'}");
		}

		my ($path, $owner) = ($pr->{'path'}, $pr->{'owner'});
		# quote as in CGI::Util::encode, but keep the slash, and use '+' for ' '
		$path  =~ s/([^a-zA-Z0-9_.\-\/ ])/sprintf("%%%02X", ord($1))/eg;
		$owner =~ s/([^a-zA-Z0-9_.\-\/ ])/sprintf("%%%02X", ord($1))/eg;
		$path  =~ s/ /\+/g;
		$owner =~ s/ /\+/g;

		print "$path $owner\n";
	}
}

sub git_summary {
	my $descr = git_get_project_description($project) || "none";
	my %co = parse_commit("HEAD");
	my %cd = %co ? parse_date($co{'committer_epoch'}, $co{'committer_tz'}) : ();
	my $head = $co{'id'};

	my $owner = git_get_project_owner($project);

	my $refs = git_get_references();
	# These get_*_list functions return one more to allow us to see if
	# there are more ...
	my @taglist  = git_get_tags_list(16);
	my @headlist = git_get_heads_list(16);
	my @forklist;
	my $check_forks = gitweb_check_feature('forks');

	if ($check_forks) {
		@forklist = git_get_projects_list($project);
	}

	git_header_html();
	git_print_page_nav('summary','', $head);

	print "<div class=\"title\">&nbsp;</div>\n";
	print "<table class=\"projects_list\">\n" .
	      "<tr id=\"metadata_desc\"><td>description</td><td>" . esc_html($descr) . "</td></tr>\n" .
	      "<tr id=\"metadata_owner\"><td>owner</td><td>" . esc_html($owner) . "</td></tr>\n";
	if (defined $cd{'rfc2822'}) {
		print "<tr id=\"metadata_lchange\"><td>last change</td><td>$cd{'rfc2822'}</td></tr>\n";
	}

	# use per project git URL list in $projectroot/$project/cloneurl
	# or make project git URL from git base URL and project name
	my $url_tag = "URL";
	my @url_list = git_get_project_url_list($project);
	@url_list = map { "$_/$project" } @git_base_url_list unless @url_list;
	foreach my $git_url (@url_list) {
		next unless $git_url;
		print "<tr class=\"metadata_url\"><td>$url_tag</td><td>$git_url</td></tr>\n";
		$url_tag = "";
	}

	# Tag cloud
	my $show_ctags = gitweb_check_feature('ctags');
	if ($show_ctags) {
		my $ctags = git_get_project_ctags($project);
		my $cloud = git_populate_project_tagcloud($ctags);
		print "<tr id=\"metadata_ctags\"><td>Content tags:<br />";
		print "</td>\n<td>" unless %$ctags;
		print "<form action=\"$show_ctags\" method=\"post\"><input type=\"hidden\" name=\"p\" value=\"$project\" />Add: <input type=\"text\" name=\"t\" size=\"8\" /></form>";
		print "</td>\n<td>" if %$ctags;
		print git_show_project_tagcloud($cloud, 48);
		print "</td></tr>";
	}

	print "</table>\n";

	# If XSS prevention is on, we don't include README.html.
	# TODO: Allow a readme in some safe format.
	if (!$prevent_xss && -s "$projectroot/$project/README.html") {
		print "<div class=\"title\">readme</div>\n" .
		      "<div class=\"readme\">\n";
		insert_file("$projectroot/$project/README.html");
		print "\n</div>\n"; # class="readme"
	}

	# we need to request one more than 16 (0..15) to check if
	# those 16 are all
	my @commitlist = $head ? parse_commits($head, 17) : ();
	if (@commitlist) {
		git_print_header_div('shortlog');
		git_shortlog_body(\@commitlist, 0, 15, $refs,
		                  $#commitlist <=  15 ? undef :
		                  $cgi->a({-href => href(action=>"shortlog")}, "..."));
	}

	if (@taglist) {
		git_print_header_div('tags');
		git_tags_body(\@taglist, 0, 15,
		              $#taglist <=  15 ? undef :
		              $cgi->a({-href => href(action=>"tags")}, "..."));
	}

	if (@headlist) {
		git_print_header_div('heads');
		git_heads_body(\@headlist, $head, 0, 15,
		               $#headlist <= 15 ? undef :
		               $cgi->a({-href => href(action=>"heads")}, "..."));
	}

	if (@forklist) {
		git_print_header_div('forks');
		git_project_list_body(\@forklist, 'age', 0, 15,
		                      $#forklist <= 15 ? undef :
		                      $cgi->a({-href => href(action=>"forks")}, "..."),
		                      'no_header');
	}

	git_footer_html();
}

sub git_tag {
	my $head = git_get_head_hash($project);
	git_header_html();
	git_print_page_nav('','', $head,undef,$head);
	my %tag = parse_tag($hash);

	if (! %tag) {
		die_error(404, "Unknown tag object");
	}

	git_print_header_div('commit', esc_html($tag{'name'}), $hash);
	print "<div class=\"title_text\">\n" .
	      "<table class=\"object_header\">\n" .
	      "<tr>\n" .
	      "<td>object</td>\n" .
	      "<td>" . $cgi->a({-class => "list", -href => href(action=>$tag{'type'}, hash=>$tag{'object'})},
	                       $tag{'object'}) . "</td>\n" .
	      "<td class=\"link\">" . $cgi->a({-href => href(action=>$tag{'type'}, hash=>$tag{'object'})},
	                                      $tag{'type'}) . "</td>\n" .
	      "</tr>\n";
	if (defined($tag{'author'})) {
		git_print_authorship_rows(\%tag, 'author');
	}
	print "</table>\n\n" .
	      "</div>\n";
	print "<div class=\"page_body\">";
	my $comment = $tag{'comment'};
	foreach my $line (@$comment) {
		chomp $line;
		print esc_html($line, -nbsp=>1) . "<br/>\n";
	}
	print "</div>\n";
	git_footer_html();
}

sub git_blame_common {
	my $format = shift || 'porcelain';
	if ($format eq 'porcelain' && $cgi->param('js')) {
		$format = 'incremental';
		$action = 'blame_incremental'; # for page title etc
	}

	# permissions
	gitweb_check_feature('blame')
		or die_error(403, "Blame view not allowed");

	# error checking
	die_error(400, "No file name given") unless $file_name;
	$hash_base ||= git_get_head_hash($project);
	die_error(404, "Couldn't find base commit") unless $hash_base;
	my %co = parse_commit($hash_base)
		or die_error(404, "Commit not found");
	my $ftype = "blob";
	if (!defined $hash) {
		$hash = git_get_hash_by_path($hash_base, $file_name, "blob")
			or die_error(404, "Error looking up file");
	} else {
		$ftype = git_get_type($hash);
		if ($ftype !~ "blob") {
			die_error(400, "Object is not a blob");
		}
	}

	my $fd;
	if ($format eq 'incremental') {
		# get file contents (as base)
		open $fd, "-|", git_cmd(), 'cat-file', 'blob', $hash
			or die_error(500, "Open git-cat-file failed");
	} elsif ($format eq 'data') {
		# run git-blame --incremental
		open $fd, "-|", git_cmd(), "blame", "--incremental",
			$hash_base, "--", $file_name
			or die_error(500, "Open git-blame --incremental failed");
	} else {
		# run git-blame --porcelain
		open $fd, "-|", git_cmd(), "blame", '-p',
			$hash_base, '--', $file_name
			or die_error(500, "Open git-blame --porcelain failed");
	}

	# incremental blame data returns early
	if ($format eq 'data') {
		print $cgi->header(
			-type=>"text/plain", -charset => "utf-8",
			-status=> "200 OK");
		local $| = 1; # output autoflush
		print while <$fd>;
		close $fd
			or print "ERROR $!\n";

		print 'END';
		if (defined $t0 && gitweb_check_feature('timed')) {
			print ' '.
			      Time::HiRes::tv_interval($t0, [Time::HiRes::gettimeofday()]).
			      ' '.$number_of_git_cmds;
		}
		print "\n";

		return;
	}

	# page header
	git_header_html();
	my $formats_nav =
		$cgi->a({-href => href(action=>"blob", -replay=>1)},
		        "blob") .
		" | ";
	if ($format eq 'incremental') {
		$formats_nav .=
			$cgi->a({-href => href(action=>"blame", javascript=>0, -replay=>1)},
			        "blame") . " (non-incremental)";
	} else {
		$formats_nav .=
			$cgi->a({-href => href(action=>"blame_incremental", -replay=>1)},
			        "blame") . " (incremental)";
	}
	$formats_nav .=
		" | " .
		$cgi->a({-href => href(action=>"history", -replay=>1)},
		        "history") .
		" | " .
		$cgi->a({-href => href(action=>$action, file_name=>$file_name)},
		        "HEAD");
	git_print_page_nav('','', $hash_base,$co{'tree'},$hash_base, $formats_nav);
	git_print_header_div('commit', esc_html($co{'title'}), $hash_base);
	git_print_page_path($file_name, $ftype, $hash_base);

	# page body
	if ($format eq 'incremental') {
		print "<noscript>\n<div class=\"error\"><center><b>\n".
		      "This page requires JavaScript to run.\n Use ".
		      $cgi->a({-href => href(action=>'blame',javascript=>0,-replay=>1)},
		              'this page').
		      " instead.\n".
		      "</b></center></div>\n</noscript>\n";

		print qq!<div id="progress_bar" style="width: 100%; background-color: yellow"></div>\n!;
	}

	print qq!<div class="page_body">\n!;
	print qq!<div id="progress_info">... / ...</div>\n!
		if ($format eq 'incremental');
	print qq!<table id="blame_table" class="blame" width="100%">\n!.
	      #qq!<col width="5.5em" /><col width="2.5em" /><col width="*" />\n!.
	      qq!<thead>\n!.
	      qq!<tr><th>Commit</th><th>Line</th><th>Data</th></tr>\n!.
	      qq!</thead>\n!.
	      qq!<tbody>\n!;

	my @rev_color = qw(light dark);
	my $num_colors = scalar(@rev_color);
	my $current_color = 0;

	if ($format eq 'incremental') {
		my $color_class = $rev_color[$current_color];

		#contents of a file
		my $linenr = 0;
	LINE:
		while (my $line = <$fd>) {
			chomp $line;
			$linenr++;

			print qq!<tr id="l$linenr" class="$color_class">!.
			      qq!<td class="sha1"><a href=""> </a></td>!.
			      qq!<td class="linenr">!.
			      qq!<a class="linenr" href="">$linenr</a></td>!;
			print qq!<td class="pre">! . esc_html($line) . "</td>\n";
			print qq!</tr>\n!;
		}

	} else { # porcelain, i.e. ordinary blame
		my %metainfo = (); # saves information about commits

		# blame data
	LINE:
		while (my $line = <$fd>) {
			chomp $line;
			# the header: <SHA-1> <src lineno> <dst lineno> [<lines in group>]
			# no <lines in group> for subsequent lines in group of lines
			my ($full_rev, $orig_lineno, $lineno, $group_size) =
			   ($line =~ /^([0-9a-f]{40}) (\d+) (\d+)(?: (\d+))?$/);
			if (!exists $metainfo{$full_rev}) {
				$metainfo{$full_rev} = { 'nprevious' => 0 };
			}
			my $meta = $metainfo{$full_rev};
			my $data;
			while ($data = <$fd>) {
				chomp $data;
				last if ($data =~ s/^\t//); # contents of line
				if ($data =~ /^(\S+)(?: (.*))?$/) {
					$meta->{$1} = $2 unless exists $meta->{$1};
				}
				if ($data =~ /^previous /) {
					$meta->{'nprevious'}++;
				}
			}
			my $short_rev = substr($full_rev, 0, 8);
			my $author = $meta->{'author'};
			my %date =
				parse_date($meta->{'author-time'}, $meta->{'author-tz'});
			my $date = $date{'iso-tz'};
			if ($group_size) {
				$current_color = ($current_color + 1) % $num_colors;
			}
			my $tr_class = $rev_color[$current_color];
			$tr_class .= ' boundary' if (exists $meta->{'boundary'});
			$tr_class .= ' no-previous' if ($meta->{'nprevious'} == 0);
			$tr_class .= ' multiple-previous' if ($meta->{'nprevious'} > 1);
			print "<tr id=\"l$lineno\" class=\"$tr_class\">\n";
			if ($group_size) {
				print "<td class=\"sha1\"";
				print " title=\"". esc_html($author) . ", $date\"";
				print " rowspan=\"$group_size\"" if ($group_size > 1);
				print ">";
				print $cgi->a({-href => href(action=>"commit",
				                             hash=>$full_rev,
				                             file_name=>$file_name)},
				              esc_html($short_rev));
				if ($group_size >= 2) {
					my @author_initials = ($author =~ /\b([[:upper:]])\B/g);
					if (@author_initials) {
						print "<br />" .
						      esc_html(join('', @author_initials));
						#           or join('.', ...)
					}
				}
				print "</td>\n";
			}
			# 'previous' <sha1 of parent commit> <filename at commit>
			if (exists $meta->{'previous'} &&
			    $meta->{'previous'} =~ /^([a-fA-F0-9]{40}) (.*)$/) {
				$meta->{'parent'} = $1;
				$meta->{'file_parent'} = unquote($2);
			}
			my $linenr_commit =
				exists($meta->{'parent'}) ?
				$meta->{'parent'} : $full_rev;
			my $linenr_filename =
				exists($meta->{'file_parent'}) ?
				$meta->{'file_parent'} : unquote($meta->{'filename'});
			my $blamed = href(action => 'blame',
			                  file_name => $linenr_filename,
			                  hash_base => $linenr_commit);
			print "<td class=\"linenr\">";
			print $cgi->a({ -href => "$blamed#l$orig_lineno",
			                -class => "linenr" },
			              esc_html($lineno));
			print "</td>";
			print "<td class=\"pre\">" . esc_html($data) . "</td>\n";
			print "</tr>\n";
		} # end while

	}

	# footer
	print "</tbody>\n".
	      "</table>\n"; # class="blame"
	print "</div>\n";   # class="blame_body"
	close $fd
		or print "Reading blob failed\n";

	git_footer_html();
}

sub git_blame {
	git_blame_common();
}

sub git_blame_incremental {
	git_blame_common('incremental');
}

sub git_blame_data {
	git_blame_common('data');
}

sub git_tags {
	my $head = git_get_head_hash($project);
	git_header_html();
	git_print_page_nav('','', $head,undef,$head);
	git_print_header_div('summary', $project);

	my @tagslist = git_get_tags_list();
	if (@tagslist) {
		git_tags_body(\@tagslist);
	}
	git_footer_html();
}

sub git_heads {
	my $head = git_get_head_hash($project);
	git_header_html();
	git_print_page_nav('','', $head,undef,$head);
	git_print_header_div('summary', $project);

	my @headslist = git_get_heads_list();
	if (@headslist) {
		git_heads_body(\@headslist, $head);
	}
	git_footer_html();
}

sub git_blob_plain {
	my $type = shift;
	my $expires;

	if (!defined $hash) {
		if (defined $file_name) {
			my $base = $hash_base || git_get_head_hash($project);
			$hash = git_get_hash_by_path($base, $file_name, "blob")
				or die_error(404, "Cannot find file");
		} else {
			die_error(400, "No file name defined");
		}
	} elsif ($hash =~ m/^[0-9a-fA-F]{40}$/) {
		# blobs defined by non-textual hash id's can be cached
		$expires = "+1d";
	}

	open my $fd, "-|", git_cmd(), "cat-file", "blob", $hash
		or die_error(500, "Open git-cat-file blob '$hash' failed");

	# content-type (can include charset)
	$type = blob_contenttype($fd, $file_name, $type);

	# "save as" filename, even when no $file_name is given
	my $save_as = "$hash";
	if (defined $file_name) {
		$save_as = $file_name;
	} elsif ($type =~ m/^text\//) {
		$save_as .= '.txt';
	}

	# With XSS prevention on, blobs of all types except a few known safe
	# ones are served with "Content-Disposition: attachment" to make sure
	# they don't run in our security domain.  For certain image types,
	# blob view writes an <img> tag referring to blob_plain view, and we
	# want to be sure not to break that by serving the image as an
	# attachment (though Firefox 3 doesn't seem to care).
	my $sandbox = $prevent_xss &&
		$type !~ m!^(?:text/plain|image/(?:gif|png|jpeg))$!;

	print $cgi->header(
		-type => $type,
		-expires => $expires,
		-content_disposition =>
			($sandbox ? 'attachment' : 'inline')
			. '; filename="' . $save_as . '"');
	local $/ = undef;
	binmode STDOUT, ':raw';
	print <$fd>;
	binmode STDOUT, ':utf8'; # as set at the beginning of gitweb.cgi
	close $fd;
}

sub git_blob {
	my $expires;

	if (!defined $hash) {
		if (defined $file_name) {
			my $base = $hash_base || git_get_head_hash($project);
			$hash = git_get_hash_by_path($base, $file_name, "blob")
				or die_error(404, "Cannot find file");
		} else {
			die_error(400, "No file name defined");
		}
	} elsif ($hash =~ m/^[0-9a-fA-F]{40}$/) {
		# blobs defined by non-textual hash id's can be cached
		$expires = "+1d";
	}

	my $have_blame = gitweb_check_feature('blame');
	open my $fd, "-|", git_cmd(), "cat-file", "blob", $hash
		or die_error(500, "Couldn't cat $file_name, $hash");
	my $mimetype = blob_mimetype($fd, $file_name);
	if ($mimetype !~ m!^(?:text/|image/(?:gif|png|jpeg)$)! && -B $fd) {
		close $fd;
		return git_blob_plain($mimetype);
	}
	# we can have blame only for text/* mimetype
	$have_blame &&= ($mimetype =~ m!^text/!);

	git_header_html(undef, $expires);
	my $formats_nav = '';
	if (defined $hash_base && (my %co = parse_commit($hash_base))) {
		if (defined $file_name) {
			if ($have_blame) {
				$formats_nav .=
					$cgi->a({-href => href(action=>"blame", -replay=>1)},
					        "blame") .
					" | ";
			}
			$formats_nav .=
				$cgi->a({-href => href(action=>"history", -replay=>1)},
				        "history") .
				" | " .
				$cgi->a({-href => href(action=>"blob_plain", -replay=>1)},
				        "raw") .
				" | " .
				$cgi->a({-href => href(action=>"blob",
				                       hash_base=>"HEAD", file_name=>$file_name)},
				        "HEAD");
		} else {
			$formats_nav .=
				$cgi->a({-href => href(action=>"blob_plain", -replay=>1)},
				        "raw");
		}
		git_print_page_nav('','', $hash_base,$co{'tree'},$hash_base, $formats_nav);
		git_print_header_div('commit', esc_html($co{'title'}), $hash_base);
	} else {
		print "<div class=\"page_nav\">\n" .
		      "<br/><br/></div>\n" .
		      "<div class=\"title\">".esc_html($hash)."</div>\n";
	}
	git_print_page_path($file_name, "blob", $hash_base);
	print "<div class=\"page_body\">\n";
	if ($mimetype =~ m!^image/!) {
		print qq!<img type="!.esc_attr($mimetype).qq!"!;
		if ($file_name) {
			print qq! alt="!.esc_attr($file_name).qq!" title="!.esc_attr($file_name).qq!"!;
		}
		print qq! src="! .
		      href(action=>"blob_plain", hash=>$hash,
		           hash_base=>$hash_base, file_name=>$file_name) .
		      qq!" />\n!;
	} else {
		my $nr;
		while (my $line = <$fd>) {
			chomp $line;
			$nr++;
			$line = untabify($line);
			printf "<div class=\"pre\"><a id=\"l%i\" href=\""
				. esc_attr(href(-replay => 1))
				. "#l%i\" class=\"linenr\">%4i</a> %s</div>\n",
			       $nr, $nr, $nr, esc_html($line, -nbsp=>1);
		}
	}
	close $fd
		or print "Reading blob failed.\n";
	print "</div>";
	git_footer_html();
}

sub git_tree {
	if (!defined $hash_base) {
		$hash_base = "HEAD";
	}
	if (!defined $hash) {
		if (defined $file_name) {
			$hash = git_get_hash_by_path($hash_base, $file_name, "tree");
		} else {
			$hash = $hash_base;
		}
	}
	die_error(404, "No such tree") unless defined($hash);

	my $show_sizes = gitweb_check_feature('show-sizes');
	my $have_blame = gitweb_check_feature('blame');

	my @entries = ();
	{
		local $/ = "\0";
		open my $fd, "-|", git_cmd(), "ls-tree", '-z',
			($show_sizes ? '-l' : ()), @extra_options, $hash
			or die_error(500, "Open git-ls-tree failed");
		@entries = map { chomp; $_ } <$fd>;
		close $fd
			or die_error(404, "Reading tree failed");
	}

	my $refs = git_get_references();
	my $ref = format_ref_marker($refs, $hash_base);
	git_header_html();
	my $basedir = '';
	if (defined $hash_base && (my %co = parse_commit($hash_base))) {
		my @views_nav = ();
		if (defined $file_name) {
			push @views_nav,
				$cgi->a({-href => href(action=>"history", -replay=>1)},
				        "history"),
				$cgi->a({-href => href(action=>"tree",
				                       hash_base=>"HEAD", file_name=>$file_name)},
				        "HEAD"),
		}
		my $snapshot_links = format_snapshot_links($hash);
		if (defined $snapshot_links) {
			# FIXME: Should be available when we have no hash base as well.
			push @views_nav, $snapshot_links;
		}
		git_print_page_nav('tree','', $hash_base, undef, undef,
		                   join(' | ', @views_nav));
		git_print_header_div('commit', esc_html($co{'title'}) . $ref, $hash_base);
	} else {
		undef $hash_base;
		print "<div class=\"page_nav\">\n";
		print "<br/><br/></div>\n";
		print "<div class=\"title\">".esc_html($hash)."</div>\n";
	}
	if (defined $file_name) {
		$basedir = $file_name;
		if ($basedir ne '' && substr($basedir, -1) ne '/') {
			$basedir .= '/';
		}
		git_print_page_path($file_name, 'tree', $hash_base);
	}
	print "<div class=\"page_body\">\n";
	print "<table class=\"tree\">\n";
	my $alternate = 1;
	# '..' (top directory) link if possible
	if (defined $hash_base &&
	    defined $file_name && $file_name =~ m![^/]+$!) {
		if ($alternate) {
			print "<tr class=\"dark\">\n";
		} else {
			print "<tr class=\"light\">\n";
		}
		$alternate ^= 1;

		my $up = $file_name;
		$up =~ s!/?[^/]+$!!;
		undef $up unless $up;
		# based on git_print_tree_entry
		print '<td class="mode">' . mode_str('040000') . "</td>\n";
		print '<td class="size">&nbsp;</td>'."\n" if $show_sizes;
		print '<td class="list">';
		print $cgi->a({-href => href(action=>"tree",
		                             hash_base=>$hash_base,
		                             file_name=>$up)},
		              "..");
		print "</td>\n";
		print "<td class=\"link\"></td>\n";

		print "</tr>\n";
	}
	foreach my $line (@entries) {
		my %t = parse_ls_tree_line($line, -z => 1, -l => $show_sizes);

		if ($alternate) {
			print "<tr class=\"dark\">\n";
		} else {
			print "<tr class=\"light\">\n";
		}
		$alternate ^= 1;

		git_print_tree_entry(\%t, $basedir, $hash_base, $have_blame);

		print "</tr>\n";
	}
	print "</table>\n" .
	      "</div>";
	git_footer_html();
}

sub snapshot_name {
	my ($project, $hash) = @_;

	# path/to/project.git  -> project
	# path/to/project/.git -> project
	my $name = to_utf8($project);
	$name =~ s,([^/])/*\.git$,$1,;
	$name = basename($name);
	# sanitize name
	$name =~ s/[[:cntrl:]]/?/g;

	my $ver = $hash;
	if ($hash =~ /^[0-9a-fA-F]+$/) {
		# shorten SHA-1 hash
		my $full_hash = git_get_full_hash($project, $hash);
		if ($full_hash =~ /^$hash/ && length($hash) > 7) {
			$ver = git_get_short_hash($project, $hash);
		}
	} elsif ($hash =~ m!^refs/tags/(.*)$!) {
		# tags don't need shortened SHA-1 hash
		$ver = $1;
	} else {
		# branches and other need shortened SHA-1 hash
		if ($hash =~ m!^refs/(?:heads|remotes)/(.*)$!) {
			$ver = $1;
		}
		$ver .= '-' . git_get_short_hash($project, $hash);
	}
	# in case of hierarchical branch names
	$ver =~ s!/!.!g;

	# name = project-version_string
	$name = "$name-$ver";

	return wantarray ? ($name, $name) : $name;
}

sub git_snapshot {
	my $format = $input_params{'snapshot_format'};
	if (!@snapshot_fmts) {
		die_error(403, "Snapshots not allowed");
	}
	# default to first supported snapshot format
	$format ||= $snapshot_fmts[0];
	if ($format !~ m/^[a-z0-9]+$/) {
		die_error(400, "Invalid snapshot format parameter");
	} elsif (!exists($known_snapshot_formats{$format})) {
		die_error(400, "Unknown snapshot format");
	} elsif ($known_snapshot_formats{$format}{'disabled'}) {
		die_error(403, "Snapshot format not allowed");
	} elsif (!grep($_ eq $format, @snapshot_fmts)) {
		die_error(403, "Unsupported snapshot format");
	}

	my $type = git_get_type("$hash^{}");
	if (!$type) {
		die_error(404, 'Object does not exist');
	}  elsif ($type eq 'blob') {
		die_error(400, 'Object is not a tree-ish');
	}

	my ($name, $prefix) = snapshot_name($project, $hash);
	my $filename = "$name$known_snapshot_formats{$format}{'suffix'}";
	my $cmd = quote_command(
		git_cmd(), 'archive',
		"--format=$known_snapshot_formats{$format}{'format'}",
		"--prefix=$prefix/", $hash);
	if (exists $known_snapshot_formats{$format}{'compressor'}) {
		$cmd .= ' | ' . quote_command(@{$known_snapshot_formats{$format}{'compressor'}});
	}

	$filename =~ s/(["\\])/\\$1/g;
	print $cgi->header(
		-type => $known_snapshot_formats{$format}{'type'},
		-content_disposition => 'inline; filename="' . $filename . '"',
		-status => '200 OK');

	open my $fd, "-|", $cmd
		or die_error(500, "Execute git-archive failed");
	binmode STDOUT, ':raw';
	print <$fd>;
	binmode STDOUT, ':utf8'; # as set at the beginning of gitweb.cgi
	close $fd;
}

sub git_log_generic {
	my ($fmt_name, $body_subr, $base, $parent, $file_name, $file_hash) = @_;

	my $head = git_get_head_hash($project);
	if (!defined $base) {
		$base = $head;
	}
	if (!defined $page) {
		$page = 0;
	}
	my $refs = git_get_references();

	my $commit_hash = $base;
	if (defined $parent) {
		$commit_hash = "$parent..$base";
	}
	my @commitlist =
		parse_commits($commit_hash, 101, (100 * $page),
		              defined $file_name ? ($file_name, "--full-history") : ());

	my $ftype;
	if (!defined $file_hash && defined $file_name) {
		# some commits could have deleted file in question,
		# and not have it in tree, but one of them has to have it
		for (my $i = 0; $i < @commitlist; $i++) {
			$file_hash = git_get_hash_by_path($commitlist[$i]{'id'}, $file_name);
			last if defined $file_hash;
		}
	}
	if (defined $file_hash) {
		$ftype = git_get_type($file_hash);
	}
	if (defined $file_name && !defined $ftype) {
		die_error(500, "Unknown type of object");
	}
	my %co;
	if (defined $file_name) {
		%co = parse_commit($base)
			or die_error(404, "Unknown commit object");
	}


	my $paging_nav = format_paging_nav($fmt_name, $page, $#commitlist >= 100);
	my $next_link = '';
	if ($#commitlist >= 100) {
		$next_link =
			$cgi->a({-href => href(-replay=>1, page=>$page+1),
			         -accesskey => "n", -title => "Alt-n"}, "next");
	}
	my $patch_max = gitweb_get_feature('patches');
	if ($patch_max && !defined $file_name) {
		if ($patch_max < 0 || @commitlist <= $patch_max) {
			$paging_nav .= " &sdot; " .
				$cgi->a({-href => href(action=>"patches", -replay=>1)},
					"patches");
		}
	}

	git_header_html();
	git_print_page_nav($fmt_name,'', $hash,$hash,$hash, $paging_nav);
	if (defined $file_name) {
		git_print_header_div('commit', esc_html($co{'title'}), $base);
	} else {
		git_print_header_div('summary', $project)
	}
	git_print_page_path($file_name, $ftype, $hash_base)
		if (defined $file_name);

	$body_subr->(\@commitlist, 0, 99, $refs, $next_link,
	             $file_name, $file_hash, $ftype);

	git_footer_html();
}

sub git_log {
	git_log_generic('log', \&git_log_body,
	                $hash, $hash_parent);
}

sub git_commit {
	$hash ||= $hash_base || "HEAD";
	my %co = parse_commit($hash)
	    or die_error(404, "Unknown commit object");

	my $parent  = $co{'parent'};
	my $parents = $co{'parents'}; # listref

	# we need to prepare $formats_nav before any parameter munging
	my $formats_nav;
	if (!defined $parent) {
		# --root commitdiff
		$formats_nav .= '(initial)';
	} elsif (@$parents == 1) {
		# single parent commit
		$formats_nav .=
			'(parent: ' .
			$cgi->a({-href => href(action=>"commit",
			                       hash=>$parent)},
			        esc_html(substr($parent, 0, 7))) .
			')';
	} else {
		# merge commit
		$formats_nav .=
			'(merge: ' .
			join(' ', map {
				$cgi->a({-href => href(action=>"commit",
				                       hash=>$_)},
				        esc_html(substr($_, 0, 7)));
			} @$parents ) .
			')';
	}
	if (gitweb_check_feature('patches') && @$parents <= 1) {
		$formats_nav .= " | " .
			$cgi->a({-href => href(action=>"patch", -replay=>1)},
				"patch");
	}

	if (!defined $parent) {
		$parent = "--root";
	}
	my @difftree;
	open my $fd, "-|", git_cmd(), "diff-tree", '-r', "--no-commit-id",
		@diff_opts,
		(@$parents <= 1 ? $parent : '-c'),
		$hash, "--"
		or die_error(500, "Open git-diff-tree failed");
	@difftree = map { chomp; $_ } <$fd>;
	close $fd or die_error(404, "Reading git-diff-tree failed");

	# non-textual hash id's can be cached
	my $expires;
	if ($hash =~ m/^[0-9a-fA-F]{40}$/) {
		$expires = "+1d";
	}
	my $refs = git_get_references();
	my $ref = format_ref_marker($refs, $co{'id'});

	git_header_html(undef, $expires);
	git_print_page_nav('commit', '',
	                   $hash, $co{'tree'}, $hash,
	                   $formats_nav);

	if (defined $co{'parent'}) {
		git_print_header_div('commitdiff', esc_html($co{'title'}) . $ref, $hash);
	} else {
		git_print_header_div('tree', esc_html($co{'title'}) . $ref, $co{'tree'}, $hash);
	}
	print "<div class=\"title_text\">\n" .
	      "<table class=\"object_header\">\n";
	git_print_authorship_rows(\%co);
	print "<tr><td>commit</td><td class=\"sha1\">$co{'id'}</td></tr>\n";
	print "<tr>" .
	      "<td>tree</td>" .
	      "<td class=\"sha1\">" .
	      $cgi->a({-href => href(action=>"tree", hash=>$co{'tree'}, hash_base=>$hash),
	               class => "list"}, $co{'tree'}) .
	      "</td>" .
	      "<td class=\"link\">" .
	      $cgi->a({-href => href(action=>"tree", hash=>$co{'tree'}, hash_base=>$hash)},
	              "tree");
	my $snapshot_links = format_snapshot_links($hash);
	if (defined $snapshot_links) {
		print " | " . $snapshot_links;
	}
	print "</td>" .
	      "</tr>\n";

	foreach my $par (@$parents) {
		print "<tr>" .
		      "<td>parent</td>" .
		      "<td class=\"sha1\">" .
		      $cgi->a({-href => href(action=>"commit", hash=>$par),
		               class => "list"}, $par) .
		      "</td>" .
		      "<td class=\"link\">" .
		      $cgi->a({-href => href(action=>"commit", hash=>$par)}, "commit") .
		      " | " .
		      $cgi->a({-href => href(action=>"commitdiff", hash=>$hash, hash_parent=>$par)}, "diff") .
		      "</td>" .
		      "</tr>\n";
	}
	print "</table>".
	      "</div>\n";

	print "<div class=\"page_body\">\n";
	git_print_log($co{'comment'});
	print "</div>\n";

	git_difftree_body(\@difftree, $hash, @$parents);

	git_footer_html();
}

sub git_object {
	# object is defined by:
	# - hash or hash_base alone
	# - hash_base and file_name
	my $type;

	# - hash or hash_base alone
	if ($hash || ($hash_base && !defined $file_name)) {
		my $object_id = $hash || $hash_base;

		open my $fd, "-|", quote_command(
			git_cmd(), 'cat-file', '-t', $object_id) . ' 2> /dev/null'
			or die_error(404, "Object does not exist");
		$type = <$fd>;
		chomp $type;
		close $fd
			or die_error(404, "Object does not exist");

	# - hash_base and file_name
	} elsif ($hash_base && defined $file_name) {
		$file_name =~ s,/+$,,;

		system(git_cmd(), "cat-file", '-e', $hash_base) == 0
			or die_error(404, "Base object does not exist");

		# here errors should not hapen
		open my $fd, "-|", git_cmd(), "ls-tree", $hash_base, "--", $file_name
			or die_error(500, "Open git-ls-tree failed");
		my $line = <$fd>;
		close $fd;

		#'100644 blob 0fa3f3a66fb6a137f6ec2c19351ed4d807070ffa	panic.c'
		unless ($line && $line =~ m/^([0-9]+) (.+) ([0-9a-fA-F]{40})\t/) {
			die_error(404, "File or directory for given base does not exist");
		}
		$type = $2;
		$hash = $3;
	} else {
		die_error(400, "Not enough information to find object");
	}

	print $cgi->redirect(-uri => href(action=>$type, -full=>1,
	                                  hash=>$hash, hash_base=>$hash_base,
	                                  file_name=>$file_name),
	                     -status => '302 Found');
}

sub git_blobdiff {
	my $format = shift || 'html';

	my $fd;
	my @difftree;
	my %diffinfo;
	my $expires;

	# preparing $fd and %diffinfo for git_patchset_body
	# new style URI
	if (defined $hash_base && defined $hash_parent_base) {
		if (defined $file_name) {
			# read raw output
			open $fd, "-|", git_cmd(), "diff-tree", '-r', @diff_opts,
				$hash_parent_base, $hash_base,
				"--", (defined $file_parent ? $file_parent : ()), $file_name
				or die_error(500, "Open git-diff-tree failed");
			@difftree = map { chomp; $_ } <$fd>;
			close $fd
				or die_error(404, "Reading git-diff-tree failed");
			@difftree
				or die_error(404, "Blob diff not found");

		} elsif (defined $hash &&
		         $hash =~ /[0-9a-fA-F]{40}/) {
			# try to find filename from $hash

			# read filtered raw output
			open $fd, "-|", git_cmd(), "diff-tree", '-r', @diff_opts,
				$hash_parent_base, $hash_base, "--"
				or die_error(500, "Open git-diff-tree failed");
			@difftree =
				# ':100644 100644 03b21826... 3b93d5e7... M	ls-files.c'
				# $hash == to_id
				grep { /^:[0-7]{6} [0-7]{6} [0-9a-fA-F]{40} $hash/ }
				map { chomp; $_ } <$fd>;
			close $fd
				or die_error(404, "Reading git-diff-tree failed");
			@difftree
				or die_error(404, "Blob diff not found");

		} else {
			die_error(400, "Missing one of the blob diff parameters");
		}

		if (@difftree > 1) {
			die_error(400, "Ambiguous blob diff specification");
		}

		%diffinfo = parse_difftree_raw_line($difftree[0]);
		$file_parent ||= $diffinfo{'from_file'} || $file_name;
		$file_name   ||= $diffinfo{'to_file'};

		$hash_parent ||= $diffinfo{'from_id'};
		$hash        ||= $diffinfo{'to_id'};

		# non-textual hash id's can be cached
		if ($hash_base =~ m/^[0-9a-fA-F]{40}$/ &&
		    $hash_parent_base =~ m/^[0-9a-fA-F]{40}$/) {
			$expires = '+1d';
		}

		# open patch output
		open $fd, "-|", git_cmd(), "diff-tree", '-r', @diff_opts,
			'-p', ($format eq 'html' ? "--full-index" : ()),
			$hash_parent_base, $hash_base,
			"--", (defined $file_parent ? $file_parent : ()), $file_name
			or die_error(500, "Open git-diff-tree failed");
	}

	# old/legacy style URI -- not generated anymore since 1.4.3.
	if (!%diffinfo) {
		die_error('404 Not Found', "Missing one of the blob diff parameters")
	}

	# header
	if ($format eq 'html') {
		my $formats_nav =
			$cgi->a({-href => href(action=>"blobdiff_plain", -replay=>1)},
			        "raw");
		git_header_html(undef, $expires);
		if (defined $hash_base && (my %co = parse_commit($hash_base))) {
			git_print_page_nav('','', $hash_base,$co{'tree'},$hash_base, $formats_nav);
			git_print_header_div('commit', esc_html($co{'title'}), $hash_base);
		} else {
			print "<div class=\"page_nav\"><br/>$formats_nav<br/></div>\n";
			print "<div class=\"title\">".esc_html("$hash vs $hash_parent")."</div>\n";
		}
		if (defined $file_name) {
			git_print_page_path($file_name, "blob", $hash_base);
		} else {
			print "<div class=\"page_path\"></div>\n";
		}

	} elsif ($format eq 'plain') {
		print $cgi->header(
			-type => 'text/plain',
			-charset => 'utf-8',
			-expires => $expires,
			-content_disposition => 'inline; filename="' . "$file_name" . '.patch"');

		print "X-Git-Url: " . $cgi->self_url() . "\n\n";

	} else {
		die_error(400, "Unknown blobdiff format");
	}

	# patch
	if ($format eq 'html') {
		print "<div class=\"page_body\">\n";

		git_patchset_body($fd, [ \%diffinfo ], $hash_base, $hash_parent_base);
		close $fd;

		print "</div>\n"; # class="page_body"
		git_footer_html();

	} else {
		while (my $line = <$fd>) {
			$line =~ s!a/($hash|$hash_parent)!'a/'.esc_path($diffinfo{'from_file'})!eg;
			$line =~ s!b/($hash|$hash_parent)!'b/'.esc_path($diffinfo{'to_file'})!eg;

			print $line;

			last if $line =~ m!^\+\+\+!;
		}
		local $/ = undef;
		print <$fd>;
		close $fd;
	}
}

sub git_blobdiff_plain {
	git_blobdiff('plain');
}

sub git_commitdiff {
	my %params = @_;
	my $format = $params{-format} || 'html';

	my ($patch_max) = gitweb_get_feature('patches');
	if ($format eq 'patch') {
		die_error(403, "Patch view not allowed") unless $patch_max;
	}

	$hash ||= $hash_base || "HEAD";
	my %co = parse_commit($hash)
	    or die_error(404, "Unknown commit object");

	# choose format for commitdiff for merge
	if (! defined $hash_parent && @{$co{'parents'}} > 1) {
		$hash_parent = '--cc';
	}
	# we need to prepare $formats_nav before almost any parameter munging
	my $formats_nav;
	if ($format eq 'html') {
		$formats_nav =
			$cgi->a({-href => href(action=>"commitdiff_plain", -replay=>1)},
			        "raw");
		if ($patch_max && @{$co{'parents'}} <= 1) {
			$formats_nav .= " | " .
				$cgi->a({-href => href(action=>"patch", -replay=>1)},
					"patch");
		}

		if (defined $hash_parent &&
		    $hash_parent ne '-c' && $hash_parent ne '--cc') {
			# commitdiff with two commits given
			my $hash_parent_short = $hash_parent;
			if ($hash_parent =~ m/^[0-9a-fA-F]{40}$/) {
				$hash_parent_short = substr($hash_parent, 0, 7);
			}
			$formats_nav .=
				' (from';
			for (my $i = 0; $i < @{$co{'parents'}}; $i++) {
				if ($co{'parents'}[$i] eq $hash_parent) {
					$formats_nav .= ' parent ' . ($i+1);
					last;
				}
			}
			$formats_nav .= ': ' .
				$cgi->a({-href => href(action=>"commitdiff",
				                       hash=>$hash_parent)},
				        esc_html($hash_parent_short)) .
				')';
		} elsif (!$co{'parent'}) {
			# --root commitdiff
			$formats_nav .= ' (initial)';
		} elsif (scalar @{$co{'parents'}} == 1) {
			# single parent commit
			$formats_nav .=
				' (parent: ' .
				$cgi->a({-href => href(action=>"commitdiff",
				                       hash=>$co{'parent'})},
				        esc_html(substr($co{'parent'}, 0, 7))) .
				')';
		} else {
			# merge commit
			if ($hash_parent eq '--cc') {
				$formats_nav .= ' | ' .
					$cgi->a({-href => href(action=>"commitdiff",
					                       hash=>$hash, hash_parent=>'-c')},
					        'combined');
			} else { # $hash_parent eq '-c'
				$formats_nav .= ' | ' .
					$cgi->a({-href => href(action=>"commitdiff",
					                       hash=>$hash, hash_parent=>'--cc')},
					        'compact');
			}
			$formats_nav .=
				' (merge: ' .
				join(' ', map {
					$cgi->a({-href => href(action=>"commitdiff",
					                       hash=>$_)},
					        esc_html(substr($_, 0, 7)));
				} @{$co{'parents'}} ) .
				')';
		}
	}

	my $hash_parent_param = $hash_parent;
	if (!defined $hash_parent_param) {
		# --cc for multiple parents, --root for parentless
		$hash_parent_param =
			@{$co{'parents'}} > 1 ? '--cc' : $co{'parent'} || '--root';
	}

	# read commitdiff
	my $fd;
	my @difftree;
	if ($format eq 'html') {
		open $fd, "-|", git_cmd(), "diff-tree", '-r', @diff_opts,
			"--no-commit-id", "--patch-with-raw", "--full-index",
			$hash_parent_param, $hash, "--"
			or die_error(500, "Open git-diff-tree failed");

		while (my $line = <$fd>) {
			chomp $line;
			# empty line ends raw part of diff-tree output
			last unless $line;
			push @difftree, scalar parse_difftree_raw_line($line);
		}

	} elsif ($format eq 'plain') {
		open $fd, "-|", git_cmd(), "diff-tree", '-r', @diff_opts,
			'-p', $hash_parent_param, $hash, "--"
			or die_error(500, "Open git-diff-tree failed");
	} elsif ($format eq 'patch') {
		# For commit ranges, we limit the output to the number of
		# patches specified in the 'patches' feature.
		# For single commits, we limit the output to a single patch,
		# diverging from the git-format-patch default.
		my @commit_spec = ();
		if ($hash_parent) {
			if ($patch_max > 0) {
				push @commit_spec, "-$patch_max";
			}
			push @commit_spec, '-n', "$hash_parent..$hash";
		} else {
			if ($params{-single}) {
				push @commit_spec, '-1';
			} else {
				if ($patch_max > 0) {
					push @commit_spec, "-$patch_max";
				}
				push @commit_spec, "-n";
			}
			push @commit_spec, '--root', $hash;
		}
		open $fd, "-|", git_cmd(), "format-patch", '--encoding=utf8',
			'--stdout', @commit_spec
			or die_error(500, "Open git-format-patch failed");
	} else {
		die_error(400, "Unknown commitdiff format");
	}

	# non-textual hash id's can be cached
	my $expires;
	if ($hash =~ m/^[0-9a-fA-F]{40}$/) {
		$expires = "+1d";
	}

	# write commit message
	if ($format eq 'html') {
		my $refs = git_get_references();
		my $ref = format_ref_marker($refs, $co{'id'});

		git_header_html(undef, $expires);
		git_print_page_nav('commitdiff','', $hash,$co{'tree'},$hash, $formats_nav);
		git_print_header_div('commit', esc_html($co{'title'}) . $ref, $hash);
		print "<div class=\"title_text\">\n" .
		      "<table class=\"object_header\">\n";
		git_print_authorship_rows(\%co);
		print "</table>".
		      "</div>\n";
		print "<div class=\"page_body\">\n";
		if (@{$co{'comment'}} > 1) {
			print "<div class=\"log\">\n";
			git_print_log($co{'comment'}, -final_empty_line=> 1, -remove_title => 1);
			print "</div>\n"; # class="log"
		}

	} elsif ($format eq 'plain') {
		my $refs = git_get_references("tags");
		my $tagname = git_get_rev_name_tags($hash);
		my $filename = basename($project) . "-$hash.patch";

		print $cgi->header(
			-type => 'text/plain',
			-charset => 'utf-8',
			-expires => $expires,
			-content_disposition => 'inline; filename="' . "$filename" . '"');
		my %ad = parse_date($co{'author_epoch'}, $co{'author_tz'});
		print "From: " . to_utf8($co{'author'}) . "\n";
		print "Date: $ad{'rfc2822'} ($ad{'tz_local'})\n";
		print "Subject: " . to_utf8($co{'title'}) . "\n";

		print "X-Git-Tag: $tagname\n" if $tagname;
		print "X-Git-Url: " . $cgi->self_url() . "\n\n";

		foreach my $line (@{$co{'comment'}}) {
			print to_utf8($line) . "\n";
		}
		print "---\n\n";
	} elsif ($format eq 'patch') {
		my $filename = basename($project) . "-$hash.patch";

		print $cgi->header(
			-type => 'text/plain',
			-charset => 'utf-8',
			-expires => $expires,
			-content_disposition => 'inline; filename="' . "$filename" . '"');
	}

	# write patch
	if ($format eq 'html') {
		my $use_parents = !defined $hash_parent ||
			$hash_parent eq '-c' || $hash_parent eq '--cc';
		git_difftree_body(\@difftree, $hash,
		                  $use_parents ? @{$co{'parents'}} : $hash_parent);
		print "<br/>\n";

		git_patchset_body($fd, \@difftree, $hash,
		                  $use_parents ? @{$co{'parents'}} : $hash_parent);
		close $fd;
		print "</div>\n"; # class="page_body"
		git_footer_html();

	} elsif ($format eq 'plain') {
		local $/ = undef;
		print <$fd>;
		close $fd
			or print "Reading git-diff-tree failed\n";
	} elsif ($format eq 'patch') {
		local $/ = undef;
		print <$fd>;
		close $fd
			or print "Reading git-format-patch failed\n";
	}
}

sub git_commitdiff_plain {
	git_commitdiff(-format => 'plain');
}

# format-patch-style patches
sub git_patch {
	git_commitdiff(-format => 'patch', -single => 1);
}

sub git_patches {
	git_commitdiff(-format => 'patch');
}

sub git_history {
	git_log_generic('history', \&git_history_body,
	                $hash_base, $hash_parent_base,
	                $file_name, $hash);
}

sub git_search {
	gitweb_check_feature('search') or die_error(403, "Search is disabled");
	if (!defined $searchtext) {
		die_error(400, "Text field is empty");
	}
	if (!defined $hash) {
		$hash = git_get_head_hash($project);
	}
	my %co = parse_commit($hash);
	if (!%co) {
		die_error(404, "Unknown commit object");
	}
	if (!defined $page) {
		$page = 0;
	}

	$searchtype ||= 'commit';
	if ($searchtype eq 'pickaxe') {
		# pickaxe may take all resources of your box and run for several minutes
		# with every query - so decide by yourself how public you make this feature
		gitweb_check_feature('pickaxe')
		    or die_error(403, "Pickaxe is disabled");
	}
	if ($searchtype eq 'grep') {
		gitweb_check_feature('grep')
		    or die_error(403, "Grep is disabled");
	}

	git_header_html();

	if ($searchtype eq 'commit' or $searchtype eq 'author' or $searchtype eq 'committer') {
		my $greptype;
		if ($searchtype eq 'commit') {
			$greptype = "--grep=";
		} elsif ($searchtype eq 'author') {
			$greptype = "--author=";
		} elsif ($searchtype eq 'committer') {
			$greptype = "--committer=";
		}
		$greptype .= $searchtext;
		my @commitlist = parse_commits($hash, 101, (100 * $page), undef,
		                               $greptype, '--regexp-ignore-case',
		                               $search_use_regexp ? '--extended-regexp' : '--fixed-strings');

		my $paging_nav = '';
		if ($page > 0) {
			$paging_nav .=
				$cgi->a({-href => href(action=>"search", hash=>$hash,
				                       searchtext=>$searchtext,
				                       searchtype=>$searchtype)},
				        "first");
			$paging_nav .= " &sdot; " .
				$cgi->a({-href => href(-replay=>1, page=>$page-1),
				         -accesskey => "p", -title => "Alt-p"}, "prev");
		} else {
			$paging_nav .= "first";
			$paging_nav .= " &sdot; prev";
		}
		my $next_link = '';
		if ($#commitlist >= 100) {
			$next_link =
				$cgi->a({-href => href(-replay=>1, page=>$page+1),
				         -accesskey => "n", -title => "Alt-n"}, "next");
			$paging_nav .= " &sdot; $next_link";
		} else {
			$paging_nav .= " &sdot; next";
		}

		if ($#commitlist >= 100) {
		}

		git_print_page_nav('','', $hash,$co{'tree'},$hash, $paging_nav);
		git_print_header_div('commit', esc_html($co{'title'}), $hash);
		git_search_grep_body(\@commitlist, 0, 99, $next_link);
	}

	if ($searchtype eq 'pickaxe') {
		git_print_page_nav('','', $hash,$co{'tree'},$hash);
		git_print_header_div('commit', esc_html($co{'title'}), $hash);

		print "<table class=\"pickaxe search\">\n";
		my $alternate = 1;
		local $/ = "\n";
		open my $fd, '-|', git_cmd(), '--no-pager', 'log', @diff_opts,
			'--pretty=format:%H', '--no-abbrev', '--raw', "-S$searchtext",
			($search_use_regexp ? '--pickaxe-regex' : ());
		undef %co;
		my @files;
		while (my $line = <$fd>) {
			chomp $line;
			next unless $line;

			my %set = parse_difftree_raw_line($line);
			if (defined $set{'commit'}) {
				# finish previous commit
				if (%co) {
					print "</td>\n" .
					      "<td class=\"link\">" .
					      $cgi->a({-href => href(action=>"commit", hash=>$co{'id'})}, "commit") .
					      " | " .
					      $cgi->a({-href => href(action=>"tree", hash=>$co{'tree'}, hash_base=>$co{'id'})}, "tree");
					print "</td>\n" .
					      "</tr>\n";
				}

				if ($alternate) {
					print "<tr class=\"dark\">\n";
				} else {
					print "<tr class=\"light\">\n";
				}
				$alternate ^= 1;
				%co = parse_commit($set{'commit'});
				my $author = chop_and_escape_str($co{'author_name'}, 15, 5);
				print "<td title=\"$co{'age_string_age'}\"><i>$co{'age_string_date'}</i></td>\n" .
				      "<td><i>$author</i></td>\n" .
				      "<td>" .
				      $cgi->a({-href => href(action=>"commit", hash=>$co{'id'}),
				              -class => "list subject"},
				              chop_and_escape_str($co{'title'}, 50) . "<br/>");
			} elsif (defined $set{'to_id'}) {
				next if ($set{'to_id'} =~ m/^0{40}$/);

				print $cgi->a({-href => href(action=>"blob", hash_base=>$co{'id'},
				                             hash=>$set{'to_id'}, file_name=>$set{'to_file'}),
				              -class => "list"},
				              "<span class=\"match\">" . esc_path($set{'file'}) . "</span>") .
				      "<br/>\n";
			}
		}
		close $fd;

		# finish last commit (warning: repetition!)
		if (%co) {
			print "</td>\n" .
			      "<td class=\"link\">" .
			      $cgi->a({-href => href(action=>"commit", hash=>$co{'id'})}, "commit") .
			      " | " .
			      $cgi->a({-href => href(action=>"tree", hash=>$co{'tree'}, hash_base=>$co{'id'})}, "tree");
			print "</td>\n" .
			      "</tr>\n";
		}

		print "</table>\n";
	}

	if ($searchtype eq 'grep') {
		git_print_page_nav('','', $hash,$co{'tree'},$hash);
		git_print_header_div('commit', esc_html($co{'title'}), $hash);

		print "<table class=\"grep_search\">\n";
		my $alternate = 1;
		my $matches = 0;
		local $/ = "\n";
		open my $fd, "-|", git_cmd(), 'grep', '-n',
			$search_use_regexp ? ('-E', '-i') : '-F',
			$searchtext, $co{'tree'};
		my $lastfile = '';
		while (my $line = <$fd>) {
			chomp $line;
			my ($file, $lno, $ltext, $binary);
			last if ($matches++ > 1000);
			if ($line =~ /^Binary file (.+) matches$/) {
				$file = $1;
				$binary = 1;
			} else {
				(undef, $file, $lno, $ltext) = split(/:/, $line, 4);
			}
			if ($file ne $lastfile) {
				$lastfile and print "</td></tr>\n";
				if ($alternate++) {
					print "<tr class=\"dark\">\n";
				} else {
					print "<tr class=\"light\">\n";
				}
				print "<td class=\"list\">".
					$cgi->a({-href => href(action=>"blob", hash=>$co{'hash'},
							       file_name=>"$file"),
						-class => "list"}, esc_path($file));
				print "</td><td>\n";
				$lastfile = $file;
			}
			if ($binary) {
				print "<div class=\"binary\">Binary file</div>\n";
			} else {
				$ltext = untabify($ltext);
				if ($ltext =~ m/^(.*)($search_regexp)(.*)$/i) {
					$ltext = esc_html($1, -nbsp=>1);
					$ltext .= '<span class="match">';
					$ltext .= esc_html($2, -nbsp=>1);
					$ltext .= '</span>';
					$ltext .= esc_html($3, -nbsp=>1);
				} else {
					$ltext = esc_html($ltext, -nbsp=>1);
				}
				print "<div class=\"pre\">" .
					$cgi->a({-href => href(action=>"blob", hash=>$co{'hash'},
							       file_name=>"$file").'#l'.$lno,
						-class => "linenr"}, sprintf('%4i', $lno))
					. ' ' .  $ltext . "</div>\n";
			}
		}
		if ($lastfile) {
			print "</td></tr>\n";
			if ($matches > 1000) {
				print "<div class=\"diff nodifferences\">Too many matches, listing trimmed</div>\n";
			}
		} else {
			print "<div class=\"diff nodifferences\">No matches found</div>\n";
		}
		close $fd;

		print "</table>\n";
	}
	git_footer_html();
}

sub git_search_help {
	git_header_html();
	git_print_page_nav('','', $hash,$hash,$hash);
	print <<EOT;
<p><strong>Pattern</strong> is by default a normal string that is matched precisely (but without
regard to case, except in the case of pickaxe). However, when you check the <em>re</em> checkbox,
the pattern entered is recognized as the POSIX extended
<a href="http://en.wikipedia.org/wiki/Regular_expression">regular expression</a> (also case
insensitive).</p>
<dl>
<dt><b>commit</b></dt>
<dd>The commit messages and authorship information will be scanned for the given pattern.</dd>
EOT
	my $have_grep = gitweb_check_feature('grep');
	if ($have_grep) {
		print <<EOT;
<dt><b>grep</b></dt>
<dd>All files in the currently selected tree (HEAD unless you are explicitly browsing
    a different one) are searched for the given pattern. On large trees, this search can take
a while and put some strain on the server, so please use it with some consideration. Note that
due to git-grep peculiarity, currently if regexp mode is turned off, the matches are
case-sensitive.</dd>
EOT
	}
	print <<EOT;
<dt><b>author</b></dt>
<dd>Name and e-mail of the change author and date of birth of the patch will be scanned for the given pattern.</dd>
<dt><b>committer</b></dt>
<dd>Name and e-mail of the committer and date of commit will be scanned for the given pattern.</dd>
EOT
	my $have_pickaxe = gitweb_check_feature('pickaxe');
	if ($have_pickaxe) {
		print <<EOT;
<dt><b>pickaxe</b></dt>
<dd>All commits that caused the string to appear or disappear from any file (changes that
added, removed or "modified" the string) will be listed. This search can take a while and
takes a lot of strain on the server, so please use it wisely. Note that since you may be
interested even in changes just changing the case as well, this search is case sensitive.</dd>
EOT
	}
	print "</dl>\n";
	git_footer_html();
}

sub git_shortlog {
	git_log_generic('shortlog', \&git_shortlog_body,
	                $hash, $hash_parent);
}

## ......................................................................
## feeds (RSS, Atom; OPML)

sub git_feed {
	my $format = shift || 'atom';
	my $have_blame = gitweb_check_feature('blame');

	# Atom: http://www.atomenabled.org/developers/syndication/
	# RSS:  http://www.notestips.com/80256B3A007F2692/1/NAMO5P9UPQ
	if ($format ne 'rss' && $format ne 'atom') {
		die_error(400, "Unknown web feed format");
	}

	# log/feed of current (HEAD) branch, log of given branch, history of file/directory
	my $head = $hash || 'HEAD';
	my @commitlist = parse_commits($head, 150, 0, $file_name);

	my %latest_commit;
	my %latest_date;
	my $content_type = "application/$format+xml";
	if (defined $cgi->http('HTTP_ACCEPT') &&
		 $cgi->Accept('text/xml') > $cgi->Accept($content_type)) {
		# browser (feed reader) prefers text/xml
		$content_type = 'text/xml';
	}
	if (defined($commitlist[0])) {
		%latest_commit = %{$commitlist[0]};
		my $latest_epoch = $latest_commit{'committer_epoch'};
		%latest_date   = parse_date($latest_epoch);
		my $if_modified = $cgi->http('IF_MODIFIED_SINCE');
		if (defined $if_modified) {
			my $since;
			if (eval { require HTTP::Date; 1; }) {
				$since = HTTP::Date::str2time($if_modified);
			} elsif (eval { require Time::ParseDate; 1; }) {
				$since = Time::ParseDate::parsedate($if_modified, GMT => 1);
			}
			if (defined $since && $latest_epoch <= $since) {
				print $cgi->header(
					-type => $content_type,
					-charset => 'utf-8',
					-last_modified => $latest_date{'rfc2822'},
					-status => '304 Not Modified');
				return;
			}
		}
		print $cgi->header(
			-type => $content_type,
			-charset => 'utf-8',
			-last_modified => $latest_date{'rfc2822'});
	} else {
		print $cgi->header(
			-type => $content_type,
			-charset => 'utf-8');
	}

	# Optimization: skip generating the body if client asks only
	# for Last-Modified date.
	return if ($cgi->request_method() eq 'HEAD');

	# header variables
	my $title = "$site_name - $project/$action";
	my $feed_type = 'log';
	if (defined $hash) {
		$title .= " - '$hash'";
		$feed_type = 'branch log';
		if (defined $file_name) {
			$title .= " :: $file_name";
			$feed_type = 'history';
		}
	} elsif (defined $file_name) {
		$title .= " - $file_name";
		$feed_type = 'history';
	}
	$title .= " $feed_type";
	my $descr = git_get_project_description($project);
	if (defined $descr) {
		$descr = esc_html($descr);
	} else {
		$descr = "$project " .
		         ($format eq 'rss' ? 'RSS' : 'Atom') .
		         " feed";
	}
	my $owner = git_get_project_owner($project);
	$owner = esc_html($owner);

	#header
	my $alt_url;
	if (defined $file_name) {
		$alt_url = href(-full=>1, action=>"history", hash=>$hash, file_name=>$file_name);
	} elsif (defined $hash) {
		$alt_url = href(-full=>1, action=>"log", hash=>$hash);
	} else {
		$alt_url = href(-full=>1, action=>"summary");
	}
	print qq!<?xml version="1.0" encoding="utf-8"?>\n!;
	if ($format eq 'rss') {
		print <<XML;
<rss version="2.0" xmlns:content="http://purl.org/rss/1.0/modules/content/">
<channel>
XML
		print "<title>$title</title>\n" .
		      "<link>$alt_url</link>\n" .
		      "<description>$descr</description>\n" .
		      "<language>en</language>\n" .
		      # project owner is responsible for 'editorial' content
		      "<managingEditor>$owner</managingEditor>\n";
		if (defined $logo || defined $favicon) {
			# prefer the logo to the favicon, since RSS
			# doesn't allow both
			my $img = esc_url($logo || $favicon);
			print "<image>\n" .
			      "<url>$img</url>\n" .
			      "<title>$title</title>\n" .
			      "<link>$alt_url</link>\n" .
			      "</image>\n";
		}
		if (%latest_date) {
			print "<pubDate>$latest_date{'rfc2822'}</pubDate>\n";
			print "<lastBuildDate>$latest_date{'rfc2822'}</lastBuildDate>\n";
		}
		print "<generator>gitweb v.$version/$git_version</generator>\n";
	} elsif ($format eq 'atom') {
		print <<XML;
<feed xmlns="http://www.w3.org/2005/Atom">
XML
		print "<title>$title</title>\n" .
		      "<subtitle>$descr</subtitle>\n" .
		      '<link rel="alternate" type="text/html" href="' .
		      $alt_url . '" />' . "\n" .
		      '<link rel="self" type="' . $content_type . '" href="' .
		      $cgi->self_url() . '" />' . "\n" .
		      "<id>" . href(-full=>1) . "</id>\n" .
		      # use project owner for feed author
		      "<author><name>$owner</name></author>\n";
		if (defined $favicon) {
			print "<icon>" . esc_url($favicon) . "</icon>\n";
		}
		if (defined $logo_url) {
			# not twice as wide as tall: 72 x 27 pixels
			print "<logo>" . esc_url($logo) . "</logo>\n";
		}
		if (! %latest_date) {
			# dummy date to keep the feed valid until commits trickle in:
			print "<updated>1970-01-01T00:00:00Z</updated>\n";
		} else {
			print "<updated>$latest_date{'iso-8601'}</updated>\n";
		}
		print "<generator version='$version/$git_version'>gitweb</generator>\n";
	}

	# contents
	for (my $i = 0; $i <= $#commitlist; $i++) {
		my %co = %{$commitlist[$i]};
		my $commit = $co{'id'};
		# we read 150, we always show 30 and the ones more recent than 48 hours
		if (($i >= 20) && ((time - $co{'author_epoch'}) > 48*60*60)) {
			last;
		}
		my %cd = parse_date($co{'author_epoch'});

		# get list of changed files
		open my $fd, "-|", git_cmd(), "diff-tree", '-r', @diff_opts,
			$co{'parent'} || "--root",
			$co{'id'}, "--", (defined $file_name ? $file_name : ())
			or next;
		my @difftree = map { chomp; $_ } <$fd>;
		close $fd
			or next;

		# print element (entry, item)
		my $co_url = href(-full=>1, action=>"commitdiff", hash=>$commit);
		if ($format eq 'rss') {
			print "<item>\n" .
			      "<title>" . esc_html($co{'title'}) . "</title>\n" .
			      "<author>" . esc_html($co{'author'}) . "</author>\n" .
			      "<pubDate>$cd{'rfc2822'}</pubDate>\n" .
			      "<guid isPermaLink=\"true\">$co_url</guid>\n" .
			      "<link>$co_url</link>\n" .
			      "<description>" . esc_html($co{'title'}) . "</description>\n" .
			      "<content:encoded>" .
			      "<![CDATA[\n";
		} elsif ($format eq 'atom') {
			print "<entry>\n" .
			      "<title type=\"html\">" . esc_html($co{'title'}) . "</title>\n" .
			      "<updated>$cd{'iso-8601'}</updated>\n" .
			      "<author>\n" .
			      "  <name>" . esc_html($co{'author_name'}) . "</name>\n";
			if ($co{'author_email'}) {
				print "  <email>" . esc_html($co{'author_email'}) . "</email>\n";
			}
			print "</author>\n" .
			      # use committer for contributor
			      "<contributor>\n" .
			      "  <name>" . esc_html($co{'committer_name'}) . "</name>\n";
			if ($co{'committer_email'}) {
				print "  <email>" . esc_html($co{'committer_email'}) . "</email>\n";
			}
			print "</contributor>\n" .
			      "<published>$cd{'iso-8601'}</published>\n" .
			      "<link rel=\"alternate\" type=\"text/html\" href=\"$co_url\" />\n" .
			      "<id>$co_url</id>\n" .
			      "<content type=\"xhtml\" xml:base=\"" . esc_url($my_url) . "\">\n" .
			      "<div xmlns=\"http://www.w3.org/1999/xhtml\">\n";
		}
		my $comment = $co{'comment'};
		print "<pre>\n";
		foreach my $line (@$comment) {
			$line = esc_html($line);
			print "$line\n";
		}
		print "</pre><ul>\n";
		foreach my $difftree_line (@difftree) {
			my %difftree = parse_difftree_raw_line($difftree_line);
			next if !$difftree{'from_id'};

			my $file = $difftree{'file'} || $difftree{'to_file'};

			print "<li>" .
			      "[" .
			      $cgi->a({-href => href(-full=>1, action=>"blobdiff",
			                             hash=>$difftree{'to_id'}, hash_parent=>$difftree{'from_id'},
			                             hash_base=>$co{'id'}, hash_parent_base=>$co{'parent'},
			                             file_name=>$file, file_parent=>$difftree{'from_file'}),
			              -title => "diff"}, 'D');
			if ($have_blame) {
				print $cgi->a({-href => href(-full=>1, action=>"blame",
				                             file_name=>$file, hash_base=>$commit),
				              -title => "blame"}, 'B');
			}
			# if this is not a feed of a file history
			if (!defined $file_name || $file_name ne $file) {
				print $cgi->a({-href => href(-full=>1, action=>"history",
				                             file_name=>$file, hash=>$commit),
				              -title => "history"}, 'H');
			}
			$file = esc_path($file);
			print "] ".
			      "$file</li>\n";
		}
		if ($format eq 'rss') {
			print "</ul>]]>\n" .
			      "</content:encoded>\n" .
			      "</item>\n";
		} elsif ($format eq 'atom') {
			print "</ul>\n</div>\n" .
			      "</content>\n" .
			      "</entry>\n";
		}
	}

	# end of feed
	if ($format eq 'rss') {
		print "</channel>\n</rss>\n";
	} elsif ($format eq 'atom') {
		print "</feed>\n";
	}
}

sub git_rss {
	git_feed('rss');
}

sub git_atom {
	git_feed('atom');
}

sub git_opml {
	my @list = git_get_projects_list();

	print $cgi->header(
		-type => 'text/xml',
		-charset => 'utf-8',
		-content_disposition => 'inline; filename="opml.xml"');

	print <<XML;
<?xml version="1.0" encoding="utf-8"?>
<opml version="1.0">
<head>
  <title>$site_name OPML Export</title>
</head>
<body>
<outline text="git RSS feeds">
XML

	foreach my $pr (@list) {
		my %proj = %$pr;
		my $head = git_get_head_hash($proj{'path'});
		if (!defined $head) {
			next;
		}
		$git_dir = "$projectroot/$proj{'path'}";
		my %co = parse_commit($head);
		if (!%co) {
			next;
		}

		my $path = esc_html(chop_str($proj{'path'}, 25, 5));
		my $rss  = href('project' => $proj{'path'}, 'action' => 'rss', -full => 1);
		my $html = href('project' => $proj{'path'}, 'action' => 'summary', -full => 1);
		print "<outline type=\"rss\" text=\"$path\" title=\"$path\" xmlUrl=\"$rss\" htmlUrl=\"$html\"/>\n";
	}
	print <<XML;
</outline>
</body>
</opml>
XML
}<|MERGE_RESOLUTION|>--- conflicted
+++ resolved
@@ -3371,14 +3371,9 @@
 		insert_file($site_footer);
 	}
 
-<<<<<<< HEAD
-	print qq!<script type="text/javascript" src="$javascript"></script>\n!;
+	print qq!<script type="text/javascript" src="!.esc_url($javascript).qq!"></script>\n!;
 	if (defined $action &&
 	    $action eq 'blame_incremental') {
-=======
-	print qq!<script type="text/javascript" src="!.esc_url($javascript).qq!"></script>\n!;
-	if ($action eq 'blame_incremental') {
->>>>>>> abf411e2
 		print qq!<script type="text/javascript">\n!.
 		      qq!startBlame("!. href(action=>"blame_data", -replay=>1) .qq!",\n!.
 		      qq!           "!. href() .qq!");\n!.
