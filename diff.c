/*
 * Copyright (C) 2005 Junio C Hamano
 */

#define USE_THE_REPOSITORY_VARIABLE
#define DISABLE_SIGN_COMPARE_WARNINGS

#include "git-compat-util.h"
#include "abspath.h"
#include "base85.h"
#include "config.h"
#include "convert.h"
#include "environment.h"
#include "gettext.h"
#include "tempfile.h"
#include "revision.h"
#include "quote.h"
#include "diff.h"
#include "diffcore.h"
#include "delta.h"
#include "hex.h"
#include "xdiff-interface.h"
#include "color.h"
#include "run-command.h"
#include "utf8.h"
#include "odb.h"
#include "userdiff.h"
#include "submodule.h"
#include "hashmap.h"
#include "mem-pool.h"
#include "merge-ll.h"
#include "string-list.h"
#include "strvec.h"
#include "tmp-objdir.h"
#include "graph.h"
#include "oid-array.h"
#include "packfile.h"
#include "pager.h"
#include "parse-options.h"
#include "help.h"
#include "promisor-remote.h"
#include "dir.h"
#include "object-file.h"
#include "object-name.h"
#include "read-cache-ll.h"
#include "setup.h"
#include "strmap.h"
#include "ws.h"

#ifdef NO_FAST_WORKING_DIRECTORY
#define FAST_WORKING_DIRECTORY 0
#else
#define FAST_WORKING_DIRECTORY 1
#endif

static int diff_detect_rename_default;
static int diff_indent_heuristic = 1;
static int diff_rename_limit_default = 1000;
static int diff_suppress_blank_empty;
static enum git_colorbool diff_use_color_default = GIT_COLOR_UNKNOWN;
static int diff_color_moved_default;
static int diff_color_moved_ws_default;
static int diff_context_default = 3;
static int diff_interhunk_context_default;
static char *diff_word_regex_cfg;
static struct external_diff external_diff_cfg;
static char *diff_order_file_cfg;
int diff_auto_refresh_index = 1;
static int diff_mnemonic_prefix;
static int diff_no_prefix;
static char *diff_src_prefix;
static char *diff_dst_prefix;
static int diff_relative;
static int diff_stat_name_width;
static int diff_stat_graph_width;
static int diff_dirstat_permille_default = 30;
static struct diff_options default_diff_options;
static long diff_algorithm;
static unsigned ws_error_highlight_default = WSEH_NEW;

static char diff_colors[][COLOR_MAXLEN] = {
	GIT_COLOR_RESET,
	GIT_COLOR_NORMAL,	/* CONTEXT */
	GIT_COLOR_BOLD,		/* METAINFO */
	GIT_COLOR_CYAN,		/* FRAGINFO */
	GIT_COLOR_RED,		/* OLD */
	GIT_COLOR_GREEN,	/* NEW */
	GIT_COLOR_YELLOW,	/* COMMIT */
	GIT_COLOR_BG_RED,	/* WHITESPACE */
	GIT_COLOR_NORMAL,	/* FUNCINFO */
	GIT_COLOR_BOLD_MAGENTA,	/* OLD_MOVED */
	GIT_COLOR_BOLD_BLUE,	/* OLD_MOVED ALTERNATIVE */
	GIT_COLOR_FAINT,	/* OLD_MOVED_DIM */
	GIT_COLOR_FAINT_ITALIC,	/* OLD_MOVED_ALTERNATIVE_DIM */
	GIT_COLOR_BOLD_CYAN,	/* NEW_MOVED */
	GIT_COLOR_BOLD_YELLOW,	/* NEW_MOVED ALTERNATIVE */
	GIT_COLOR_FAINT,	/* NEW_MOVED_DIM */
	GIT_COLOR_FAINT_ITALIC,	/* NEW_MOVED_ALTERNATIVE_DIM */
	GIT_COLOR_FAINT,	/* CONTEXT_DIM */
	GIT_COLOR_FAINT_RED,	/* OLD_DIM */
	GIT_COLOR_FAINT_GREEN,	/* NEW_DIM */
	GIT_COLOR_BOLD,		/* CONTEXT_BOLD */
	GIT_COLOR_BOLD_RED,	/* OLD_BOLD */
	GIT_COLOR_BOLD_GREEN,	/* NEW_BOLD */
};

static const char *color_diff_slots[] = {
	[DIFF_CONTEXT]		      = "context",
	[DIFF_METAINFO]		      = "meta",
	[DIFF_FRAGINFO]		      = "frag",
	[DIFF_FILE_OLD]		      = "old",
	[DIFF_FILE_NEW]		      = "new",
	[DIFF_COMMIT]		      = "commit",
	[DIFF_WHITESPACE]	      = "whitespace",
	[DIFF_FUNCINFO]		      = "func",
	[DIFF_FILE_OLD_MOVED]	      = "oldMoved",
	[DIFF_FILE_OLD_MOVED_ALT]     = "oldMovedAlternative",
	[DIFF_FILE_OLD_MOVED_DIM]     = "oldMovedDimmed",
	[DIFF_FILE_OLD_MOVED_ALT_DIM] = "oldMovedAlternativeDimmed",
	[DIFF_FILE_NEW_MOVED]	      = "newMoved",
	[DIFF_FILE_NEW_MOVED_ALT]     = "newMovedAlternative",
	[DIFF_FILE_NEW_MOVED_DIM]     = "newMovedDimmed",
	[DIFF_FILE_NEW_MOVED_ALT_DIM] = "newMovedAlternativeDimmed",
	[DIFF_CONTEXT_DIM]	      = "contextDimmed",
	[DIFF_FILE_OLD_DIM]	      = "oldDimmed",
	[DIFF_FILE_NEW_DIM]	      = "newDimmed",
	[DIFF_CONTEXT_BOLD]	      = "contextBold",
	[DIFF_FILE_OLD_BOLD]	      = "oldBold",
	[DIFF_FILE_NEW_BOLD]	      = "newBold",
};

define_list_config_array_extra(color_diff_slots, {"plain"});

static int parse_diff_color_slot(const char *var)
{
	if (!strcasecmp(var, "plain"))
		return DIFF_CONTEXT;
	return LOOKUP_CONFIG(color_diff_slots, var);
}

static int parse_dirstat_params(struct diff_options *options, const char *params_string,
				struct strbuf *errmsg)
{
	char *params_copy = xstrdup(params_string);
	struct string_list params = STRING_LIST_INIT_NODUP;
	int ret = 0;
	int i;

	if (*params_copy)
		string_list_split_in_place(&params, params_copy, ",", -1);
	for (i = 0; i < params.nr; i++) {
		const char *p = params.items[i].string;
		if (!strcmp(p, "changes")) {
			options->flags.dirstat_by_line = 0;
			options->flags.dirstat_by_file = 0;
		} else if (!strcmp(p, "lines")) {
			options->flags.dirstat_by_line = 1;
			options->flags.dirstat_by_file = 0;
		} else if (!strcmp(p, "files")) {
			options->flags.dirstat_by_line = 0;
			options->flags.dirstat_by_file = 1;
		} else if (!strcmp(p, "noncumulative")) {
			options->flags.dirstat_cumulative = 0;
		} else if (!strcmp(p, "cumulative")) {
			options->flags.dirstat_cumulative = 1;
		} else if (isdigit(*p)) {
			char *end;
			int permille = strtoul(p, &end, 10) * 10;
			if (*end == '.' && isdigit(*++end)) {
				/* only use first digit */
				permille += *end - '0';
				/* .. and ignore any further digits */
				while (isdigit(*++end))
					; /* nothing */
			}
			if (!*end)
				options->dirstat_permille = permille;
			else {
				strbuf_addf(errmsg, _("  Failed to parse dirstat cut-off percentage '%s'\n"),
					    p);
				ret++;
			}
		} else {
			strbuf_addf(errmsg, _("  Unknown dirstat parameter '%s'\n"), p);
			ret++;
		}

	}
	string_list_clear(&params, 0);
	free(params_copy);
	return ret;
}

static int parse_submodule_params(struct diff_options *options, const char *value)
{
	if (!strcmp(value, "log"))
		options->submodule_format = DIFF_SUBMODULE_LOG;
	else if (!strcmp(value, "short"))
		options->submodule_format = DIFF_SUBMODULE_SHORT;
	else if (!strcmp(value, "diff"))
		options->submodule_format = DIFF_SUBMODULE_INLINE_DIFF;
	/*
	 * Please update $__git_diff_submodule_formats in
	 * git-completion.bash when you add new formats.
	 */
	else
		return -1;
	return 0;
}

int git_config_rename(const char *var, const char *value)
{
	if (!value)
		return DIFF_DETECT_RENAME;
	if (!strcasecmp(value, "copies") || !strcasecmp(value, "copy"))
		return  DIFF_DETECT_COPY;
	return git_config_bool(var,value) ? DIFF_DETECT_RENAME : 0;
}

long parse_algorithm_value(const char *value)
{
	if (!value)
		return -1;
	else if (!strcasecmp(value, "myers") || !strcasecmp(value, "default"))
		return 0;
	else if (!strcasecmp(value, "minimal"))
		return XDF_NEED_MINIMAL;
	else if (!strcasecmp(value, "patience"))
		return XDF_PATIENCE_DIFF;
	else if (!strcasecmp(value, "histogram"))
		return XDF_HISTOGRAM_DIFF;
	/*
	 * Please update $__git_diff_algorithms in git-completion.bash
	 * when you add new algorithms.
	 */
	return -1;
}

static int parse_one_token(const char **arg, const char *token)
{
	const char *rest;
	if (skip_prefix(*arg, token, &rest) && (!*rest || *rest == ',')) {
		*arg = rest;
		return 1;
	}
	return 0;
}

static int parse_ws_error_highlight(const char *arg)
{
	const char *orig_arg = arg;
	unsigned val = 0;

	while (*arg) {
		if (parse_one_token(&arg, "none"))
			val = 0;
		else if (parse_one_token(&arg, "default"))
			val = WSEH_NEW;
		else if (parse_one_token(&arg, "all"))
			val = WSEH_NEW | WSEH_OLD | WSEH_CONTEXT;
		else if (parse_one_token(&arg, "new"))
			val |= WSEH_NEW;
		else if (parse_one_token(&arg, "old"))
			val |= WSEH_OLD;
		else if (parse_one_token(&arg, "context"))
			val |= WSEH_CONTEXT;
		else {
			return -1 - (int)(arg - orig_arg);
		}
		if (*arg)
			arg++;
	}
	return val;
}

/*
 * These are to give UI layer defaults.
 * The core-level commands such as git-diff-files should
 * never be affected by the setting of diff.renames
 * the user happens to have in the configuration file.
 */
void init_diff_ui_defaults(void)
{
	diff_detect_rename_default = DIFF_DETECT_RENAME;
}

int git_diff_heuristic_config(const char *var, const char *value,
			      void *cb UNUSED)
{
	if (!strcmp(var, "diff.indentheuristic"))
		diff_indent_heuristic = git_config_bool(var, value);
	return 0;
}

static int parse_color_moved(const char *arg)
{
	switch (git_parse_maybe_bool(arg)) {
	case 0:
		return COLOR_MOVED_NO;
	case 1:
		return COLOR_MOVED_DEFAULT;
	default:
		break;
	}

	if (!strcmp(arg, "no"))
		return COLOR_MOVED_NO;
	else if (!strcmp(arg, "plain"))
		return COLOR_MOVED_PLAIN;
	else if (!strcmp(arg, "blocks"))
		return COLOR_MOVED_BLOCKS;
	else if (!strcmp(arg, "zebra"))
		return COLOR_MOVED_ZEBRA;
	else if (!strcmp(arg, "default"))
		return COLOR_MOVED_DEFAULT;
	else if (!strcmp(arg, "dimmed-zebra"))
		return COLOR_MOVED_ZEBRA_DIM;
	else if (!strcmp(arg, "dimmed_zebra"))
		return COLOR_MOVED_ZEBRA_DIM;
	else
		return error(_("color moved setting must be one of 'no', 'default', 'blocks', 'zebra', 'dimmed-zebra', 'plain'"));
}

static unsigned parse_color_moved_ws(const char *arg)
{
	int ret = 0;
	struct string_list l = STRING_LIST_INIT_DUP;
	struct string_list_item *i;

	string_list_split_f(&l, arg, ",", -1, STRING_LIST_SPLIT_TRIM);

	for_each_string_list_item(i, &l) {
		if (!strcmp(i->string, "no"))
			ret = 0;
		else if (!strcmp(i->string, "ignore-space-change"))
			ret |= XDF_IGNORE_WHITESPACE_CHANGE;
		else if (!strcmp(i->string, "ignore-space-at-eol"))
			ret |= XDF_IGNORE_WHITESPACE_AT_EOL;
		else if (!strcmp(i->string, "ignore-all-space"))
			ret |= XDF_IGNORE_WHITESPACE;
		else if (!strcmp(i->string, "allow-indentation-change"))
			ret |= COLOR_MOVED_WS_ALLOW_INDENTATION_CHANGE;
		else {
			ret |= COLOR_MOVED_WS_ERROR;
			error(_("unknown color-moved-ws mode '%s', possible values are 'ignore-space-change', 'ignore-space-at-eol', 'ignore-all-space', 'allow-indentation-change'"), i->string);
		}
	}

	if ((ret & COLOR_MOVED_WS_ALLOW_INDENTATION_CHANGE) &&
	    (ret & XDF_WHITESPACE_FLAGS)) {
		error(_("color-moved-ws: allow-indentation-change cannot be combined with other whitespace modes"));
		ret |= COLOR_MOVED_WS_ERROR;
	}

	string_list_clear(&l, 0);

	return ret;
}

int git_diff_ui_config(const char *var, const char *value,
		       const struct config_context *ctx, void *cb)
{
	if (!strcmp(var, "diff.color") || !strcmp(var, "color.diff")) {
		diff_use_color_default = git_config_colorbool(var, value);
		return 0;
	}
	if (!strcmp(var, "diff.colormoved")) {
		int cm = parse_color_moved(value);
		if (cm < 0)
			return -1;
		diff_color_moved_default = cm;
		return 0;
	}
	if (!strcmp(var, "diff.colormovedws")) {
		unsigned cm;
		if (!value)
			return config_error_nonbool(var);
		cm = parse_color_moved_ws(value);
		if (cm & COLOR_MOVED_WS_ERROR)
			return -1;
		diff_color_moved_ws_default = cm;
		return 0;
	}
	if (!strcmp(var, "diff.context")) {
		diff_context_default = git_config_int(var, value, ctx->kvi);
		if (diff_context_default < 0)
			return -1;
		return 0;
	}
	if (!strcmp(var, "diff.interhunkcontext")) {
		diff_interhunk_context_default = git_config_int(var, value,
								ctx->kvi);
		if (diff_interhunk_context_default < 0)
			return -1;
		return 0;
	}
	if (!strcmp(var, "diff.renames")) {
		diff_detect_rename_default = git_config_rename(var, value);
		return 0;
	}
	if (!strcmp(var, "diff.autorefreshindex")) {
		diff_auto_refresh_index = git_config_bool(var, value);
		return 0;
	}
	if (!strcmp(var, "diff.mnemonicprefix")) {
		diff_mnemonic_prefix = git_config_bool(var, value);
		return 0;
	}
	if (!strcmp(var, "diff.noprefix")) {
		diff_no_prefix = git_config_bool(var, value);
		return 0;
	}
	if (!strcmp(var, "diff.srcprefix")) {
		FREE_AND_NULL(diff_src_prefix);
		return git_config_string(&diff_src_prefix, var, value);
	}
	if (!strcmp(var, "diff.dstprefix")) {
		FREE_AND_NULL(diff_dst_prefix);
		return git_config_string(&diff_dst_prefix, var, value);
	}
	if (!strcmp(var, "diff.relative")) {
		diff_relative = git_config_bool(var, value);
		return 0;
	}
	if (!strcmp(var, "diff.statnamewidth")) {
		diff_stat_name_width = git_config_int(var, value, ctx->kvi);
		return 0;
	}
	if (!strcmp(var, "diff.statgraphwidth")) {
		diff_stat_graph_width = git_config_int(var, value, ctx->kvi);
		return 0;
	}
	if (!strcmp(var, "diff.external"))
		return git_config_string(&external_diff_cfg.cmd, var, value);
	if (!strcmp(var, "diff.trustexitcode")) {
		external_diff_cfg.trust_exit_code = git_config_bool(var, value);
		return 0;
	}
	if (!strcmp(var, "diff.wordregex"))
		return git_config_string(&diff_word_regex_cfg, var, value);
	if (!strcmp(var, "diff.orderfile")) {
		FREE_AND_NULL(diff_order_file_cfg);
		return git_config_pathname(&diff_order_file_cfg, var, value);
	}

	if (!strcmp(var, "diff.ignoresubmodules")) {
		if (!value)
			return config_error_nonbool(var);
		handle_ignore_submodules_arg(&default_diff_options, value);
	}

	if (!strcmp(var, "diff.submodule")) {
		if (!value)
			return config_error_nonbool(var);
		if (parse_submodule_params(&default_diff_options, value))
			warning(_("Unknown value for 'diff.submodule' config variable: '%s'"),
				value);
		return 0;
	}

	if (!strcmp(var, "diff.algorithm")) {
		if (!value)
			return config_error_nonbool(var);
		diff_algorithm = parse_algorithm_value(value);
		if (diff_algorithm < 0)
			return error(_("unknown value for config '%s': %s"),
				     var, value);
		return 0;
	}

	if (git_color_config(var, value, cb) < 0)
		return -1;

	return git_diff_basic_config(var, value, ctx, cb);
}

int git_diff_basic_config(const char *var, const char *value,
			  const struct config_context *ctx, void *cb)
{
	const char *name;

	if (!strcmp(var, "diff.renamelimit")) {
		diff_rename_limit_default = git_config_int(var, value, ctx->kvi);
		return 0;
	}

	if (userdiff_config(var, value) < 0)
		return -1;

	if (skip_prefix(var, "diff.color.", &name) ||
	    skip_prefix(var, "color.diff.", &name)) {
		int slot = parse_diff_color_slot(name);
		if (slot < 0)
			return 0;
		if (!value)
			return config_error_nonbool(var);
		return color_parse(value, diff_colors[slot]);
	}

	if (!strcmp(var, "diff.wserrorhighlight")) {
		int val;
		if (!value)
			return config_error_nonbool(var);
		val = parse_ws_error_highlight(value);
		if (val < 0)
			return error(_("unknown value for config '%s': %s"),
				     var, value);
		ws_error_highlight_default = val;
		return 0;
	}

	/* like GNU diff's --suppress-blank-empty option  */
	if (!strcmp(var, "diff.suppressblankempty") ||
			/* for backwards compatibility */
			!strcmp(var, "diff.suppress-blank-empty")) {
		diff_suppress_blank_empty = git_config_bool(var, value);
		return 0;
	}

	if (!strcmp(var, "diff.dirstat")) {
		struct strbuf errmsg = STRBUF_INIT;
		if (!value)
			return config_error_nonbool(var);
		default_diff_options.dirstat_permille = diff_dirstat_permille_default;
		if (parse_dirstat_params(&default_diff_options, value, &errmsg))
			warning(_("Found errors in 'diff.dirstat' config variable:\n%s"),
				errmsg.buf);
		strbuf_release(&errmsg);
		diff_dirstat_permille_default = default_diff_options.dirstat_permille;
		return 0;
	}

	if (git_diff_heuristic_config(var, value, cb) < 0)
		return -1;

	return git_default_config(var, value, ctx, cb);
}

static char *quote_two(const char *one, const char *two)
{
	int need_one = quote_c_style(one, NULL, NULL, CQUOTE_NODQ);
	int need_two = quote_c_style(two, NULL, NULL, CQUOTE_NODQ);
	struct strbuf res = STRBUF_INIT;

	if (need_one + need_two) {
		strbuf_addch(&res, '"');
		quote_c_style(one, &res, NULL, CQUOTE_NODQ);
		quote_c_style(two, &res, NULL, CQUOTE_NODQ);
		strbuf_addch(&res, '"');
	} else {
		strbuf_addstr(&res, one);
		strbuf_addstr(&res, two);
	}
	return strbuf_detach(&res, NULL);
}

static const struct external_diff *external_diff(void)
{
	static struct external_diff external_diff_env, *external_diff_ptr;
	static int done_preparing = 0;

	if (done_preparing)
		return external_diff_ptr;
	external_diff_env.cmd = xstrdup_or_null(getenv("GIT_EXTERNAL_DIFF"));
	if (git_env_bool("GIT_EXTERNAL_DIFF_TRUST_EXIT_CODE", 0))
		external_diff_env.trust_exit_code = 1;
	if (external_diff_env.cmd)
		external_diff_ptr = &external_diff_env;
	else if (external_diff_cfg.cmd)
		external_diff_ptr = &external_diff_cfg;
	done_preparing = 1;
	return external_diff_ptr;
}

/*
 * Keep track of files used for diffing. Sometimes such an entry
 * refers to a temporary file, sometimes to an existing file, and
 * sometimes to "/dev/null".
 */
static struct diff_tempfile {
	/*
	 * filename external diff should read from, or NULL if this
	 * entry is currently not in use:
	 */
	const char *name;

	char hex[GIT_MAX_HEXSZ + 1];
	char mode[10];

	/*
	 * If this diff_tempfile instance refers to a temporary file,
	 * this tempfile object is used to manage its lifetime.
	 */
	struct tempfile *tempfile;
} diff_temp[2];

struct emit_callback {
	int color_diff;
	unsigned ws_rule;
	int blank_at_eof_in_preimage;
	int blank_at_eof_in_postimage;
	int lno_in_preimage;
	int lno_in_postimage;
	const char **label_path;
	struct diff_words_data *diff_words;
	struct diff_options *opt;
	struct strbuf *header;
};

static int count_lines(const char *data, int size)
{
	int count, ch, completely_empty = 1, nl_just_seen = 0;
	count = 0;
	while (0 < size--) {
		ch = *data++;
		if (ch == '\n') {
			count++;
			nl_just_seen = 1;
			completely_empty = 0;
		}
		else {
			nl_just_seen = 0;
			completely_empty = 0;
		}
	}
	if (completely_empty)
		return 0;
	if (!nl_just_seen)
		count++; /* no trailing newline */
	return count;
}

static int fill_mmfile(struct repository *r, mmfile_t *mf,
		       struct diff_filespec *one)
{
	if (!DIFF_FILE_VALID(one)) {
		mf->ptr = (char *)""; /* does not matter */
		mf->size = 0;
		return 0;
	}
	else if (diff_populate_filespec(r, one, NULL))
		return -1;

	mf->ptr = one->data;
	mf->size = one->size;
	return 0;
}

/* like fill_mmfile, but only for size, so we can avoid retrieving blob */
static unsigned long diff_filespec_size(struct repository *r,
					struct diff_filespec *one)
{
	struct diff_populate_filespec_options dpf_options = {
		.check_size_only = 1,
	};

	if (!DIFF_FILE_VALID(one))
		return 0;
	diff_populate_filespec(r, one, &dpf_options);
	return one->size;
}

static int count_trailing_blank(mmfile_t *mf)
{
	char *ptr = mf->ptr;
	long size = mf->size;
	int cnt = 0;

	if (!size)
		return cnt;
	ptr += size - 1; /* pointing at the very end */
	if (*ptr != '\n')
		; /* incomplete line */
	else
		ptr--; /* skip the last LF */
	while (mf->ptr < ptr) {
		char *prev_eol;
		for (prev_eol = ptr; mf->ptr <= prev_eol; prev_eol--)
			if (*prev_eol == '\n')
				break;
		if (!ws_blank_line(prev_eol + 1, ptr - prev_eol))
			break;
		cnt++;
		ptr = prev_eol - 1;
	}
	return cnt;
}

static void check_blank_at_eof(mmfile_t *mf1, mmfile_t *mf2,
			       struct emit_callback *ecbdata)
{
	int l1, l2, at;
	l1 = count_trailing_blank(mf1);
	l2 = count_trailing_blank(mf2);
	if (l2 <= l1) {
		ecbdata->blank_at_eof_in_preimage = 0;
		ecbdata->blank_at_eof_in_postimage = 0;
		return;
	}
	at = count_lines(mf1->ptr, mf1->size);
	ecbdata->blank_at_eof_in_preimage = (at - l1) + 1;

	at = count_lines(mf2->ptr, mf2->size);
	ecbdata->blank_at_eof_in_postimage = (at - l2) + 1;
}

static void emit_line_0(struct diff_options *o,
			const char *set_sign, const char *set, unsigned reverse, const char *reset,
			int first, const char *line, int len)
{
	int has_trailing_newline, has_trailing_carriage_return;
	int needs_reset = 0; /* at the end of the line */
	FILE *file = o->file;

	fputs(diff_line_prefix(o), file);

	has_trailing_newline = (len > 0 && line[len-1] == '\n');
	if (has_trailing_newline)
		len--;

	has_trailing_carriage_return = (len > 0 && line[len-1] == '\r');
	if (has_trailing_carriage_return)
		len--;

	if (!len && !first)
		goto end_of_line;

	if (reverse && want_color(o->use_color)) {
		fputs(GIT_COLOR_REVERSE, file);
		needs_reset = 1;
	}

	if (set_sign) {
		fputs(set_sign, file);
		needs_reset = 1;
	}

	if (first)
		fputc(first, file);

	if (!len)
		goto end_of_line;

	if (set) {
		if (set_sign && set != set_sign)
			fputs(reset, file);
		fputs(set, file);
		needs_reset = 1;
	}
	fwrite(line, len, 1, file);
	needs_reset = 1; /* 'line' may contain color codes. */

end_of_line:
	if (needs_reset)
		fputs(reset, file);
	if (has_trailing_carriage_return)
		fputc('\r', file);
	if (has_trailing_newline)
		fputc('\n', file);
}

static void emit_line(struct diff_options *o, const char *set, const char *reset,
		      const char *line, int len)
{
	emit_line_0(o, set, NULL, 0, reset, 0, line, len);
}

enum diff_symbol {
	DIFF_SYMBOL_BINARY_DIFF_HEADER,
	DIFF_SYMBOL_BINARY_DIFF_HEADER_DELTA,
	DIFF_SYMBOL_BINARY_DIFF_HEADER_LITERAL,
	DIFF_SYMBOL_BINARY_DIFF_BODY,
	DIFF_SYMBOL_BINARY_DIFF_FOOTER,
	DIFF_SYMBOL_STATS_SUMMARY_NO_FILES,
	DIFF_SYMBOL_STATS_SUMMARY_ABBREV,
	DIFF_SYMBOL_STATS_SUMMARY_INSERTS_DELETES,
	DIFF_SYMBOL_STATS_LINE,
	DIFF_SYMBOL_WORD_DIFF,
	DIFF_SYMBOL_STAT_SEP,
	DIFF_SYMBOL_SUMMARY,
	DIFF_SYMBOL_SUBMODULE_ADD,
	DIFF_SYMBOL_SUBMODULE_DEL,
	DIFF_SYMBOL_SUBMODULE_UNTRACKED,
	DIFF_SYMBOL_SUBMODULE_MODIFIED,
	DIFF_SYMBOL_SUBMODULE_HEADER,
	DIFF_SYMBOL_SUBMODULE_ERROR,
	DIFF_SYMBOL_SUBMODULE_PIPETHROUGH,
	DIFF_SYMBOL_REWRITE_DIFF,
	DIFF_SYMBOL_BINARY_FILES,
	DIFF_SYMBOL_HEADER,
	DIFF_SYMBOL_FILEPAIR_PLUS,
	DIFF_SYMBOL_FILEPAIR_MINUS,
	DIFF_SYMBOL_WORDS_PORCELAIN,
	DIFF_SYMBOL_WORDS,
	DIFF_SYMBOL_CONTEXT,
	DIFF_SYMBOL_CONTEXT_INCOMPLETE,
	DIFF_SYMBOL_PLUS,
	DIFF_SYMBOL_MINUS,
	DIFF_SYMBOL_NO_LF_EOF,
	DIFF_SYMBOL_CONTEXT_FRAGINFO,
	DIFF_SYMBOL_CONTEXT_MARKER,
	DIFF_SYMBOL_SEPARATOR
};
/*
 * Flags for content lines:
 * 0..12 are whitespace rules
 * 13-15 are WSEH_NEW | WSEH_OLD | WSEH_CONTEXT
 * 16 is marking if the line is blank at EOF
 */
#define DIFF_SYMBOL_CONTENT_BLANK_LINE_EOF	(1<<16)
#define DIFF_SYMBOL_MOVED_LINE			(1<<17)
#define DIFF_SYMBOL_MOVED_LINE_ALT		(1<<18)
#define DIFF_SYMBOL_MOVED_LINE_UNINTERESTING	(1<<19)
#define DIFF_SYMBOL_CONTENT_WS_MASK (WSEH_NEW | WSEH_OLD | WSEH_CONTEXT | WS_RULE_MASK)

/*
 * This struct is used when we need to buffer the output of the diff output.
 *
 * NEEDSWORK: Instead of storing a copy of the line, add an offset pointer
 * into the pre/post image file. This pointer could be a union with the
 * line pointer. By storing an offset into the file instead of the literal line,
 * we can decrease the memory footprint for the buffered output. At first we
 * may want to only have indirection for the content lines, but we could also
 * enhance the state for emitting prefabricated lines, e.g. the similarity
 * score line or hunk/file headers would only need to store a number or path
 * and then the output can be constructed later on depending on state.
 */
struct emitted_diff_symbol {
	const char *line;
	int len;
	int flags;
	int indent_off;   /* Offset to first non-whitespace character */
	int indent_width; /* The visual width of the indentation */
	unsigned id;
	enum diff_symbol s;
};
#define EMITTED_DIFF_SYMBOL_INIT { 0 }

struct emitted_diff_symbols {
	struct emitted_diff_symbol *buf;
	int nr, alloc;
};
#define EMITTED_DIFF_SYMBOLS_INIT { 0 }

static void append_emitted_diff_symbol(struct diff_options *o,
				       struct emitted_diff_symbol *e)
{
	struct emitted_diff_symbol *f;

	ALLOC_GROW(o->emitted_symbols->buf,
		   o->emitted_symbols->nr + 1,
		   o->emitted_symbols->alloc);
	f = &o->emitted_symbols->buf[o->emitted_symbols->nr++];

	memcpy(f, e, sizeof(struct emitted_diff_symbol));
	f->line = e->line ? xmemdupz(e->line, e->len) : NULL;
}

static void free_emitted_diff_symbols(struct emitted_diff_symbols *e)
{
	if (!e)
		return;
	free(e->buf);
	free(e);
}

struct moved_entry {
	const struct emitted_diff_symbol *es;
	struct moved_entry *next_line;
	struct moved_entry *next_match;
};

struct moved_block {
	struct moved_entry *match;
	int wsd; /* The whitespace delta of this block */
};

#define INDENT_BLANKLINE INT_MIN

static void fill_es_indent_data(struct emitted_diff_symbol *es)
{
	unsigned int off = 0, i;
	int width = 0, tab_width = es->flags & WS_TAB_WIDTH_MASK;
	const char *s = es->line;
	const int len = es->len;

	/* skip any \v \f \r at start of indentation */
	while (s[off] == '\f' || s[off] == '\v' ||
	       (off < len - 1 && s[off] == '\r'))
		off++;

	/* calculate the visual width of indentation */
	while(1) {
		if (s[off] == ' ') {
			width++;
			off++;
		} else if (s[off] == '\t') {
			width += tab_width - (width % tab_width);
			while (s[++off] == '\t')
				width += tab_width;
		} else {
			break;
		}
	}

	/* check if this line is blank */
	for (i = off; i < len; i++)
		if (!isspace(s[i]))
		    break;

	if (i == len) {
		es->indent_width = INDENT_BLANKLINE;
		es->indent_off = len;
	} else {
		es->indent_off = off;
		es->indent_width = width;
	}
}

static int compute_ws_delta(const struct emitted_diff_symbol *a,
			    const struct emitted_diff_symbol *b)
{
	int a_width = a->indent_width,
	    b_width = b->indent_width;

	if (a_width == INDENT_BLANKLINE && b_width == INDENT_BLANKLINE)
		return INDENT_BLANKLINE;

	return a_width - b_width;
}

static int cmp_in_block_with_wsd(const struct moved_entry *cur,
				 const struct emitted_diff_symbol *l,
				 struct moved_block *pmb)
{
	int a_width = cur->es->indent_width, b_width = l->indent_width;
	int delta;

	/* The text of each line must match */
	if (cur->es->id != l->id)
		return 1;

	/*
	 * If 'l' and 'cur' are both blank then we don't need to check the
	 * indent. We only need to check cur as we know the strings match.
	 * */
	if (a_width == INDENT_BLANKLINE)
		return 0;

	/*
	 * The indent changes of the block are known and stored in pmb->wsd;
	 * however we need to check if the indent changes of the current line
	 * match those of the current block.
	 */
	delta = b_width - a_width;

	/*
	 * If the previous lines of this block were all blank then set its
	 * whitespace delta.
	 */
	if (pmb->wsd == INDENT_BLANKLINE)
		pmb->wsd = delta;

	return delta != pmb->wsd;
}

struct interned_diff_symbol {
	struct hashmap_entry ent;
	struct emitted_diff_symbol *es;
};

static int interned_diff_symbol_cmp(const void *hashmap_cmp_fn_data,
				    const struct hashmap_entry *eptr,
				    const struct hashmap_entry *entry_or_key,
				    const void *keydata UNUSED)
{
	const struct diff_options *diffopt = hashmap_cmp_fn_data;
	const struct emitted_diff_symbol *a, *b;
	unsigned flags = diffopt->color_moved_ws_handling
			 & XDF_WHITESPACE_FLAGS;

	a = container_of(eptr, const struct interned_diff_symbol, ent)->es;
	b = container_of(entry_or_key, const struct interned_diff_symbol, ent)->es;

	return !xdiff_compare_lines(a->line + a->indent_off,
				    a->len - a->indent_off,
				    b->line + b->indent_off,
				    b->len - b->indent_off, flags);
}

static void prepare_entry(struct diff_options *o, struct emitted_diff_symbol *l,
			  struct interned_diff_symbol *s)
{
	unsigned flags = o->color_moved_ws_handling & XDF_WHITESPACE_FLAGS;
	unsigned int hash = xdiff_hash_string(l->line + l->indent_off,
					      l->len - l->indent_off, flags);

	hashmap_entry_init(&s->ent, hash);
	s->es = l;
}

struct moved_entry_list {
	struct moved_entry *add, *del;
};

static struct moved_entry_list *add_lines_to_move_detection(struct diff_options *o,
							    struct mem_pool *entry_mem_pool)
{
	struct moved_entry *prev_line = NULL;
	struct mem_pool interned_pool;
	struct hashmap interned_map;
	struct moved_entry_list *entry_list = NULL;
	size_t entry_list_alloc = 0;
	unsigned id = 0;
	int n;

	hashmap_init(&interned_map, interned_diff_symbol_cmp, o, 8096);
	mem_pool_init(&interned_pool, 1024 * 1024);

	for (n = 0; n < o->emitted_symbols->nr; n++) {
		struct interned_diff_symbol key;
		struct emitted_diff_symbol *l = &o->emitted_symbols->buf[n];
		struct interned_diff_symbol *s;
		struct moved_entry *entry;

		if (l->s != DIFF_SYMBOL_PLUS && l->s != DIFF_SYMBOL_MINUS) {
			prev_line = NULL;
			continue;
		}

		if (o->color_moved_ws_handling &
		    COLOR_MOVED_WS_ALLOW_INDENTATION_CHANGE)
			fill_es_indent_data(l);

		prepare_entry(o, l, &key);
		s = hashmap_get_entry(&interned_map, &key, ent, &key.ent);
		if (s) {
			l->id = s->es->id;
		} else {
			l->id = id;
			ALLOC_GROW_BY(entry_list, id, 1, entry_list_alloc);
			hashmap_add(&interned_map,
				    memcpy(mem_pool_alloc(&interned_pool,
							  sizeof(key)),
					   &key, sizeof(key)));
		}
		entry = mem_pool_alloc(entry_mem_pool, sizeof(*entry));
		entry->es = l;
		entry->next_line = NULL;
		if (prev_line && prev_line->es->s == l->s)
			prev_line->next_line = entry;
		prev_line = entry;
		if (l->s == DIFF_SYMBOL_PLUS) {
			entry->next_match = entry_list[l->id].add;
			entry_list[l->id].add = entry;
		} else {
			entry->next_match = entry_list[l->id].del;
			entry_list[l->id].del = entry;
		}
	}

	hashmap_clear(&interned_map);
	mem_pool_discard(&interned_pool, 0);

	return entry_list;
}

static void pmb_advance_or_null(struct diff_options *o,
				struct emitted_diff_symbol *l,
				struct moved_block *pmb,
				int *pmb_nr)
{
	int i, j;

	for (i = 0, j = 0; i < *pmb_nr; i++) {
		int match;
		struct moved_entry *prev = pmb[i].match;
		struct moved_entry *cur = (prev && prev->next_line) ?
				prev->next_line : NULL;

		if (o->color_moved_ws_handling &
		    COLOR_MOVED_WS_ALLOW_INDENTATION_CHANGE)
			match = cur &&
				!cmp_in_block_with_wsd(cur, l, &pmb[i]);
		else
			match = cur && cur->es->id == l->id;

		if (match) {
			pmb[j] = pmb[i];
			pmb[j++].match = cur;
		}
	}
	*pmb_nr = j;
}

static void fill_potential_moved_blocks(struct diff_options *o,
					struct moved_entry *match,
					struct emitted_diff_symbol *l,
					struct moved_block **pmb_p,
					int *pmb_alloc_p, int *pmb_nr_p)

{
	struct moved_block *pmb = *pmb_p;
	int pmb_alloc = *pmb_alloc_p, pmb_nr = *pmb_nr_p;

	/*
	 * The current line is the start of a new block.
	 * Setup the set of potential blocks.
	 */
	for (; match; match = match->next_match) {
		ALLOC_GROW(pmb, pmb_nr + 1, pmb_alloc);
		if (o->color_moved_ws_handling &
		    COLOR_MOVED_WS_ALLOW_INDENTATION_CHANGE)
			pmb[pmb_nr].wsd = compute_ws_delta(l, match->es);
		else
			pmb[pmb_nr].wsd = 0;
		pmb[pmb_nr++].match = match;
	}

	*pmb_p = pmb;
	*pmb_alloc_p = pmb_alloc;
	*pmb_nr_p = pmb_nr;
}

/*
 * If o->color_moved is COLOR_MOVED_PLAIN, this function does nothing.
 *
 * Otherwise, if the last block has fewer alphanumeric characters than
 * COLOR_MOVED_MIN_ALNUM_COUNT, unset DIFF_SYMBOL_MOVED_LINE on all lines in
 * that block.
 *
 * The last block consists of the (n - block_length)'th line up to but not
 * including the nth line.
 *
 * Returns 0 if the last block is empty or is unset by this function, non zero
 * otherwise.
 *
 * NEEDSWORK: This uses the same heuristic as blame_entry_score() in blame.c.
 * Think of a way to unify them.
 */
#define DIFF_SYMBOL_MOVED_LINE_ZEBRA_MASK \
  (DIFF_SYMBOL_MOVED_LINE | DIFF_SYMBOL_MOVED_LINE_ALT)
static int adjust_last_block(struct diff_options *o, int n, int block_length)
{
	int i, alnum_count = 0;
	if (o->color_moved == COLOR_MOVED_PLAIN)
		return block_length;
	for (i = 1; i < block_length + 1; i++) {
		const char *c = o->emitted_symbols->buf[n - i].line;
		for (; *c; c++) {
			if (!isalnum(*c))
				continue;
			alnum_count++;
			if (alnum_count >= COLOR_MOVED_MIN_ALNUM_COUNT)
				return 1;
		}
	}
	for (i = 1; i < block_length + 1; i++)
		o->emitted_symbols->buf[n - i].flags &= ~DIFF_SYMBOL_MOVED_LINE_ZEBRA_MASK;
	return 0;
}

/* Find blocks of moved code, delegate actual coloring decision to helper */
static void mark_color_as_moved(struct diff_options *o,
				struct moved_entry_list *entry_list)
{
	struct moved_block *pmb = NULL; /* potentially moved blocks */
	int pmb_nr = 0, pmb_alloc = 0;
	int n, flipped_block = 0, block_length = 0;
	enum diff_symbol moved_symbol = DIFF_SYMBOL_BINARY_DIFF_HEADER;


	for (n = 0; n < o->emitted_symbols->nr; n++) {
		struct moved_entry *match = NULL;
		struct emitted_diff_symbol *l = &o->emitted_symbols->buf[n];

		switch (l->s) {
		case DIFF_SYMBOL_PLUS:
			match = entry_list[l->id].del;
			break;
		case DIFF_SYMBOL_MINUS:
			match = entry_list[l->id].add;
			break;
		default:
			flipped_block = 0;
		}

		if (pmb_nr && (!match || l->s != moved_symbol)) {
			if (!adjust_last_block(o, n, block_length) &&
			    block_length > 1) {
				/*
				 * Rewind in case there is another match
				 * starting at the second line of the block
				 */
				match = NULL;
				n -= block_length;
			}
			pmb_nr = 0;
			block_length = 0;
			flipped_block = 0;
		}
		if (!match) {
			moved_symbol = DIFF_SYMBOL_BINARY_DIFF_HEADER;
			continue;
		}

		if (o->color_moved == COLOR_MOVED_PLAIN) {
			l->flags |= DIFF_SYMBOL_MOVED_LINE;
			continue;
		}

		pmb_advance_or_null(o, l, pmb, &pmb_nr);

		if (pmb_nr == 0) {
			int contiguous = adjust_last_block(o, n, block_length);

			if (!contiguous && block_length > 1)
				/*
				 * Rewind in case there is another match
				 * starting at the second line of the block
				 */
				n -= block_length;
			else
				fill_potential_moved_blocks(o, match, l,
							    &pmb, &pmb_alloc,
							    &pmb_nr);

			if (contiguous && pmb_nr && moved_symbol == l->s)
				flipped_block = (flipped_block + 1) % 2;
			else
				flipped_block = 0;

			if (pmb_nr)
				moved_symbol = l->s;
			else
				moved_symbol = DIFF_SYMBOL_BINARY_DIFF_HEADER;

			block_length = 0;
		}

		if (pmb_nr) {
			block_length++;
			l->flags |= DIFF_SYMBOL_MOVED_LINE;
			if (flipped_block && o->color_moved != COLOR_MOVED_BLOCKS)
				l->flags |= DIFF_SYMBOL_MOVED_LINE_ALT;
		}
	}
	adjust_last_block(o, n, block_length);

	free(pmb);
}

static void dim_moved_lines(struct diff_options *o)
{
	int n;
	for (n = 0; n < o->emitted_symbols->nr; n++) {
		struct emitted_diff_symbol *prev = (n != 0) ?
				&o->emitted_symbols->buf[n - 1] : NULL;
		struct emitted_diff_symbol *l = &o->emitted_symbols->buf[n];
		struct emitted_diff_symbol *next =
				(n < o->emitted_symbols->nr - 1) ?
				&o->emitted_symbols->buf[n + 1] : NULL;

		/* Not a plus or minus line? */
		if (l->s != DIFF_SYMBOL_PLUS && l->s != DIFF_SYMBOL_MINUS)
			continue;

		/* Not a moved line? */
		if (!(l->flags & DIFF_SYMBOL_MOVED_LINE))
			continue;

		/*
		 * If prev or next are not a plus or minus line,
		 * pretend they don't exist
		 */
		if (prev && prev->s != DIFF_SYMBOL_PLUS &&
			    prev->s != DIFF_SYMBOL_MINUS)
			prev = NULL;
		if (next && next->s != DIFF_SYMBOL_PLUS &&
			    next->s != DIFF_SYMBOL_MINUS)
			next = NULL;

		/* Inside a block? */
		if ((prev &&
		    (prev->flags & DIFF_SYMBOL_MOVED_LINE_ZEBRA_MASK) ==
		    (l->flags & DIFF_SYMBOL_MOVED_LINE_ZEBRA_MASK)) &&
		    (next &&
		    (next->flags & DIFF_SYMBOL_MOVED_LINE_ZEBRA_MASK) ==
		    (l->flags & DIFF_SYMBOL_MOVED_LINE_ZEBRA_MASK))) {
			l->flags |= DIFF_SYMBOL_MOVED_LINE_UNINTERESTING;
			continue;
		}

		/* Check if we are at an interesting bound: */
		if (prev && (prev->flags & DIFF_SYMBOL_MOVED_LINE) &&
		    (prev->flags & DIFF_SYMBOL_MOVED_LINE_ALT) !=
		       (l->flags & DIFF_SYMBOL_MOVED_LINE_ALT))
			continue;
		if (next && (next->flags & DIFF_SYMBOL_MOVED_LINE) &&
		    (next->flags & DIFF_SYMBOL_MOVED_LINE_ALT) !=
		       (l->flags & DIFF_SYMBOL_MOVED_LINE_ALT))
			continue;

		/*
		 * The boundary to prev and next are not interesting,
		 * so this line is not interesting as a whole
		 */
		l->flags |= DIFF_SYMBOL_MOVED_LINE_UNINTERESTING;
	}
}

static void emit_line_ws_markup(struct diff_options *o,
				const char *set_sign, const char *set,
				const char *reset,
				int sign_index, const char *line, int len,
				unsigned ws_rule, int blank_at_eof)
{
	const char *ws = NULL;
	int sign = o->output_indicators[sign_index];

	if (o->ws_error_highlight & ws_rule) {
		ws = diff_get_color_opt(o, DIFF_WHITESPACE);
		if (!*ws)
			ws = NULL;
	}

	if (!ws && !set_sign)
		emit_line_0(o, set, NULL, 0, reset, sign, line, len);
	else if (!ws) {
		emit_line_0(o, set_sign, set, !!set_sign, reset, sign, line, len);
	} else if (blank_at_eof)
		/* Blank line at EOF - paint '+' as well */
		emit_line_0(o, ws, NULL, 0, reset, sign, line, len);
	else {
		/* Emit just the prefix, then the rest. */
		emit_line_0(o, set_sign ? set_sign : set, NULL, !!set_sign, reset,
			    sign, "", 0);
		ws_check_emit(line, len, ws_rule,
			      o->file, set, reset, ws);
	}
}

static void emit_diff_symbol_from_struct(struct diff_options *o,
					 struct emitted_diff_symbol *eds)
{
	static const char *nneof = " No newline at end of file\n";
	const char *context, *reset, *set, *set_sign, *meta, *fraginfo;

	enum diff_symbol s = eds->s;
	const char *line = eds->line;
	int len = eds->len;
	unsigned flags = eds->flags;

<<<<<<< HEAD
	if (o->dry_run)
=======
	if (!o->file)
>>>>>>> 2ecb8857
		return;

	switch (s) {
	case DIFF_SYMBOL_NO_LF_EOF:
		context = diff_get_color_opt(o, DIFF_CONTEXT);
		reset = diff_get_color_opt(o, DIFF_RESET);
		putc('\n', o->file);
		emit_line_0(o, context, NULL, 0, reset, '\\',
			    nneof, strlen(nneof));
		break;
	case DIFF_SYMBOL_SUBMODULE_HEADER:
	case DIFF_SYMBOL_SUBMODULE_ERROR:
	case DIFF_SYMBOL_SUBMODULE_PIPETHROUGH:
	case DIFF_SYMBOL_STATS_SUMMARY_INSERTS_DELETES:
	case DIFF_SYMBOL_SUMMARY:
	case DIFF_SYMBOL_STATS_LINE:
	case DIFF_SYMBOL_BINARY_DIFF_BODY:
	case DIFF_SYMBOL_CONTEXT_FRAGINFO:
		emit_line(o, "", "", line, len);
		break;
	case DIFF_SYMBOL_CONTEXT_INCOMPLETE:
	case DIFF_SYMBOL_CONTEXT_MARKER:
		context = diff_get_color_opt(o, DIFF_CONTEXT);
		reset = diff_get_color_opt(o, DIFF_RESET);
		emit_line(o, context, reset, line, len);
		break;
	case DIFF_SYMBOL_SEPARATOR:
		fprintf(o->file, "%s%c",
			diff_line_prefix(o),
			o->line_termination);
		break;
	case DIFF_SYMBOL_CONTEXT:
		set = diff_get_color_opt(o, DIFF_CONTEXT);
		reset = diff_get_color_opt(o, DIFF_RESET);
		set_sign = NULL;
		if (o->flags.dual_color_diffed_diffs) {
			char c = !len ? 0 : line[0];

			if (c == '+')
				set = diff_get_color_opt(o, DIFF_FILE_NEW);
			else if (c == '@')
				set = diff_get_color_opt(o, DIFF_FRAGINFO);
			else if (c == '-')
				set = diff_get_color_opt(o, DIFF_FILE_OLD);
		}
		emit_line_ws_markup(o, set_sign, set, reset,
				    OUTPUT_INDICATOR_CONTEXT, line, len,
				    flags & (DIFF_SYMBOL_CONTENT_WS_MASK), 0);
		break;
	case DIFF_SYMBOL_PLUS:
		switch (flags & (DIFF_SYMBOL_MOVED_LINE |
				 DIFF_SYMBOL_MOVED_LINE_ALT |
				 DIFF_SYMBOL_MOVED_LINE_UNINTERESTING)) {
		case DIFF_SYMBOL_MOVED_LINE |
		     DIFF_SYMBOL_MOVED_LINE_ALT |
		     DIFF_SYMBOL_MOVED_LINE_UNINTERESTING:
			set = diff_get_color_opt(o, DIFF_FILE_NEW_MOVED_ALT_DIM);
			break;
		case DIFF_SYMBOL_MOVED_LINE |
		     DIFF_SYMBOL_MOVED_LINE_ALT:
			set = diff_get_color_opt(o, DIFF_FILE_NEW_MOVED_ALT);
			break;
		case DIFF_SYMBOL_MOVED_LINE |
		     DIFF_SYMBOL_MOVED_LINE_UNINTERESTING:
			set = diff_get_color_opt(o, DIFF_FILE_NEW_MOVED_DIM);
			break;
		case DIFF_SYMBOL_MOVED_LINE:
			set = diff_get_color_opt(o, DIFF_FILE_NEW_MOVED);
			break;
		default:
			set = diff_get_color_opt(o, DIFF_FILE_NEW);
		}
		reset = diff_get_color_opt(o, DIFF_RESET);
		if (!o->flags.dual_color_diffed_diffs)
			set_sign = NULL;
		else {
			char c = !len ? 0 : line[0];

			set_sign = set;
			if (c == '-')
				set = diff_get_color_opt(o, DIFF_FILE_OLD_BOLD);
			else if (c == '@')
				set = diff_get_color_opt(o, DIFF_FRAGINFO);
			else if (c == '+')
				set = diff_get_color_opt(o, DIFF_FILE_NEW_BOLD);
			else
				set = diff_get_color_opt(o, DIFF_CONTEXT_BOLD);
			flags &= ~DIFF_SYMBOL_CONTENT_WS_MASK;
		}
		emit_line_ws_markup(o, set_sign, set, reset,
				    OUTPUT_INDICATOR_NEW, line, len,
				    flags & DIFF_SYMBOL_CONTENT_WS_MASK,
				    flags & DIFF_SYMBOL_CONTENT_BLANK_LINE_EOF);
		break;
	case DIFF_SYMBOL_MINUS:
		switch (flags & (DIFF_SYMBOL_MOVED_LINE |
				 DIFF_SYMBOL_MOVED_LINE_ALT |
				 DIFF_SYMBOL_MOVED_LINE_UNINTERESTING)) {
		case DIFF_SYMBOL_MOVED_LINE |
		     DIFF_SYMBOL_MOVED_LINE_ALT |
		     DIFF_SYMBOL_MOVED_LINE_UNINTERESTING:
			set = diff_get_color_opt(o, DIFF_FILE_OLD_MOVED_ALT_DIM);
			break;
		case DIFF_SYMBOL_MOVED_LINE |
		     DIFF_SYMBOL_MOVED_LINE_ALT:
			set = diff_get_color_opt(o, DIFF_FILE_OLD_MOVED_ALT);
			break;
		case DIFF_SYMBOL_MOVED_LINE |
		     DIFF_SYMBOL_MOVED_LINE_UNINTERESTING:
			set = diff_get_color_opt(o, DIFF_FILE_OLD_MOVED_DIM);
			break;
		case DIFF_SYMBOL_MOVED_LINE:
			set = diff_get_color_opt(o, DIFF_FILE_OLD_MOVED);
			break;
		default:
			set = diff_get_color_opt(o, DIFF_FILE_OLD);
		}
		reset = diff_get_color_opt(o, DIFF_RESET);
		if (!o->flags.dual_color_diffed_diffs)
			set_sign = NULL;
		else {
			char c = !len ? 0 : line[0];

			set_sign = set;
			if (c == '+')
				set = diff_get_color_opt(o, DIFF_FILE_NEW_DIM);
			else if (c == '@')
				set = diff_get_color_opt(o, DIFF_FRAGINFO);
			else if (c == '-')
				set = diff_get_color_opt(o, DIFF_FILE_OLD_DIM);
			else
				set = diff_get_color_opt(o, DIFF_CONTEXT_DIM);
		}
		emit_line_ws_markup(o, set_sign, set, reset,
				    OUTPUT_INDICATOR_OLD, line, len,
				    flags & DIFF_SYMBOL_CONTENT_WS_MASK, 0);
		break;
	case DIFF_SYMBOL_WORDS_PORCELAIN:
		context = diff_get_color_opt(o, DIFF_CONTEXT);
		reset = diff_get_color_opt(o, DIFF_RESET);
		emit_line(o, context, reset, line, len);
		fputs("~\n", o->file);
		break;
	case DIFF_SYMBOL_WORDS:
		context = diff_get_color_opt(o, DIFF_CONTEXT);
		reset = diff_get_color_opt(o, DIFF_RESET);
		/*
		 * Skip the prefix character, if any.  With
		 * diff_suppress_blank_empty, there may be
		 * none.
		 */
		if (line[0] != '\n') {
			line++;
			len--;
		}
		emit_line(o, context, reset, line, len);
		break;
	case DIFF_SYMBOL_FILEPAIR_PLUS:
		meta = diff_get_color_opt(o, DIFF_METAINFO);
		reset = diff_get_color_opt(o, DIFF_RESET);
		fprintf(o->file, "%s%s+++ %s%s%s\n", diff_line_prefix(o), meta,
			line, reset,
			strchr(line, ' ') ? "\t" : "");
		break;
	case DIFF_SYMBOL_FILEPAIR_MINUS:
		meta = diff_get_color_opt(o, DIFF_METAINFO);
		reset = diff_get_color_opt(o, DIFF_RESET);
		fprintf(o->file, "%s%s--- %s%s%s\n", diff_line_prefix(o), meta,
			line, reset,
			strchr(line, ' ') ? "\t" : "");
		break;
	case DIFF_SYMBOL_BINARY_FILES:
	case DIFF_SYMBOL_HEADER:
		fprintf(o->file, "%s", line);
		break;
	case DIFF_SYMBOL_BINARY_DIFF_HEADER:
		fprintf(o->file, "%sGIT binary patch\n", diff_line_prefix(o));
		break;
	case DIFF_SYMBOL_BINARY_DIFF_HEADER_DELTA:
		fprintf(o->file, "%sdelta %s\n", diff_line_prefix(o), line);
		break;
	case DIFF_SYMBOL_BINARY_DIFF_HEADER_LITERAL:
		fprintf(o->file, "%sliteral %s\n", diff_line_prefix(o), line);
		break;
	case DIFF_SYMBOL_BINARY_DIFF_FOOTER:
		fputs(diff_line_prefix(o), o->file);
		fputc('\n', o->file);
		break;
	case DIFF_SYMBOL_REWRITE_DIFF:
		fraginfo = diff_get_color(o->use_color, DIFF_FRAGINFO);
		reset = diff_get_color_opt(o, DIFF_RESET);
		emit_line(o, fraginfo, reset, line, len);
		break;
	case DIFF_SYMBOL_SUBMODULE_ADD:
		set = diff_get_color_opt(o, DIFF_FILE_NEW);
		reset = diff_get_color_opt(o, DIFF_RESET);
		emit_line(o, set, reset, line, len);
		break;
	case DIFF_SYMBOL_SUBMODULE_DEL:
		set = diff_get_color_opt(o, DIFF_FILE_OLD);
		reset = diff_get_color_opt(o, DIFF_RESET);
		emit_line(o, set, reset, line, len);
		break;
	case DIFF_SYMBOL_SUBMODULE_UNTRACKED:
		fprintf(o->file, "%sSubmodule %s contains untracked content\n",
			diff_line_prefix(o), line);
		break;
	case DIFF_SYMBOL_SUBMODULE_MODIFIED:
		fprintf(o->file, "%sSubmodule %s contains modified content\n",
			diff_line_prefix(o), line);
		break;
	case DIFF_SYMBOL_STATS_SUMMARY_NO_FILES:
		emit_line(o, "", "", " 0 files changed\n",
			  strlen(" 0 files changed\n"));
		break;
	case DIFF_SYMBOL_STATS_SUMMARY_ABBREV:
		emit_line(o, "", "", " ...\n", strlen(" ...\n"));
		break;
	case DIFF_SYMBOL_WORD_DIFF:
		fprintf(o->file, "%.*s", len, line);
		break;
	case DIFF_SYMBOL_STAT_SEP:
		fputs(o->stat_sep, o->file);
		break;
	default:
		BUG("unknown diff symbol");
	}
}

static void emit_diff_symbol(struct diff_options *o, enum diff_symbol s,
			     const char *line, int len, unsigned flags)
{
	struct emitted_diff_symbol e = {
		.line = line, .len = len, .flags = flags, .s = s
	};

	if (o->emitted_symbols)
		append_emitted_diff_symbol(o, &e);
	else
		emit_diff_symbol_from_struct(o, &e);
}

void diff_emit_submodule_del(struct diff_options *o, const char *line)
{
	emit_diff_symbol(o, DIFF_SYMBOL_SUBMODULE_DEL, line, strlen(line), 0);
}

void diff_emit_submodule_add(struct diff_options *o, const char *line)
{
	emit_diff_symbol(o, DIFF_SYMBOL_SUBMODULE_ADD, line, strlen(line), 0);
}

void diff_emit_submodule_untracked(struct diff_options *o, const char *path)
{
	emit_diff_symbol(o, DIFF_SYMBOL_SUBMODULE_UNTRACKED,
			 path, strlen(path), 0);
}

void diff_emit_submodule_modified(struct diff_options *o, const char *path)
{
	emit_diff_symbol(o, DIFF_SYMBOL_SUBMODULE_MODIFIED,
			 path, strlen(path), 0);
}

void diff_emit_submodule_header(struct diff_options *o, const char *header)
{
	emit_diff_symbol(o, DIFF_SYMBOL_SUBMODULE_HEADER,
			 header, strlen(header), 0);
}

void diff_emit_submodule_error(struct diff_options *o, const char *err)
{
	emit_diff_symbol(o, DIFF_SYMBOL_SUBMODULE_ERROR, err, strlen(err), 0);
}

void diff_emit_submodule_pipethrough(struct diff_options *o,
				     const char *line, int len)
{
	emit_diff_symbol(o, DIFF_SYMBOL_SUBMODULE_PIPETHROUGH, line, len, 0);
}

static int new_blank_line_at_eof(struct emit_callback *ecbdata, const char *line, int len)
{
	if (!((ecbdata->ws_rule & WS_BLANK_AT_EOF) &&
	      ecbdata->blank_at_eof_in_preimage &&
	      ecbdata->blank_at_eof_in_postimage &&
	      ecbdata->blank_at_eof_in_preimage <= ecbdata->lno_in_preimage &&
	      ecbdata->blank_at_eof_in_postimage <= ecbdata->lno_in_postimage))
		return 0;
	return ws_blank_line(line, len);
}

static void emit_add_line(struct emit_callback *ecbdata,
			  const char *line, int len)
{
	unsigned flags = WSEH_NEW | ecbdata->ws_rule;
	if (new_blank_line_at_eof(ecbdata, line, len))
		flags |= DIFF_SYMBOL_CONTENT_BLANK_LINE_EOF;

	emit_diff_symbol(ecbdata->opt, DIFF_SYMBOL_PLUS, line, len, flags);
}

static void emit_del_line(struct emit_callback *ecbdata,
			  const char *line, int len)
{
	unsigned flags = WSEH_OLD | ecbdata->ws_rule;
	emit_diff_symbol(ecbdata->opt, DIFF_SYMBOL_MINUS, line, len, flags);
}

static void emit_context_line(struct emit_callback *ecbdata,
			      const char *line, int len)
{
	unsigned flags = WSEH_CONTEXT | ecbdata->ws_rule;
	emit_diff_symbol(ecbdata->opt, DIFF_SYMBOL_CONTEXT, line, len, flags);
}

static void emit_hunk_header(struct emit_callback *ecbdata,
			     const char *line, int len)
{
	const char *context = diff_get_color(ecbdata->color_diff, DIFF_CONTEXT);
	const char *frag = diff_get_color(ecbdata->color_diff, DIFF_FRAGINFO);
	const char *func = diff_get_color(ecbdata->color_diff, DIFF_FUNCINFO);
	const char *reset = diff_get_color(ecbdata->color_diff, DIFF_RESET);
	const char *reverse = want_color(ecbdata->color_diff) ? GIT_COLOR_REVERSE : "";
	static const char atat[2] = { '@', '@' };
	const char *cp, *ep;
	struct strbuf msgbuf = STRBUF_INIT;
	int org_len = len;
	int i = 1;

	/*
	 * As a hunk header must begin with "@@ -<old>, +<new> @@",
	 * it always is at least 10 bytes long.
	 */
	if (len < 10 ||
	    memcmp(line, atat, 2) ||
	    !(ep = memmem(line + 2, len - 2, atat, 2))) {
		emit_diff_symbol(ecbdata->opt,
				 DIFF_SYMBOL_CONTEXT_MARKER, line, len, 0);
		return;
	}
	ep += 2; /* skip over @@ */

	/* The hunk header in fraginfo color */
	if (ecbdata->opt->flags.dual_color_diffed_diffs)
		strbuf_addstr(&msgbuf, reverse);
	strbuf_addstr(&msgbuf, frag);
	if (ecbdata->opt->flags.suppress_hunk_header_line_count)
		strbuf_add(&msgbuf, atat, sizeof(atat));
	else
		strbuf_add(&msgbuf, line, ep - line);
	strbuf_addstr(&msgbuf, reset);

	/*
	 * trailing "\r\n"
	 */
	for ( ; i < 3; i++)
		if (line[len - i] == '\r' || line[len - i] == '\n')
			len--;

	/* blank before the func header */
	for (cp = ep; ep - line < len; ep++)
		if (*ep != ' ' && *ep != '\t')
			break;
	if (ep != cp) {
		strbuf_addstr(&msgbuf, context);
		strbuf_add(&msgbuf, cp, ep - cp);
		strbuf_addstr(&msgbuf, reset);
	}

	if (ep < line + len) {
		strbuf_addstr(&msgbuf, func);
		strbuf_add(&msgbuf, ep, line + len - ep);
		strbuf_addstr(&msgbuf, reset);
	}

	strbuf_add(&msgbuf, line + len, org_len - len);
	strbuf_complete_line(&msgbuf);
	emit_diff_symbol(ecbdata->opt,
			 DIFF_SYMBOL_CONTEXT_FRAGINFO, msgbuf.buf, msgbuf.len, 0);
	strbuf_release(&msgbuf);
}

static struct diff_tempfile *claim_diff_tempfile(void)
{
	int i;
	for (i = 0; i < ARRAY_SIZE(diff_temp); i++)
		if (!diff_temp[i].name)
			return diff_temp + i;
	BUG("diff is failing to clean up its tempfiles");
}

static void remove_tempfile(void)
{
	int i;
	for (i = 0; i < ARRAY_SIZE(diff_temp); i++) {
		if (is_tempfile_active(diff_temp[i].tempfile))
			delete_tempfile(&diff_temp[i].tempfile);
		diff_temp[i].name = NULL;
	}
}

static void add_line_count(struct strbuf *out, int count)
{
	switch (count) {
	case 0:
		strbuf_addstr(out, "0,0");
		break;
	case 1:
		strbuf_addstr(out, "1");
		break;
	default:
		strbuf_addf(out, "1,%d", count);
		break;
	}
}

static void emit_rewrite_lines(struct emit_callback *ecb,
			       int prefix, const char *data, int size)
{
	const char *endp = NULL;

	while (0 < size) {
		int len;

		endp = memchr(data, '\n', size);
		len = endp ? (endp - data + 1) : size;
		if (prefix != '+') {
			ecb->lno_in_preimage++;
			emit_del_line(ecb, data, len);
		} else {
			ecb->lno_in_postimage++;
			emit_add_line(ecb, data, len);
		}
		size -= len;
		data += len;
	}
	if (!endp)
		emit_diff_symbol(ecb->opt, DIFF_SYMBOL_NO_LF_EOF, NULL, 0, 0);
}

static void emit_rewrite_diff(const char *name_a,
			      const char *name_b,
			      struct diff_filespec *one,
			      struct diff_filespec *two,
			      struct userdiff_driver *textconv_one,
			      struct userdiff_driver *textconv_two,
			      struct diff_options *o)
{
	int lc_a, lc_b;
	static struct strbuf a_name = STRBUF_INIT, b_name = STRBUF_INIT;
	const char *a_prefix, *b_prefix;
	char *data_one, *data_two;
	size_t size_one, size_two;
	struct emit_callback ecbdata;
	struct strbuf out = STRBUF_INIT;

	if (diff_mnemonic_prefix && o->flags.reverse_diff) {
		a_prefix = o->b_prefix;
		b_prefix = o->a_prefix;
	} else {
		a_prefix = o->a_prefix;
		b_prefix = o->b_prefix;
	}

	name_a += (*name_a == '/');
	name_b += (*name_b == '/');

	strbuf_reset(&a_name);
	strbuf_reset(&b_name);
	quote_two_c_style(&a_name, a_prefix, name_a, 0);
	quote_two_c_style(&b_name, b_prefix, name_b, 0);

	size_one = fill_textconv(o->repo, textconv_one, one, &data_one);
	size_two = fill_textconv(o->repo, textconv_two, two, &data_two);

	memset(&ecbdata, 0, sizeof(ecbdata));
	ecbdata.color_diff = o->use_color;
	ecbdata.ws_rule = whitespace_rule(o->repo->index, name_b);
	ecbdata.opt = o;
	if (ecbdata.ws_rule & WS_BLANK_AT_EOF) {
		mmfile_t mf1, mf2;
		mf1.ptr = (char *)data_one;
		mf2.ptr = (char *)data_two;
		mf1.size = size_one;
		mf2.size = size_two;
		check_blank_at_eof(&mf1, &mf2, &ecbdata);
	}
	ecbdata.lno_in_preimage = 1;
	ecbdata.lno_in_postimage = 1;

	lc_a = count_lines(data_one, size_one);
	lc_b = count_lines(data_two, size_two);

	emit_diff_symbol(o, DIFF_SYMBOL_FILEPAIR_MINUS,
			 a_name.buf, a_name.len, 0);
	emit_diff_symbol(o, DIFF_SYMBOL_FILEPAIR_PLUS,
			 b_name.buf, b_name.len, 0);

	strbuf_addstr(&out, "@@ -");
	if (!o->irreversible_delete)
		add_line_count(&out, lc_a);
	else
		strbuf_addstr(&out, "?,?");
	strbuf_addstr(&out, " +");
	add_line_count(&out, lc_b);
	strbuf_addstr(&out, " @@\n");
	emit_diff_symbol(o, DIFF_SYMBOL_REWRITE_DIFF, out.buf, out.len, 0);
	strbuf_release(&out);

	if (lc_a && !o->irreversible_delete)
		emit_rewrite_lines(&ecbdata, '-', data_one, size_one);
	if (lc_b)
		emit_rewrite_lines(&ecbdata, '+', data_two, size_two);
	if (textconv_one)
		free((char *)data_one);
	if (textconv_two)
		free((char *)data_two);
}

struct diff_words_buffer {
	mmfile_t text;
	unsigned long alloc;
	struct diff_words_orig {
		const char *begin, *end;
	} *orig;
	int orig_nr, orig_alloc;
};

static void diff_words_append(char *line, unsigned long len,
		struct diff_words_buffer *buffer)
{
	ALLOC_GROW(buffer->text.ptr, buffer->text.size + len, buffer->alloc);
	line++;
	len--;
	memcpy(buffer->text.ptr + buffer->text.size, line, len);
	buffer->text.size += len;
	buffer->text.ptr[buffer->text.size] = '\0';
}

struct diff_words_style_elem {
	const char *prefix;
	const char *suffix;
	const char *color; /* NULL; filled in by the setup code if
			    * color is enabled */
};

struct diff_words_style {
	enum diff_words_type type;
	struct diff_words_style_elem new_word, old_word, ctx;
	const char *newline;
};

static struct diff_words_style diff_words_styles[] = {
	{ DIFF_WORDS_PORCELAIN, {"+", "\n"}, {"-", "\n"}, {" ", "\n"}, "~\n" },
	{ DIFF_WORDS_PLAIN, {"{+", "+}"}, {"[-", "-]"}, {"", ""}, "\n" },
	{ DIFF_WORDS_COLOR, {"", ""}, {"", ""}, {"", ""}, "\n" }
};

struct diff_words_data {
	struct diff_words_buffer minus, plus;
	const char *current_plus;
	int last_minus;
	struct diff_options *opt;
	regex_t *word_regex;
	enum diff_words_type type;
	struct diff_words_style *style;
};

static int fn_out_diff_words_write_helper(struct diff_options *o,
					  struct diff_words_style_elem *st_el,
					  const char *newline,
					  size_t count, const char *buf)
{
	int print = 0;
	struct strbuf sb = STRBUF_INIT;

	while (count) {
		char *p = memchr(buf, '\n', count);
		if (print)
			strbuf_addstr(&sb, diff_line_prefix(o));

		if (p != buf) {
			const char *reset = st_el->color && *st_el->color ?
					    GIT_COLOR_RESET : NULL;
			if (st_el->color && *st_el->color)
				strbuf_addstr(&sb, st_el->color);
			strbuf_addstr(&sb, st_el->prefix);
			strbuf_add(&sb, buf, p ? p - buf : count);
			strbuf_addstr(&sb, st_el->suffix);
			if (reset)
				strbuf_addstr(&sb, reset);
		}
		if (!p)
			goto out;

		strbuf_addstr(&sb, newline);
		count -= p + 1 - buf;
		buf = p + 1;
		print = 1;
		if (count) {
			emit_diff_symbol(o, DIFF_SYMBOL_WORD_DIFF,
					 sb.buf, sb.len, 0);
			strbuf_reset(&sb);
		}
	}

out:
	if (sb.len)
		emit_diff_symbol(o, DIFF_SYMBOL_WORD_DIFF,
				 sb.buf, sb.len, 0);
	strbuf_release(&sb);
	return 0;
}

/*
 * '--color-words' algorithm can be described as:
 *
 *   1. collect the minus/plus lines of a diff hunk, divided into
 *      minus-lines and plus-lines;
 *
 *   2. break both minus-lines and plus-lines into words and
 *      place them into two mmfile_t with one word for each line;
 *
 *   3. use xdiff to run diff on the two mmfile_t to get the words level diff;
 *
 * And for the common parts of the both file, we output the plus side text.
 * diff_words->current_plus is used to trace the current position of the plus file
 * which printed. diff_words->last_minus is used to trace the last minus word
 * printed.
 *
 * For '--graph' to work with '--color-words', we need to output the graph prefix
 * on each line of color words output. Generally, there are two conditions on
 * which we should output the prefix.
 *
 *   1. diff_words->last_minus == 0 &&
 *      diff_words->current_plus == diff_words->plus.text.ptr
 *
 *      that is: the plus text must start as a new line, and if there is no minus
 *      word printed, a graph prefix must be printed.
 *
 *   2. diff_words->current_plus > diff_words->plus.text.ptr &&
 *      *(diff_words->current_plus - 1) == '\n'
 *
 *      that is: a graph prefix must be printed following a '\n'
 */
static int color_words_output_graph_prefix(struct diff_words_data *diff_words)
{
	if ((diff_words->last_minus == 0 &&
		diff_words->current_plus == diff_words->plus.text.ptr) ||
		(diff_words->current_plus > diff_words->plus.text.ptr &&
		*(diff_words->current_plus - 1) == '\n')) {
		return 1;
	} else {
		return 0;
	}
}

static void fn_out_diff_words_aux(void *priv,
				  long minus_first, long minus_len,
				  long plus_first, long plus_len,
				  const char *func UNUSED, long funclen UNUSED)
{
	struct diff_words_data *diff_words = priv;
	struct diff_words_style *style = diff_words->style;
	const char *minus_begin, *minus_end, *plus_begin, *plus_end;
	struct diff_options *opt = diff_words->opt;
	const char *line_prefix;

	assert(opt);
	line_prefix = diff_line_prefix(opt);

	/* POSIX requires that first be decremented by one if len == 0... */
	if (minus_len) {
		minus_begin = diff_words->minus.orig[minus_first].begin;
		minus_end =
			diff_words->minus.orig[minus_first + minus_len - 1].end;
	} else
		minus_begin = minus_end =
			diff_words->minus.orig[minus_first].end;

	if (plus_len) {
		plus_begin = diff_words->plus.orig[plus_first].begin;
		plus_end = diff_words->plus.orig[plus_first + plus_len - 1].end;
	} else
		plus_begin = plus_end = diff_words->plus.orig[plus_first].end;

	if (color_words_output_graph_prefix(diff_words)) {
		fputs(line_prefix, diff_words->opt->file);
	}
	if (diff_words->current_plus != plus_begin) {
		fn_out_diff_words_write_helper(diff_words->opt,
				&style->ctx, style->newline,
				plus_begin - diff_words->current_plus,
				diff_words->current_plus);
	}
	if (minus_begin != minus_end) {
		fn_out_diff_words_write_helper(diff_words->opt,
				&style->old_word, style->newline,
				minus_end - minus_begin, minus_begin);
	}
	if (plus_begin != plus_end) {
		fn_out_diff_words_write_helper(diff_words->opt,
				&style->new_word, style->newline,
				plus_end - plus_begin, plus_begin);
	}

	diff_words->current_plus = plus_end;
	diff_words->last_minus = minus_first;
}

/* This function starts looking at *begin, and returns 0 iff a word was found. */
static int find_word_boundaries(mmfile_t *buffer, regex_t *word_regex,
		int *begin, int *end)
{
	while (word_regex && *begin < buffer->size) {
		regmatch_t match[1];
		if (!regexec_buf(word_regex, buffer->ptr + *begin,
				 buffer->size - *begin, 1, match, 0)) {
			char *p = memchr(buffer->ptr + *begin + match[0].rm_so,
					'\n', match[0].rm_eo - match[0].rm_so);
			*end = p ? p - buffer->ptr : match[0].rm_eo + *begin;
			*begin += match[0].rm_so;
			if (*begin == *end)
				(*begin)++;
			else
				return *begin > *end;
		} else {
			return -1;
		}
	}

	/* find the next word */
	while (*begin < buffer->size && isspace(buffer->ptr[*begin]))
		(*begin)++;
	if (*begin >= buffer->size)
		return -1;

	/* find the end of the word */
	*end = *begin + 1;
	while (*end < buffer->size && !isspace(buffer->ptr[*end]))
		(*end)++;

	return 0;
}

/*
 * This function splits the words in buffer->text, stores the list with
 * newline separator into out, and saves the offsets of the original words
 * in buffer->orig.
 */
static void diff_words_fill(struct diff_words_buffer *buffer, mmfile_t *out,
		regex_t *word_regex)
{
	int i, j;
	long alloc = 0;

	out->size = 0;
	out->ptr = NULL;

	/* fake an empty "0th" word */
	ALLOC_GROW(buffer->orig, 1, buffer->orig_alloc);
	buffer->orig[0].begin = buffer->orig[0].end = buffer->text.ptr;
	buffer->orig_nr = 1;

	for (i = 0; i < buffer->text.size; i++) {
		if (find_word_boundaries(&buffer->text, word_regex, &i, &j))
			return;

		/* store original boundaries */
		ALLOC_GROW(buffer->orig, buffer->orig_nr + 1,
				buffer->orig_alloc);
		buffer->orig[buffer->orig_nr].begin = buffer->text.ptr + i;
		buffer->orig[buffer->orig_nr].end = buffer->text.ptr + j;
		buffer->orig_nr++;

		/* store one word */
		ALLOC_GROW(out->ptr, out->size + j - i + 1, alloc);
		memcpy(out->ptr + out->size, buffer->text.ptr + i, j - i);
		out->ptr[out->size + j - i] = '\n';
		out->size += j - i + 1;

		i = j - 1;
	}
}

/* this executes the word diff on the accumulated buffers */
static void diff_words_show(struct diff_words_data *diff_words)
{
	xpparam_t xpp;
	xdemitconf_t xecfg;
	mmfile_t minus, plus;
	struct diff_words_style *style = diff_words->style;

	struct diff_options *opt = diff_words->opt;
	const char *line_prefix;

	assert(opt);
	line_prefix = diff_line_prefix(opt);

	/* special case: only removal */
	if (!diff_words->plus.text.size) {
		emit_diff_symbol(diff_words->opt, DIFF_SYMBOL_WORD_DIFF,
				 line_prefix, strlen(line_prefix), 0);
		fn_out_diff_words_write_helper(diff_words->opt,
			&style->old_word, style->newline,
			diff_words->minus.text.size,
			diff_words->minus.text.ptr);
		diff_words->minus.text.size = 0;
		return;
	}

	diff_words->current_plus = diff_words->plus.text.ptr;
	diff_words->last_minus = 0;

	memset(&xpp, 0, sizeof(xpp));
	memset(&xecfg, 0, sizeof(xecfg));
	diff_words_fill(&diff_words->minus, &minus, diff_words->word_regex);
	diff_words_fill(&diff_words->plus, &plus, diff_words->word_regex);
	xpp.flags = 0;
	/* as only the hunk header will be parsed, we need a 0-context */
	xecfg.ctxlen = 0;
	if (xdi_diff_outf(&minus, &plus, fn_out_diff_words_aux, NULL,
			  diff_words, &xpp, &xecfg))
		die("unable to generate word diff");
	free(minus.ptr);
	free(plus.ptr);
	if (diff_words->current_plus != diff_words->plus.text.ptr +
			diff_words->plus.text.size) {
		if (color_words_output_graph_prefix(diff_words))
			emit_diff_symbol(diff_words->opt, DIFF_SYMBOL_WORD_DIFF,
					 line_prefix, strlen(line_prefix), 0);
		fn_out_diff_words_write_helper(diff_words->opt,
			&style->ctx, style->newline,
			diff_words->plus.text.ptr + diff_words->plus.text.size
			- diff_words->current_plus, diff_words->current_plus);
	}
	diff_words->minus.text.size = diff_words->plus.text.size = 0;
}

/* In "color-words" mode, show word-diff of words accumulated in the buffer */
static void diff_words_flush(struct emit_callback *ecbdata)
{
	struct diff_options *wo = ecbdata->diff_words->opt;

	if (ecbdata->diff_words->minus.text.size ||
	    ecbdata->diff_words->plus.text.size)
		diff_words_show(ecbdata->diff_words);

	if (wo->emitted_symbols) {
		struct diff_options *o = ecbdata->opt;
		struct emitted_diff_symbols *wol = wo->emitted_symbols;
		int i;

		/*
		 * NEEDSWORK:
		 * Instead of appending each, concat all words to a line?
		 */
		for (i = 0; i < wol->nr; i++)
			append_emitted_diff_symbol(o, &wol->buf[i]);

		for (i = 0; i < wol->nr; i++)
			free((void *)wol->buf[i].line);

		wol->nr = 0;
	}
}

static void diff_filespec_load_driver(struct diff_filespec *one,
				      struct index_state *istate)
{
	/* Use already-loaded driver */
	if (one->driver)
		return;

	if (S_ISREG(one->mode))
		one->driver = userdiff_find_by_path(istate, one->path);

	/* Fallback to default settings */
	if (!one->driver)
		one->driver = userdiff_find_by_name("default");
}

static const char *userdiff_word_regex(struct diff_filespec *one,
				       struct index_state *istate)
{
	diff_filespec_load_driver(one, istate);
	return one->driver->word_regex;
}

static void init_diff_words_data(struct emit_callback *ecbdata,
				 struct diff_options *orig_opts,
				 struct diff_filespec *one,
				 struct diff_filespec *two)
{
	int i;
	struct diff_options *o = xmalloc(sizeof(struct diff_options));
	memcpy(o, orig_opts, sizeof(struct diff_options));

	CALLOC_ARRAY(ecbdata->diff_words, 1);
	ecbdata->diff_words->type = o->word_diff;
	ecbdata->diff_words->opt = o;

	if (orig_opts->emitted_symbols)
		CALLOC_ARRAY(o->emitted_symbols, 1);

	if (!o->word_regex)
		o->word_regex = userdiff_word_regex(one, o->repo->index);
	if (!o->word_regex)
		o->word_regex = userdiff_word_regex(two, o->repo->index);
	if (!o->word_regex)
		o->word_regex = diff_word_regex_cfg;
	if (o->word_regex) {
		ecbdata->diff_words->word_regex = (regex_t *)
			xmalloc(sizeof(regex_t));
		if (regcomp(ecbdata->diff_words->word_regex,
			    o->word_regex,
			    REG_EXTENDED | REG_NEWLINE))
			die("invalid regular expression: %s",
			    o->word_regex);
	}
	for (i = 0; i < ARRAY_SIZE(diff_words_styles); i++) {
		if (o->word_diff == diff_words_styles[i].type) {
			ecbdata->diff_words->style =
				&diff_words_styles[i];
			break;
		}
	}
	if (want_color(o->use_color)) {
		struct diff_words_style *st = ecbdata->diff_words->style;
		st->old_word.color = diff_get_color_opt(o, DIFF_FILE_OLD);
		st->new_word.color = diff_get_color_opt(o, DIFF_FILE_NEW);
		st->ctx.color = diff_get_color_opt(o, DIFF_CONTEXT);
	}
}

static void free_diff_words_data(struct emit_callback *ecbdata)
{
	if (ecbdata->diff_words) {
		diff_words_flush(ecbdata);
		free_emitted_diff_symbols(ecbdata->diff_words->opt->emitted_symbols);
		free (ecbdata->diff_words->opt);
		free (ecbdata->diff_words->minus.text.ptr);
		free (ecbdata->diff_words->minus.orig);
		free (ecbdata->diff_words->plus.text.ptr);
		free (ecbdata->diff_words->plus.orig);
		if (ecbdata->diff_words->word_regex) {
			regfree(ecbdata->diff_words->word_regex);
			free(ecbdata->diff_words->word_regex);
		}
		FREE_AND_NULL(ecbdata->diff_words);
	}
}

const char *diff_get_color(enum git_colorbool diff_use_color, enum color_diff ix)
{
	if (want_color(diff_use_color))
		return diff_colors[ix];
	return "";
}

const char *diff_line_prefix(struct diff_options *opt)
{
	return opt->output_prefix ?
		opt->output_prefix(opt, opt->output_prefix_data) :
		"";
}

static unsigned long sane_truncate_line(char *line, unsigned long len)
{
	const char *cp;
	unsigned long allot;
	size_t l = len;

	cp = line;
	allot = l;
	while (0 < l) {
		(void) utf8_width(&cp, &l);
		if (!cp)
			break; /* truncated in the middle? */
	}
	return allot - l;
}

static void find_lno(const char *line, struct emit_callback *ecbdata)
{
	const char *p;
	ecbdata->lno_in_preimage = 0;
	ecbdata->lno_in_postimage = 0;
	p = strchr(line, '-');
	if (!p)
		return; /* cannot happen */
	ecbdata->lno_in_preimage = strtol(p + 1, NULL, 10);
	p = strchr(p, '+');
	if (!p)
		return; /* cannot happen */
	ecbdata->lno_in_postimage = strtol(p + 1, NULL, 10);
}

static int fn_out_consume(void *priv, char *line, unsigned long len)
{
	struct emit_callback *ecbdata = priv;
	struct diff_options *o = ecbdata->opt;

	o->found_changes = 1;

	if (ecbdata->header) {
		emit_diff_symbol(o, DIFF_SYMBOL_HEADER,
				 ecbdata->header->buf, ecbdata->header->len, 0);
		strbuf_reset(ecbdata->header);
		ecbdata->header = NULL;
	}

	if (ecbdata->label_path[0]) {
		emit_diff_symbol(o, DIFF_SYMBOL_FILEPAIR_MINUS,
				 ecbdata->label_path[0],
				 strlen(ecbdata->label_path[0]), 0);
		emit_diff_symbol(o, DIFF_SYMBOL_FILEPAIR_PLUS,
				 ecbdata->label_path[1],
				 strlen(ecbdata->label_path[1]), 0);
		ecbdata->label_path[0] = ecbdata->label_path[1] = NULL;
	}

	if (diff_suppress_blank_empty
	    && len == 2 && line[0] == ' ' && line[1] == '\n') {
		line[0] = '\n';
		len = 1;
	}

	if (line[0] == '@') {
		if (ecbdata->diff_words)
			diff_words_flush(ecbdata);
		len = sane_truncate_line(line, len);
		find_lno(line, ecbdata);
		emit_hunk_header(ecbdata, line, len);
		return 0;
	}

	if (ecbdata->diff_words) {
		enum diff_symbol s =
			ecbdata->diff_words->type == DIFF_WORDS_PORCELAIN ?
			DIFF_SYMBOL_WORDS_PORCELAIN : DIFF_SYMBOL_WORDS;
		if (line[0] == '-') {
			diff_words_append(line, len,
					  &ecbdata->diff_words->minus);
			return 0;
		} else if (line[0] == '+') {
			diff_words_append(line, len,
					  &ecbdata->diff_words->plus);
			return 0;
		} else if (starts_with(line, "\\ ")) {
			/*
			 * Eat the "no newline at eof" marker as if we
			 * saw a "+" or "-" line with nothing on it,
			 * and return without diff_words_flush() to
			 * defer processing. If this is the end of
			 * preimage, more "+" lines may come after it.
			 */
			return 0;
		}
		diff_words_flush(ecbdata);
		emit_diff_symbol(o, s, line, len, 0);
		return 0;
	}

	switch (line[0]) {
	case '+':
		ecbdata->lno_in_postimage++;
		emit_add_line(ecbdata, line + 1, len - 1);
		break;
	case '-':
		ecbdata->lno_in_preimage++;
		emit_del_line(ecbdata, line + 1, len - 1);
		break;
	case ' ':
		ecbdata->lno_in_postimage++;
		ecbdata->lno_in_preimage++;
		emit_context_line(ecbdata, line + 1, len - 1);
		break;
	default:
		/* incomplete line at the end */
		ecbdata->lno_in_preimage++;
		emit_diff_symbol(o, DIFF_SYMBOL_CONTEXT_INCOMPLETE,
				 line, len, 0);
		break;
	}
	return 0;
}

static int quick_consume(void *priv, char *line UNUSED, unsigned long len UNUSED)
{
	struct emit_callback *ecbdata = priv;
	struct diff_options *o = ecbdata->opt;

	o->found_changes = 1;
	return 1;
}

static void pprint_rename(struct strbuf *name, const char *a, const char *b)
{
	const char *old_name = a;
	const char *new_name = b;
	int pfx_length, sfx_length;
	int pfx_adjust_for_slash;
	int len_a = strlen(a);
	int len_b = strlen(b);
	int a_midlen, b_midlen;
	int qlen_a = quote_c_style(a, NULL, NULL, 0);
	int qlen_b = quote_c_style(b, NULL, NULL, 0);

	if (qlen_a || qlen_b) {
		quote_c_style(a, name, NULL, 0);
		strbuf_addstr(name, " => ");
		quote_c_style(b, name, NULL, 0);
		return;
	}

	/* Find common prefix */
	pfx_length = 0;
	while (*old_name && *new_name && *old_name == *new_name) {
		if (*old_name == '/')
			pfx_length = old_name - a + 1;
		old_name++;
		new_name++;
	}

	/* Find common suffix */
	old_name = a + len_a;
	new_name = b + len_b;
	sfx_length = 0;
	/*
	 * If there is a common prefix, it must end in a slash.  In
	 * that case we let this loop run 1 into the prefix to see the
	 * same slash.
	 *
	 * If there is no common prefix, we cannot do this as it would
	 * underrun the input strings.
	 */
	pfx_adjust_for_slash = (pfx_length ? 1 : 0);
	while (a + pfx_length - pfx_adjust_for_slash <= old_name &&
	       b + pfx_length - pfx_adjust_for_slash <= new_name &&
	       *old_name == *new_name) {
		if (*old_name == '/')
			sfx_length = len_a - (old_name - a);
		old_name--;
		new_name--;
	}

	/*
	 * pfx{mid-a => mid-b}sfx
	 * {pfx-a => pfx-b}sfx
	 * pfx{sfx-a => sfx-b}
	 * name-a => name-b
	 */
	a_midlen = len_a - pfx_length - sfx_length;
	b_midlen = len_b - pfx_length - sfx_length;
	if (a_midlen < 0)
		a_midlen = 0;
	if (b_midlen < 0)
		b_midlen = 0;

	strbuf_grow(name, pfx_length + a_midlen + b_midlen + sfx_length + 7);
	if (pfx_length + sfx_length) {
		strbuf_add(name, a, pfx_length);
		strbuf_addch(name, '{');
	}
	strbuf_add(name, a + pfx_length, a_midlen);
	strbuf_addstr(name, " => ");
	strbuf_add(name, b + pfx_length, b_midlen);
	if (pfx_length + sfx_length) {
		strbuf_addch(name, '}');
		strbuf_add(name, a + len_a - sfx_length, sfx_length);
	}
}

static struct diffstat_file *diffstat_add(struct diffstat_t *diffstat,
					  const char *name_a,
					  const char *name_b)
{
	struct diffstat_file *x;
	CALLOC_ARRAY(x, 1);
	ALLOC_GROW(diffstat->files, diffstat->nr + 1, diffstat->alloc);
	diffstat->files[diffstat->nr++] = x;
	if (name_b) {
		x->from_name = xstrdup(name_a);
		x->name = xstrdup(name_b);
		x->is_renamed = 1;
	}
	else {
		x->from_name = NULL;
		x->name = xstrdup(name_a);
	}
	return x;
}

static int diffstat_consume(void *priv, char *line, unsigned long len)
{
	struct diffstat_t *diffstat = priv;
	struct diffstat_file *x = diffstat->files[diffstat->nr - 1];

	if (!len)
		BUG("xdiff fed us an empty line");

	if (line[0] == '+')
		x->added++;
	else if (line[0] == '-')
		x->deleted++;
	return 0;
}

const char mime_boundary_leader[] = "------------";

static int scale_linear(int it, int width, int max_change)
{
	if (!it)
		return 0;
	/*
	 * make sure that at least one '-' or '+' is printed if
	 * there is any change to this path. The easiest way is to
	 * scale linearly as if the allotted width is one column shorter
	 * than it is, and then add 1 to the result.
	 */
	return 1 + (it * (width - 1) / max_change);
}

static void show_graph(struct strbuf *out, char ch, int cnt,
		       const char *set, const char *reset)
{
	if (cnt <= 0)
		return;
	strbuf_addstr(out, set);
	strbuf_addchars(out, ch, cnt);
	strbuf_addstr(out, reset);
}

static void fill_print_name(struct diffstat_file *file)
{
	struct strbuf pname = STRBUF_INIT;

	if (file->print_name)
		return;

	if (file->is_renamed)
		pprint_rename(&pname, file->from_name, file->name);
	else
		quote_c_style(file->name, &pname, NULL, 0);

	if (file->comments)
		strbuf_addf(&pname, " (%s)", file->comments);

	file->print_name = strbuf_detach(&pname, NULL);
}

static void print_stat_summary_inserts_deletes(struct diff_options *options,
		int files, int insertions, int deletions)
{
	struct strbuf sb = STRBUF_INIT;

	if (!files) {
		assert(insertions == 0 && deletions == 0);
		emit_diff_symbol(options, DIFF_SYMBOL_STATS_SUMMARY_NO_FILES,
				 NULL, 0, 0);
		return;
	}

	strbuf_addf(&sb,
		    (files == 1) ? " %d file changed" : " %d files changed",
		    files);

	/*
	 * For binary diff, the caller may want to print "x files
	 * changed" with insertions == 0 && deletions == 0.
	 *
	 * Not omitting "0 insertions(+), 0 deletions(-)" in this case
	 * is probably less confusing (i.e skip over "2 files changed
	 * but nothing about added/removed lines? Is this a bug in Git?").
	 */
	if (insertions || deletions == 0) {
		strbuf_addf(&sb,
			    (insertions == 1) ? ", %d insertion(+)" : ", %d insertions(+)",
			    insertions);
	}

	if (deletions || insertions == 0) {
		strbuf_addf(&sb,
			    (deletions == 1) ? ", %d deletion(-)" : ", %d deletions(-)",
			    deletions);
	}
	strbuf_addch(&sb, '\n');
	emit_diff_symbol(options, DIFF_SYMBOL_STATS_SUMMARY_INSERTS_DELETES,
			 sb.buf, sb.len, 0);
	strbuf_release(&sb);
}

void print_stat_summary(FILE *fp, int files,
			int insertions, int deletions)
{
	struct diff_options o;
	memset(&o, 0, sizeof(o));
	o.file = fp;

	print_stat_summary_inserts_deletes(&o, files, insertions, deletions);
}

static void show_stats(struct diffstat_t *data, struct diff_options *options)
{
	int i, len, add, del, adds = 0, dels = 0;
	uintmax_t max_change = 0, max_len = 0;
	int total_files = data->nr, count;
	int width, name_width, graph_width, number_width = 0, bin_width = 0;
	const char *reset, *add_c, *del_c;
	int extra_shown = 0;
	const char *line_prefix = diff_line_prefix(options);
	struct strbuf out = STRBUF_INIT;

	if (data->nr == 0)
		return;

	count = options->stat_count ? options->stat_count : data->nr;

	reset = diff_get_color_opt(options, DIFF_RESET);
	add_c = diff_get_color_opt(options, DIFF_FILE_NEW);
	del_c = diff_get_color_opt(options, DIFF_FILE_OLD);

	/*
	 * Find the longest filename and max number of changes
	 */
	for (i = 0; (i < count) && (i < data->nr); i++) {
		struct diffstat_file *file = data->files[i];
		uintmax_t change = file->added + file->deleted;

		if (!file->is_interesting && (change == 0)) {
			count++; /* not shown == room for one more */
			continue;
		}
		fill_print_name(file);
		len = utf8_strwidth(file->print_name);
		if (max_len < len)
			max_len = len;

		if (file->is_unmerged) {
			/* "Unmerged" is 8 characters */
			bin_width = bin_width < 8 ? 8 : bin_width;
			continue;
		}
		if (file->is_binary) {
			/* "Bin XXX -> YYY bytes" */
			int w = 14 + decimal_width(file->added)
				+ decimal_width(file->deleted);
			bin_width = bin_width < w ? w : bin_width;
			/* Display change counts aligned with "Bin" */
			number_width = 3;
			continue;
		}

		if (max_change < change)
			max_change = change;
	}
	count = i; /* where we can stop scanning in data->files[] */

	/*
	 * We have width = stat_width or term_columns() columns total.
	 * We want a maximum of min(max_len, stat_name_width) for the name part.
	 * We want a maximum of min(max_change, stat_graph_width) for the +- part.
	 * We also need 1 for " " and 4 + decimal_width(max_change)
	 * for " | NNNN " and one the empty column at the end, altogether
	 * 6 + decimal_width(max_change).
	 *
	 * If there's not enough space, we will use the smaller of
	 * stat_name_width (if set) and 5/8*width for the filename,
	 * and the rest for constant elements + graph part, but no more
	 * than stat_graph_width for the graph part.
	 * (5/8 gives 50 for filename and 30 for the constant parts + graph
	 * for the standard terminal size).
	 *
	 * In other words: stat_width limits the maximum width, and
	 * stat_name_width fixes the maximum width of the filename,
	 * and is also used to divide available columns if there
	 * aren't enough.
	 *
	 * Binary files are displayed with "Bin XXX -> YYY bytes"
	 * instead of the change count and graph. This part is treated
	 * similarly to the graph part, except that it is not
	 * "scaled". If total width is too small to accommodate the
	 * guaranteed minimum width of the filename part and the
	 * separators and this message, this message will "overflow"
	 * making the line longer than the maximum width.
	 */

	/*
	 * NEEDSWORK: line_prefix is often used for "log --graph" output
	 * and contains ANSI-colored string.  utf8_strnwidth() should be
	 * used to correctly count the display width instead of strlen().
	 */
	if (options->stat_width == -1)
		width = term_columns() - strlen(line_prefix);
	else
		width = options->stat_width ? options->stat_width : 80;
	number_width = decimal_width(max_change) > number_width ?
		decimal_width(max_change) : number_width;

	if (options->stat_name_width == -1)
		options->stat_name_width = diff_stat_name_width;
	if (options->stat_graph_width == -1)
		options->stat_graph_width = diff_stat_graph_width;

	/*
	 * Guarantee 3/8*16 == 6 for the graph part
	 * and 5/8*16 == 10 for the filename part
	 */
	if (width < 16 + 6 + number_width)
		width = 16 + 6 + number_width;

	/*
	 * First assign sizes that are wanted, ignoring available width.
	 * strlen("Bin XXX -> YYY bytes") == bin_width, and the part
	 * starting from "XXX" should fit in graph_width.
	 */
	graph_width = max_change + 4 > bin_width ? max_change : bin_width - 4;
	if (options->stat_graph_width &&
	    options->stat_graph_width < graph_width)
		graph_width = options->stat_graph_width;

	name_width = (options->stat_name_width > 0 &&
		      options->stat_name_width < max_len) ?
		options->stat_name_width : max_len;

	/*
	 * Adjust adjustable widths not to exceed maximum width
	 */
	if (name_width + number_width + 6 + graph_width > width) {
		if (graph_width > width * 3/8 - number_width - 6) {
			graph_width = width * 3/8 - number_width - 6;
			if (graph_width < 6)
				graph_width = 6;
		}

		if (options->stat_graph_width &&
		    graph_width > options->stat_graph_width)
			graph_width = options->stat_graph_width;
		if (name_width > width - number_width - 6 - graph_width)
			name_width = width - number_width - 6 - graph_width;
		else
			graph_width = width - number_width - 6 - name_width;
	}

	/*
	 * From here name_width is the width of the name area,
	 * and graph_width is the width of the graph area.
	 * max_change is used to scale graph properly.
	 */
	for (i = 0; i < count; i++) {
		const char *prefix = "";
		struct diffstat_file *file = data->files[i];
		char *name = file->print_name;
		uintmax_t added = file->added;
		uintmax_t deleted = file->deleted;
		int name_len, padding;

		if (!file->is_interesting && (added + deleted == 0))
			continue;

		/*
		 * "scale" the filename
		 */
		len = name_width;
		name_len = utf8_strwidth(name);
		if (name_width < name_len) {
			char *slash;
			prefix = "...";
			len -= 3;
			/*
			 * NEEDSWORK: (name_len - len) counts the display
			 * width, which would be shorter than the byte
			 * length of the corresponding substring.
			 * Advancing "name" by that number of bytes does
			 * *NOT* skip over that many columns, so it is
			 * very likely that chomping the pathname at the
			 * slash we will find starting from "name" will
			 * leave the resulting string still too long.
			 */
			name += name_len - len;
			slash = strchr(name, '/');
			if (slash)
				name = slash;
		}
		padding = len - utf8_strwidth(name);
		if (padding < 0)
			padding = 0;

		if (file->is_binary) {
			strbuf_addf(&out, " %s%s%*s | %*s",
				    prefix, name, padding, "",
				    number_width, "Bin");
			if (!added && !deleted) {
				strbuf_addch(&out, '\n');
				emit_diff_symbol(options, DIFF_SYMBOL_STATS_LINE,
						 out.buf, out.len, 0);
				strbuf_reset(&out);
				continue;
			}
			strbuf_addf(&out, " %s%"PRIuMAX"%s",
				del_c, deleted, reset);
			strbuf_addstr(&out, " -> ");
			strbuf_addf(&out, "%s%"PRIuMAX"%s",
				add_c, added, reset);
			strbuf_addstr(&out, " bytes\n");
			emit_diff_symbol(options, DIFF_SYMBOL_STATS_LINE,
					 out.buf, out.len, 0);
			strbuf_reset(&out);
			continue;
		}
		else if (file->is_unmerged) {
			strbuf_addf(&out, " %s%s%*s | %*s",
				    prefix, name, padding, "",
				    number_width, "Unmerged\n");
			emit_diff_symbol(options, DIFF_SYMBOL_STATS_LINE,
					 out.buf, out.len, 0);
			strbuf_reset(&out);
			continue;
		}

		/*
		 * scale the add/delete
		 */
		add = added;
		del = deleted;

		if (graph_width <= max_change) {
			int total = scale_linear(add + del, graph_width, max_change);
			if (total < 2 && add && del)
				/* width >= 2 due to the sanity check */
				total = 2;
			if (add < del) {
				add = scale_linear(add, graph_width, max_change);
				del = total - add;
			} else {
				del = scale_linear(del, graph_width, max_change);
				add = total - del;
			}
		}
		strbuf_addf(&out, " %s%s%*s | %*"PRIuMAX"%s",
			    prefix, name, padding, "",
			    number_width, added + deleted,
			    added + deleted ? " " : "");
		show_graph(&out, '+', add, add_c, reset);
		show_graph(&out, '-', del, del_c, reset);
		strbuf_addch(&out, '\n');
		emit_diff_symbol(options, DIFF_SYMBOL_STATS_LINE,
				 out.buf, out.len, 0);
		strbuf_reset(&out);
	}

	for (i = 0; i < data->nr; i++) {
		struct diffstat_file *file = data->files[i];
		uintmax_t added = file->added;
		uintmax_t deleted = file->deleted;

		if (file->is_unmerged ||
		    (!file->is_interesting && (added + deleted == 0))) {
			total_files--;
			continue;
		}

		if (!file->is_binary) {
			adds += added;
			dels += deleted;
		}
		if (i < count)
			continue;
		if (!extra_shown)
			emit_diff_symbol(options,
					 DIFF_SYMBOL_STATS_SUMMARY_ABBREV,
					 NULL, 0, 0);
		extra_shown = 1;
	}

	print_stat_summary_inserts_deletes(options, total_files, adds, dels);
	strbuf_release(&out);
}

static void show_shortstats(struct diffstat_t *data, struct diff_options *options)
{
	int i, adds = 0, dels = 0, total_files = data->nr;

	if (data->nr == 0)
		return;

	for (i = 0; i < data->nr; i++) {
		int added = data->files[i]->added;
		int deleted = data->files[i]->deleted;

		if (data->files[i]->is_unmerged ||
		    (!data->files[i]->is_interesting && (added + deleted == 0))) {
			total_files--;
		} else if (!data->files[i]->is_binary) { /* don't count bytes */
			adds += added;
			dels += deleted;
		}
	}
	print_stat_summary_inserts_deletes(options, total_files, adds, dels);
}

static void show_numstat(struct diffstat_t *data, struct diff_options *options)
{
	int i;

	if (data->nr == 0)
		return;

	for (i = 0; i < data->nr; i++) {
		struct diffstat_file *file = data->files[i];

		fprintf(options->file, "%s", diff_line_prefix(options));

		if (file->is_binary)
			fprintf(options->file, "-\t-\t");
		else
			fprintf(options->file,
				"%"PRIuMAX"\t%"PRIuMAX"\t",
				file->added, file->deleted);
		if (options->line_termination) {
			fill_print_name(file);
			if (!file->is_renamed)
				write_name_quoted(file->name, options->file,
						  options->line_termination);
			else {
				fputs(file->print_name, options->file);
				putc(options->line_termination, options->file);
			}
		} else {
			if (file->is_renamed) {
				putc('\0', options->file);
				write_name_quoted(file->from_name, options->file, '\0');
			}
			write_name_quoted(file->name, options->file, '\0');
		}
	}
}

struct dirstat_file {
	const char *name;
	unsigned long changed;
};

struct dirstat_dir {
	struct dirstat_file *files;
	int alloc, nr, permille, cumulative;
};

static long gather_dirstat(struct diff_options *opt, struct dirstat_dir *dir,
		unsigned long changed, const char *base, int baselen)
{
	unsigned long sum_changes = 0;
	unsigned int sources = 0;
	const char *line_prefix = diff_line_prefix(opt);

	while (dir->nr) {
		struct dirstat_file *f = dir->files;
		int namelen = strlen(f->name);
		unsigned long changes;
		char *slash;

		if (namelen < baselen)
			break;
		if (memcmp(f->name, base, baselen))
			break;
		slash = strchr(f->name + baselen, '/');
		if (slash) {
			int newbaselen = slash + 1 - f->name;
			changes = gather_dirstat(opt, dir, changed, f->name, newbaselen);
			sources++;
		} else {
			changes = f->changed;
			dir->files++;
			dir->nr--;
			sources += 2;
		}
		sum_changes += changes;
	}

	/*
	 * We don't report dirstat's for
	 *  - the top level
	 *  - or cases where everything came from a single directory
	 *    under this directory (sources == 1).
	 */
	if (baselen && sources != 1) {
		if (sum_changes) {
			int permille = sum_changes * 1000 / changed;
			if (permille >= dir->permille) {
				fprintf(opt->file, "%s%4d.%01d%% %.*s\n", line_prefix,
					permille / 10, permille % 10, baselen, base);
				if (!dir->cumulative)
					return 0;
			}
		}
	}
	return sum_changes;
}

static int dirstat_compare(const void *_a, const void *_b)
{
	const struct dirstat_file *a = _a;
	const struct dirstat_file *b = _b;
	return strcmp(a->name, b->name);
}

static void conclude_dirstat(struct diff_options *options,
			     struct dirstat_dir *dir,
			     unsigned long changed)
{
	struct dirstat_file *to_free = dir->files;

	if (!changed) {
		/* This can happen even with many files, if everything was renames */
		;
	} else {
		/* Show all directories with more than x% of the changes */
		QSORT(dir->files, dir->nr, dirstat_compare);
		gather_dirstat(options, dir, changed, "", 0);
	}

	free(to_free);
}

static void show_dirstat(struct diff_options *options)
{
	int i;
	unsigned long changed;
	struct dirstat_dir dir;
	struct diff_queue_struct *q = &diff_queued_diff;

	dir.files = NULL;
	dir.alloc = 0;
	dir.nr = 0;
	dir.permille = options->dirstat_permille;
	dir.cumulative = options->flags.dirstat_cumulative;

	changed = 0;
	for (i = 0; i < q->nr; i++) {
		struct diff_filepair *p = q->queue[i];
		const char *name;
		unsigned long copied, added, damage;
		struct diff_populate_filespec_options dpf_options = {
			.check_size_only = 1,
		};

		name = p->two->path ? p->two->path : p->one->path;

		if (p->one->oid_valid && p->two->oid_valid &&
		    oideq(&p->one->oid, &p->two->oid)) {
			/*
			 * The SHA1 has not changed, so pre-/post-content is
			 * identical. We can therefore skip looking at the
			 * file contents altogether.
			 */
			damage = 0;
			goto found_damage;
		}

		if (options->flags.dirstat_by_file) {
			/*
			 * In --dirstat-by-file mode, we don't really need to
			 * look at the actual file contents at all.
			 * The fact that the SHA1 changed is enough for us to
			 * add this file to the list of results
			 * (with each file contributing equal damage).
			 */
			damage = 1;
			goto found_damage;
		}

		if (DIFF_FILE_VALID(p->one) && DIFF_FILE_VALID(p->two)) {
			diff_populate_filespec(options->repo, p->one, NULL);
			diff_populate_filespec(options->repo, p->two, NULL);
			diffcore_count_changes(options->repo,
					       p->one, p->two, NULL, NULL,
					       &copied, &added);
			diff_free_filespec_data(p->one);
			diff_free_filespec_data(p->two);
		} else if (DIFF_FILE_VALID(p->one)) {
			diff_populate_filespec(options->repo, p->one, &dpf_options);
			copied = added = 0;
			diff_free_filespec_data(p->one);
		} else if (DIFF_FILE_VALID(p->two)) {
			diff_populate_filespec(options->repo, p->two, &dpf_options);
			copied = 0;
			added = p->two->size;
			diff_free_filespec_data(p->two);
		} else
			continue;

		/*
		 * Original minus copied is the removed material,
		 * added is the new material.  They are both damages
		 * made to the preimage.
		 * If the resulting damage is zero, we know that
		 * diffcore_count_changes() considers the two entries to
		 * be identical, but since the oid changed, we
		 * know that there must have been _some_ kind of change,
		 * so we force all entries to have damage > 0.
		 */
		damage = (p->one->size - copied) + added;
		if (!damage)
			damage = 1;

found_damage:
		ALLOC_GROW(dir.files, dir.nr + 1, dir.alloc);
		dir.files[dir.nr].name = name;
		dir.files[dir.nr].changed = damage;
		changed += damage;
		dir.nr++;
	}

	conclude_dirstat(options, &dir, changed);
}

static void show_dirstat_by_line(struct diffstat_t *data, struct diff_options *options)
{
	int i;
	unsigned long changed;
	struct dirstat_dir dir;

	if (data->nr == 0)
		return;

	dir.files = NULL;
	dir.alloc = 0;
	dir.nr = 0;
	dir.permille = options->dirstat_permille;
	dir.cumulative = options->flags.dirstat_cumulative;

	changed = 0;
	for (i = 0; i < data->nr; i++) {
		struct diffstat_file *file = data->files[i];
		unsigned long damage = file->added + file->deleted;
		if (file->is_binary)
			/*
			 * binary files counts bytes, not lines. Must find some
			 * way to normalize binary bytes vs. textual lines.
			 * The following heuristic assumes that there are 64
			 * bytes per "line".
			 * This is stupid and ugly, but very cheap...
			 */
			damage = DIV_ROUND_UP(damage, 64);
		ALLOC_GROW(dir.files, dir.nr + 1, dir.alloc);
		dir.files[dir.nr].name = file->name;
		dir.files[dir.nr].changed = damage;
		changed += damage;
		dir.nr++;
	}

	conclude_dirstat(options, &dir, changed);
}

static void free_diffstat_file(struct diffstat_file *f)
{
	free(f->print_name);
	free(f->name);
	free(f->from_name);
	free(f);
}

void free_diffstat_info(struct diffstat_t *diffstat)
{
	int i;
	for (i = 0; i < diffstat->nr; i++)
		free_diffstat_file(diffstat->files[i]);
	free(diffstat->files);
}

struct checkdiff_t {
	const char *filename;
	int lineno;
	int conflict_marker_size;
	struct diff_options *o;
	unsigned ws_rule;
	unsigned status;
};

static int is_conflict_marker(const char *line, int marker_size, unsigned long len)
{
	char firstchar;
	int cnt;

	if (len < marker_size + 1)
		return 0;
	firstchar = line[0];
	switch (firstchar) {
	case '=': case '>': case '<': case '|':
		break;
	default:
		return 0;
	}
	for (cnt = 1; cnt < marker_size; cnt++)
		if (line[cnt] != firstchar)
			return 0;
	/* line[1] through line[marker_size-1] are same as firstchar */
	if (len < marker_size + 1 || !isspace(line[marker_size]))
		return 0;
	return 1;
}

static void checkdiff_consume_hunk(void *priv,
				   long ob UNUSED, long on UNUSED,
				   long nb, long nn UNUSED,
				   const char *func UNUSED, long funclen UNUSED)

{
	struct checkdiff_t *data = priv;
	data->lineno = nb - 1;
}

static int checkdiff_consume(void *priv, char *line, unsigned long len)
{
	struct checkdiff_t *data = priv;
	int marker_size = data->conflict_marker_size;
	const char *ws = diff_get_color(data->o->use_color, DIFF_WHITESPACE);
	const char *reset = diff_get_color(data->o->use_color, DIFF_RESET);
	const char *set = diff_get_color(data->o->use_color, DIFF_FILE_NEW);
	char *err;
	const char *line_prefix;

	assert(data->o);
	line_prefix = diff_line_prefix(data->o);

	if (line[0] == '+') {
		unsigned bad;
		data->lineno++;
		if (is_conflict_marker(line + 1, marker_size, len - 1)) {
			data->status |= 1;
			fprintf(data->o->file,
				"%s%s:%d: leftover conflict marker\n",
				line_prefix, data->filename, data->lineno);
		}
		bad = ws_check(line + 1, len - 1, data->ws_rule);
		if (!bad)
			return 0;
		data->status |= bad;
		err = whitespace_error_string(bad);
		fprintf(data->o->file, "%s%s:%d: %s.\n",
			line_prefix, data->filename, data->lineno, err);
		free(err);
		emit_line(data->o, set, reset, line, 1);
		ws_check_emit(line + 1, len - 1, data->ws_rule,
			      data->o->file, set, reset, ws);
	} else if (line[0] == ' ') {
		data->lineno++;
	}
	return 0;
}

static unsigned char *deflate_it(char *data,
				 unsigned long size,
				 unsigned long *result_size)
{
	int bound;
	unsigned char *deflated;
	git_zstream stream;

	git_deflate_init(&stream, zlib_compression_level);
	bound = git_deflate_bound(&stream, size);
	deflated = xmalloc(bound);
	stream.next_out = deflated;
	stream.avail_out = bound;

	stream.next_in = (unsigned char *)data;
	stream.avail_in = size;
	while (git_deflate(&stream, Z_FINISH) == Z_OK)
		; /* nothing */
	git_deflate_end(&stream);
	*result_size = stream.total_out;
	return deflated;
}

static void emit_binary_diff_body(struct diff_options *o,
				  mmfile_t *one, mmfile_t *two)
{
	void *cp;
	void *delta;
	void *deflated;
	void *data;
	unsigned long orig_size;
	unsigned long delta_size;
	unsigned long deflate_size;
	unsigned long data_size;

	/* We could do deflated delta, or we could do just deflated two,
	 * whichever is smaller.
	 */
	delta = NULL;
	deflated = deflate_it(two->ptr, two->size, &deflate_size);
	if (one->size && two->size) {
		delta = diff_delta(one->ptr, one->size,
				   two->ptr, two->size,
				   &delta_size, deflate_size);
		if (delta) {
			void *to_free = delta;
			orig_size = delta_size;
			delta = deflate_it(delta, delta_size, &delta_size);
			free(to_free);
		}
	}

	if (delta && delta_size < deflate_size) {
		char *s = xstrfmt("%"PRIuMAX , (uintmax_t)orig_size);
		emit_diff_symbol(o, DIFF_SYMBOL_BINARY_DIFF_HEADER_DELTA,
				 s, strlen(s), 0);
		free(s);
		free(deflated);
		data = delta;
		data_size = delta_size;
	} else {
		char *s = xstrfmt("%lu", two->size);
		emit_diff_symbol(o, DIFF_SYMBOL_BINARY_DIFF_HEADER_LITERAL,
				 s, strlen(s), 0);
		free(s);
		free(delta);
		data = deflated;
		data_size = deflate_size;
	}

	/* emit data encoded in base85 */
	cp = data;
	while (data_size) {
		int len;
		int bytes = (52 < data_size) ? 52 : data_size;
		char line[71];
		data_size -= bytes;
		if (bytes <= 26)
			line[0] = bytes + 'A' - 1;
		else
			line[0] = bytes - 26 + 'a' - 1;
		encode_85(line + 1, cp, bytes);
		cp = (char *) cp + bytes;

		len = strlen(line);
		line[len++] = '\n';
		line[len] = '\0';

		emit_diff_symbol(o, DIFF_SYMBOL_BINARY_DIFF_BODY,
				 line, len, 0);
	}
	emit_diff_symbol(o, DIFF_SYMBOL_BINARY_DIFF_FOOTER, NULL, 0, 0);
	free(data);
}

static void emit_binary_diff(struct diff_options *o,
			     mmfile_t *one, mmfile_t *two)
{
	emit_diff_symbol(o, DIFF_SYMBOL_BINARY_DIFF_HEADER, NULL, 0, 0);
	emit_binary_diff_body(o, one, two);
	emit_binary_diff_body(o, two, one);
}

int diff_filespec_is_binary(struct repository *r,
			    struct diff_filespec *one)
{
	struct diff_populate_filespec_options dpf_options = {
		.check_binary = 1,
	};

	if (one->is_binary == -1) {
		diff_filespec_load_driver(one, r->index);
		if (one->driver->binary != -1)
			one->is_binary = one->driver->binary;
		else {
			if (!one->data && DIFF_FILE_VALID(one))
				diff_populate_filespec(r, one, &dpf_options);
			if (one->is_binary == -1 && one->data)
				one->is_binary = buffer_is_binary(one->data,
						one->size);
			if (one->is_binary == -1)
				one->is_binary = 0;
		}
	}
	return one->is_binary;
}

static const struct userdiff_funcname *
diff_funcname_pattern(struct diff_options *o, struct diff_filespec *one)
{
	diff_filespec_load_driver(one, o->repo->index);
	return one->driver->funcname.pattern ? &one->driver->funcname : NULL;
}

void diff_set_mnemonic_prefix(struct diff_options *options, const char *a, const char *b)
{
	if (!options->a_prefix)
		options->a_prefix = a;
	if (!options->b_prefix)
		options->b_prefix = b;
}

void diff_set_noprefix(struct diff_options *options)
{
	options->a_prefix = options->b_prefix = "";
}

void diff_set_default_prefix(struct diff_options *options)
{
	options->a_prefix = diff_src_prefix ? diff_src_prefix : "a/";
	options->b_prefix = diff_dst_prefix ? diff_dst_prefix : "b/";
}

struct userdiff_driver *get_textconv(struct repository *r,
				     struct diff_filespec *one)
{
	if (!DIFF_FILE_VALID(one))
		return NULL;

	diff_filespec_load_driver(one, r->index);
	return userdiff_get_textconv(r, one->driver);
}

static struct string_list *additional_headers(struct diff_options *o,
					      const char *path)
{
	if (!o->additional_path_headers)
		return NULL;
	return strmap_get(o->additional_path_headers, path);
}

static void add_formatted_header(struct strbuf *msg,
				  const char *header,
				  const char *line_prefix,
				  const char *meta,
				  const char *reset)
{
	const char *next, *newline;

	for (next = header; *next; next = newline) {
		newline = strchrnul(next, '\n');
		strbuf_addf(msg, "%s%s%.*s%s\n", line_prefix, meta,
			    (int)(newline - next), next, reset);
		if (*newline)
			newline++;
	}
}

static void add_formatted_headers(struct strbuf *msg,
				  struct string_list *more_headers,
				  const char *line_prefix,
				  const char *meta,
				  const char *reset)
{
	int i;

	for (i = 0; i < more_headers->nr; i++)
		add_formatted_header(msg, more_headers->items[i].string,
				     line_prefix, meta, reset);
}

static int diff_filepair_is_phoney(struct diff_filespec *one,
				   struct diff_filespec *two)
{
	/*
	 * This function specifically looks for pairs injected by
	 * create_filepairs_for_header_only_notifications().  Such
	 * pairs are "phoney" in that they do not represent any
	 * content or even mode difference, but were inserted because
	 * diff_queued_diff previously had no pair associated with
	 * that path but we needed some pair to avoid losing the
	 * "remerge CONFLICT" header associated with the path.
	 */
	return !DIFF_FILE_VALID(one) && !DIFF_FILE_VALID(two);
}

static int set_diff_algorithm(struct diff_options *opts,
			      const char *alg)
{
	long value = parse_algorithm_value(alg);

	if (value < 0)
		return -1;

	/* clear out previous settings */
	DIFF_XDL_CLR(opts, NEED_MINIMAL);
	opts->xdl_opts &= ~XDF_DIFF_ALGORITHM_MASK;
	opts->xdl_opts |= value;

	return 0;
}

static void builtin_diff(const char *name_a,
			 const char *name_b,
			 struct diff_filespec *one,
			 struct diff_filespec *two,
			 const char *xfrm_msg,
			 int must_show_header,
			 struct diff_options *o,
			 int complete_rewrite)
{
	mmfile_t mf1, mf2;
	const char *lbl[2];
	char *a_one, *b_two;
	const char *meta = diff_get_color_opt(o, DIFF_METAINFO);
	const char *reset = diff_get_color_opt(o, DIFF_RESET);
	const char *a_prefix, *b_prefix;
	struct userdiff_driver *textconv_one = NULL;
	struct userdiff_driver *textconv_two = NULL;
	struct strbuf header = STRBUF_INIT;
	const char *line_prefix = diff_line_prefix(o);

	diff_set_mnemonic_prefix(o, "a/", "b/");
	if (o->flags.reverse_diff) {
		a_prefix = o->b_prefix;
		b_prefix = o->a_prefix;
	} else {
		a_prefix = o->a_prefix;
		b_prefix = o->b_prefix;
	}

	if (o->submodule_format == DIFF_SUBMODULE_LOG &&
	    (!one->mode || S_ISGITLINK(one->mode)) &&
	    (!two->mode || S_ISGITLINK(two->mode)) &&
	    (!diff_filepair_is_phoney(one, two))) {
		show_submodule_diff_summary(o, one->path ? one->path : two->path,
				&one->oid, &two->oid,
				two->dirty_submodule);
		o->found_changes = 1;
		return;
	} else if (o->submodule_format == DIFF_SUBMODULE_INLINE_DIFF &&
		   (!one->mode || S_ISGITLINK(one->mode)) &&
		   (!two->mode || S_ISGITLINK(two->mode)) &&
		   (!diff_filepair_is_phoney(one, two))) {
		show_submodule_inline_diff(o, one->path ? one->path : two->path,
				&one->oid, &two->oid,
				two->dirty_submodule);
		o->found_changes = 1;
		return;
	}

	if (o->flags.allow_textconv) {
		textconv_one = get_textconv(o->repo, one);
		textconv_two = get_textconv(o->repo, two);
	}

	/* Never use a non-valid filename anywhere if at all possible */
	name_a = DIFF_FILE_VALID(one) ? name_a : name_b;
	name_b = DIFF_FILE_VALID(two) ? name_b : name_a;

	a_one = quote_two(a_prefix, name_a + (*name_a == '/'));
	b_two = quote_two(b_prefix, name_b + (*name_b == '/'));
	lbl[0] = DIFF_FILE_VALID(one) ? a_one : "/dev/null";
	lbl[1] = DIFF_FILE_VALID(two) ? b_two : "/dev/null";
	if (diff_filepair_is_phoney(one, two)) {
		/*
		 * We should only reach this point for pairs generated from
		 * create_filepairs_for_header_only_notifications().  For
		 * these, we want to avoid the "/dev/null" special casing
		 * above, because we do not want such pairs shown as either
		 * "new file" or "deleted file" below.
		 */
		lbl[0] = a_one;
		lbl[1] = b_two;
	}
	strbuf_addf(&header, "%s%sdiff --git %s %s%s\n", line_prefix, meta, a_one, b_two, reset);
	if (lbl[0][0] == '/') {
		/* /dev/null */
		strbuf_addf(&header, "%s%snew file mode %06o%s\n", line_prefix, meta, two->mode, reset);
		if (xfrm_msg)
			strbuf_addstr(&header, xfrm_msg);
		o->found_changes = 1;
		must_show_header = 1;
	}
	else if (lbl[1][0] == '/') {
		strbuf_addf(&header, "%s%sdeleted file mode %06o%s\n", line_prefix, meta, one->mode, reset);
		if (xfrm_msg)
			strbuf_addstr(&header, xfrm_msg);
		o->found_changes = 1;
		must_show_header = 1;
	}
	else {
		if (one->mode != two->mode) {
			strbuf_addf(&header, "%s%sold mode %06o%s\n", line_prefix, meta, one->mode, reset);
			strbuf_addf(&header, "%s%snew mode %06o%s\n", line_prefix, meta, two->mode, reset);
			o->found_changes = 1;
			must_show_header = 1;
		}
		if (xfrm_msg)
			strbuf_addstr(&header, xfrm_msg);

		/*
		 * we do not run diff between different kind
		 * of objects.
		 */
		if ((one->mode ^ two->mode) & S_IFMT)
			goto free_ab_and_return;
		if (complete_rewrite &&
		    (textconv_one || !diff_filespec_is_binary(o->repo, one)) &&
		    (textconv_two || !diff_filespec_is_binary(o->repo, two))) {
			emit_diff_symbol(o, DIFF_SYMBOL_HEADER,
					 header.buf, header.len, 0);
			strbuf_reset(&header);
			emit_rewrite_diff(name_a, name_b, one, two,
					  textconv_one, textconv_two, o);
			o->found_changes = 1;
			goto free_ab_and_return;
		}
	}

	if (o->irreversible_delete && lbl[1][0] == '/') {
		emit_diff_symbol(o, DIFF_SYMBOL_HEADER, header.buf,
				 header.len, 0);
		strbuf_reset(&header);
		goto free_ab_and_return;
	} else if (!o->flags.text &&
		   ( (!textconv_one && diff_filespec_is_binary(o->repo, one)) ||
		     (!textconv_two && diff_filespec_is_binary(o->repo, two)) )) {
		struct strbuf sb = STRBUF_INIT;
		if (!one->data && !two->data &&
		    S_ISREG(one->mode) && S_ISREG(two->mode) &&
		    !o->flags.binary) {
			if (oideq(&one->oid, &two->oid)) {
				if (must_show_header)
					emit_diff_symbol(o, DIFF_SYMBOL_HEADER,
							 header.buf, header.len,
							 0);
				goto free_ab_and_return;
			}
			emit_diff_symbol(o, DIFF_SYMBOL_HEADER,
					 header.buf, header.len, 0);
			strbuf_addf(&sb, "%sBinary files %s and %s differ\n",
				    diff_line_prefix(o), lbl[0], lbl[1]);
			emit_diff_symbol(o, DIFF_SYMBOL_BINARY_FILES,
					 sb.buf, sb.len, 0);
			strbuf_release(&sb);
			o->found_changes = 1;
			goto free_ab_and_return;
		}
		if (fill_mmfile(o->repo, &mf1, one) < 0 ||
		    fill_mmfile(o->repo, &mf2, two) < 0)
			die("unable to read files to diff");
		/* Quite common confusing case */
		if (mf1.size == mf2.size &&
		    !memcmp(mf1.ptr, mf2.ptr, mf1.size)) {
			if (must_show_header)
				emit_diff_symbol(o, DIFF_SYMBOL_HEADER,
						 header.buf, header.len, 0);
			goto free_ab_and_return;
		}
		emit_diff_symbol(o, DIFF_SYMBOL_HEADER, header.buf, header.len, 0);
		strbuf_reset(&header);
		if (o->flags.binary)
			emit_binary_diff(o, &mf1, &mf2);
		else {
			strbuf_addf(&sb, "%sBinary files %s and %s differ\n",
				    diff_line_prefix(o), lbl[0], lbl[1]);
			emit_diff_symbol(o, DIFF_SYMBOL_BINARY_FILES,
					 sb.buf, sb.len, 0);
			strbuf_release(&sb);
		}
		o->found_changes = 1;
	} else {
		/* Crazy xdl interfaces.. */
		const char *diffopts;
		const char *v;
		xpparam_t xpp;
		xdemitconf_t xecfg;
		struct emit_callback ecbdata;
		const struct userdiff_funcname *pe;

		if (must_show_header) {
			emit_diff_symbol(o, DIFF_SYMBOL_HEADER,
					 header.buf, header.len, 0);
			strbuf_reset(&header);
		}

		mf1.size = fill_textconv(o->repo, textconv_one, one, &mf1.ptr);
		mf2.size = fill_textconv(o->repo, textconv_two, two, &mf2.ptr);

		pe = diff_funcname_pattern(o, one);
		if (!pe)
			pe = diff_funcname_pattern(o, two);

		memset(&xpp, 0, sizeof(xpp));
		memset(&xecfg, 0, sizeof(xecfg));
		memset(&ecbdata, 0, sizeof(ecbdata));
		if (o->flags.suppress_diff_headers)
			lbl[0] = NULL;
		ecbdata.label_path = lbl;
		ecbdata.color_diff = o->use_color;
		ecbdata.ws_rule = whitespace_rule(o->repo->index, name_b);
		if (ecbdata.ws_rule & WS_BLANK_AT_EOF)
			check_blank_at_eof(&mf1, &mf2, &ecbdata);
		ecbdata.opt = o;
		if (header.len && !o->flags.suppress_diff_headers)
			ecbdata.header = &header;
		xpp.flags = o->xdl_opts;
		xpp.ignore_regex = o->ignore_regex;
		xpp.ignore_regex_nr = o->ignore_regex_nr;
		xpp.anchors = o->anchors;
		xpp.anchors_nr = o->anchors_nr;
		xecfg.ctxlen = o->context;
		xecfg.interhunkctxlen = o->interhunkcontext;
		xecfg.flags = XDL_EMIT_FUNCNAMES;
		if (o->flags.funccontext)
			xecfg.flags |= XDL_EMIT_FUNCCONTEXT;
		if (pe)
			xdiff_set_find_func(&xecfg, pe->pattern, pe->cflags);

		diffopts = getenv("GIT_DIFF_OPTS");
		if (!diffopts)
			;
		else if (skip_prefix(diffopts, "--unified=", &v))
			xecfg.ctxlen = strtoul(v, NULL, 10);
		else if (skip_prefix(diffopts, "-u", &v))
			xecfg.ctxlen = strtoul(v, NULL, 10);

		if (o->word_diff)
			init_diff_words_data(&ecbdata, o, one, two);
		if (!o->file) {
			/*
			 * Unlike the normal output case, we need to ignore the
			 * return value from xdi_diff_outf() here, because
			 * xdi_diff_outf() takes non-zero return from its
			 * callback function as a sign of error and returns
			 * early (which is why we return non-zero from our
			 * callback, quick_consume()).  Unfortunately,
			 * xdi_diff_outf() signals an error by returning
			 * non-zero.
			 */
			xdi_diff_outf(&mf1, &mf2, NULL, quick_consume,
				      &ecbdata, &xpp, &xecfg);
		} else if (xdi_diff_outf(&mf1, &mf2, NULL, fn_out_consume,
					 &ecbdata, &xpp, &xecfg))
			die("unable to generate diff for %s", one->path);
		if (o->word_diff)
			free_diff_words_data(&ecbdata);
		if (textconv_one)
			free(mf1.ptr);
		if (textconv_two)
			free(mf2.ptr);
		xdiff_clear_find_func(&xecfg);
	}

 free_ab_and_return:
	strbuf_release(&header);
	diff_free_filespec_data(one);
	diff_free_filespec_data(two);
	free(a_one);
	free(b_two);
	return;
}

static const char *get_compact_summary(const struct diff_filepair *p, int is_renamed)
{
	if (!is_renamed) {
		if (p->status == DIFF_STATUS_ADDED) {
			if (S_ISLNK(p->two->mode))
				return "new +l";
			else if ((p->two->mode & 0777) == 0755)
				return "new +x";
			else
				return "new";
		} else if (p->status == DIFF_STATUS_DELETED)
			return "gone";
	}
	if (S_ISLNK(p->one->mode) && !S_ISLNK(p->two->mode))
		return "mode -l";
	else if (!S_ISLNK(p->one->mode) && S_ISLNK(p->two->mode))
		return "mode +l";
	else if ((p->one->mode & 0777) == 0644 &&
		 (p->two->mode & 0777) == 0755)
		return "mode +x";
	else if ((p->one->mode & 0777) == 0755 &&
		 (p->two->mode & 0777) == 0644)
		return "mode -x";
	return NULL;
}

static void builtin_diffstat(const char *name_a, const char *name_b,
			     struct diff_filespec *one,
			     struct diff_filespec *two,
			     struct diffstat_t *diffstat,
			     struct diff_options *o,
			     struct diff_filepair *p)
{
	mmfile_t mf1, mf2;
	struct diffstat_file *data;
	int may_differ;
	int complete_rewrite = 0;

	if (!DIFF_PAIR_UNMERGED(p)) {
		if (p->status == DIFF_STATUS_MODIFIED && p->score)
			complete_rewrite = 1;
	}

	data = diffstat_add(diffstat, name_a, name_b);
	data->is_interesting = p->status != DIFF_STATUS_UNKNOWN;
	if (o->flags.stat_with_summary)
		data->comments = get_compact_summary(p, data->is_renamed);

	if (!one || !two) {
		data->is_unmerged = 1;
		return;
	}

	/* saves some reads if true, not a guarantee of diff outcome */
	may_differ = !(one->oid_valid && two->oid_valid &&
			oideq(&one->oid, &two->oid));

	if (diff_filespec_is_binary(o->repo, one) ||
	    diff_filespec_is_binary(o->repo, two)) {
		data->is_binary = 1;
		if (!may_differ) {
			data->added = 0;
			data->deleted = 0;
		} else {
			data->added = diff_filespec_size(o->repo, two);
			data->deleted = diff_filespec_size(o->repo, one);
		}
	}

	else if (complete_rewrite) {
		diff_populate_filespec(o->repo, one, NULL);
		diff_populate_filespec(o->repo, two, NULL);
		data->deleted = count_lines(one->data, one->size);
		data->added = count_lines(two->data, two->size);
	}

	else if (may_differ) {
		/* Crazy xdl interfaces.. */
		xpparam_t xpp;
		xdemitconf_t xecfg;

		if (fill_mmfile(o->repo, &mf1, one) < 0 ||
		    fill_mmfile(o->repo, &mf2, two) < 0)
			die("unable to read files to diff");

		memset(&xpp, 0, sizeof(xpp));
		memset(&xecfg, 0, sizeof(xecfg));
		xpp.flags = o->xdl_opts;
		xpp.ignore_regex = o->ignore_regex;
		xpp.ignore_regex_nr = o->ignore_regex_nr;
		xpp.anchors = o->anchors;
		xpp.anchors_nr = o->anchors_nr;
		xecfg.ctxlen = o->context;
		xecfg.interhunkctxlen = o->interhunkcontext;
		xecfg.flags = XDL_EMIT_NO_HUNK_HDR;
		if (xdi_diff_outf(&mf1, &mf2, NULL,
				  diffstat_consume, diffstat, &xpp, &xecfg))
			die("unable to generate diffstat for %s", one->path);

		if (DIFF_FILE_VALID(one) && DIFF_FILE_VALID(two)) {
			struct diffstat_file *file =
				diffstat->files[diffstat->nr - 1];
			/*
			 * Omit diffstats of modified files where nothing changed.
			 * Even if may_differ, this might be the case due to
			 * ignoring whitespace changes, etc.
			 *
			 * But note that we special-case additions, deletions,
			 * renames, and mode changes as adding an empty file,
			 * for example is still of interest.
			 */
			if ((p->status == DIFF_STATUS_MODIFIED)
				&& !file->added
				&& !file->deleted
				&& one->mode == two->mode) {
				free_diffstat_file(file);
				diffstat->nr--;
			}
		}
	}

	diff_free_filespec_data(one);
	diff_free_filespec_data(two);
}

static void builtin_checkdiff(const char *name_a, const char *name_b,
			      const char *attr_path,
			      struct diff_filespec *one,
			      struct diff_filespec *two,
			      struct diff_options *o)
{
	mmfile_t mf1, mf2;
	struct checkdiff_t data;

	if (!two)
		return;

	memset(&data, 0, sizeof(data));
	data.filename = name_b ? name_b : name_a;
	data.lineno = 0;
	data.o = o;
	data.ws_rule = whitespace_rule(o->repo->index, attr_path);
	data.conflict_marker_size = ll_merge_marker_size(o->repo->index, attr_path);

	if (fill_mmfile(o->repo, &mf1, one) < 0 ||
	    fill_mmfile(o->repo, &mf2, two) < 0)
		die("unable to read files to diff");

	/*
	 * All the other codepaths check both sides, but not checking
	 * the "old" side here is deliberate.  We are checking the newly
	 * introduced changes, and as long as the "new" side is text, we
	 * can and should check what it introduces.
	 */
	if (diff_filespec_is_binary(o->repo, two))
		goto free_and_return;
	else {
		/* Crazy xdl interfaces.. */
		xpparam_t xpp;
		xdemitconf_t xecfg;

		memset(&xpp, 0, sizeof(xpp));
		memset(&xecfg, 0, sizeof(xecfg));
		xecfg.ctxlen = 1; /* at least one context line */
		xpp.flags = 0;
		if (xdi_diff_outf(&mf1, &mf2, checkdiff_consume_hunk,
				  checkdiff_consume, &data,
				  &xpp, &xecfg))
			die("unable to generate checkdiff for %s", one->path);

		if (data.ws_rule & WS_BLANK_AT_EOF) {
			struct emit_callback ecbdata;
			int blank_at_eof;

			ecbdata.ws_rule = data.ws_rule;
			check_blank_at_eof(&mf1, &mf2, &ecbdata);
			blank_at_eof = ecbdata.blank_at_eof_in_postimage;

			if (blank_at_eof) {
				static char *err;
				if (!err)
					err = whitespace_error_string(WS_BLANK_AT_EOF);
				fprintf(o->file, "%s:%d: %s.\n",
					data.filename, blank_at_eof, err);
				data.status = 1; /* report errors */
			}
		}
	}
 free_and_return:
	diff_free_filespec_data(one);
	diff_free_filespec_data(two);
	if (data.status)
		o->flags.check_failed = 1;
}

struct diff_filespec *alloc_filespec(const char *path)
{
	struct diff_filespec *spec;

	FLEXPTR_ALLOC_STR(spec, path, path);
	spec->count = 1;
	spec->is_binary = -1;
	return spec;
}

void free_filespec(struct diff_filespec *spec)
{
	if (!--spec->count) {
		diff_free_filespec_data(spec);
		free(spec);
	}
}

void fill_filespec(struct diff_filespec *spec, const struct object_id *oid,
		   int oid_valid, unsigned short mode)
{
	if (mode) {
		spec->mode = canon_mode(mode);
		oidcpy(&spec->oid, oid);
		spec->oid_valid = oid_valid;
	}
}

/*
 * Given a name and sha1 pair, if the index tells us the file in
 * the work tree has that object contents, return true, so that
 * prepare_temp_file() does not have to inflate and extract.
 */
static int reuse_worktree_file(struct index_state *istate,
			       const char *name,
			       const struct object_id *oid,
			       int want_file)
{
	const struct cache_entry *ce;
	struct stat st;
	int pos, len;

	/*
	 * We do not read the cache ourselves here, because the
	 * benchmark with my previous version that always reads cache
	 * shows that it makes things worse for diff-tree comparing
	 * two linux-2.6 kernel trees in an already checked out work
	 * tree.  This is because most diff-tree comparisons deal with
	 * only a small number of files, while reading the cache is
	 * expensive for a large project, and its cost outweighs the
	 * savings we get by not inflating the object to a temporary
	 * file.  Practically, this code only helps when we are used
	 * by diff-cache --cached, which does read the cache before
	 * calling us.
	 */
	if (!istate->cache)
		return 0;

	/* We want to avoid the working directory if our caller
	 * doesn't need the data in a normal file, this system
	 * is rather slow with its stat/open/mmap/close syscalls,
	 * and the object is contained in a pack file.  The pack
	 * is probably already open and will be faster to obtain
	 * the data through than the working directory.  Loose
	 * objects however would tend to be slower as they need
	 * to be individually opened and inflated.
	 */
	if (!FAST_WORKING_DIRECTORY && !want_file &&
	    has_object_pack(istate->repo, oid))
		return 0;

	/*
	 * Similarly, if we'd have to convert the file contents anyway, that
	 * makes the optimization not worthwhile.
	 */
	if (!want_file && would_convert_to_git(istate, name))
		return 0;

	/*
	 * If this path does not match our sparse-checkout definition,
	 * then the file will not be in the working directory.
	 */
	if (!path_in_sparse_checkout(name, istate))
		return 0;

	len = strlen(name);
	pos = index_name_pos(istate, name, len);
	if (pos < 0)
		return 0;
	ce = istate->cache[pos];

	/*
	 * This is not the sha1 we are looking for, or
	 * unreusable because it is not a regular file.
	 */
	if (!oideq(oid, &ce->oid) || !S_ISREG(ce->ce_mode))
		return 0;

	/*
	 * If ce is marked as "assume unchanged", there is no
	 * guarantee that work tree matches what we are looking for.
	 */
	if ((ce->ce_flags & CE_VALID) || ce_skip_worktree(ce))
		return 0;

	/*
	 * If ce matches the file in the work tree, we can reuse it.
	 */
	if (ce_uptodate(ce) ||
	    (!lstat(name, &st) && !ie_match_stat(istate, ce, &st, 0)))
		return 1;

	return 0;
}

static int diff_populate_gitlink(struct diff_filespec *s, int size_only)
{
	struct strbuf buf = STRBUF_INIT;
	const char *dirty = "";

	/* Are we looking at the work tree? */
	if (s->dirty_submodule)
		dirty = "-dirty";

	strbuf_addf(&buf, "Subproject commit %s%s\n",
		    oid_to_hex(&s->oid), dirty);
	s->size = buf.len;
	if (size_only) {
		s->data = NULL;
		strbuf_release(&buf);
	} else {
		s->data = strbuf_detach(&buf, NULL);
		s->should_free = 1;
	}
	return 0;
}

/*
 * While doing rename detection and pickaxe operation, we may need to
 * grab the data for the blob (or file) for our own in-core comparison.
 * diff_filespec has data and size fields for this purpose.
 */
int diff_populate_filespec(struct repository *r,
			   struct diff_filespec *s,
			   const struct diff_populate_filespec_options *options)
{
	int size_only = options ? options->check_size_only : 0;
	int check_binary = options ? options->check_binary : 0;
	int err = 0;
	int conv_flags = global_conv_flags_eol;
	/*
	 * demote FAIL to WARN to allow inspecting the situation
	 * instead of refusing.
	 */
	if (conv_flags & CONV_EOL_RNDTRP_DIE)
		conv_flags = CONV_EOL_RNDTRP_WARN;

	if (!DIFF_FILE_VALID(s))
		die("internal error: asking to populate invalid file.");
	if (S_ISDIR(s->mode))
		return -1;

	if (s->data)
		return 0;

	if (size_only && 0 < s->size)
		return 0;

	if (S_ISGITLINK(s->mode))
		return diff_populate_gitlink(s, size_only);

	if (!s->oid_valid ||
	    reuse_worktree_file(r->index, s->path, &s->oid, 0)) {
		struct strbuf buf = STRBUF_INIT;
		struct stat st;
		int fd;

		if (lstat(s->path, &st) < 0) {
		err_empty:
			err = -1;
		empty:
			s->data = (char *)"";
			s->size = 0;
			return err;
		}
		s->size = xsize_t(st.st_size);
		if (!s->size)
			goto empty;
		if (S_ISLNK(st.st_mode)) {
			struct strbuf sb = STRBUF_INIT;

			if (strbuf_readlink(&sb, s->path, s->size))
				goto err_empty;
			s->size = sb.len;
			s->data = strbuf_detach(&sb, NULL);
			s->should_free = 1;
			return 0;
		}

		/*
		 * Even if the caller would be happy with getting
		 * only the size, we cannot return early at this
		 * point if the path requires us to run the content
		 * conversion.
		 */
		if (size_only && !would_convert_to_git(r->index, s->path))
			return 0;

		/*
		 * Note: this check uses xsize_t(st.st_size) that may
		 * not be the true size of the blob after it goes
		 * through convert_to_git().  This may not strictly be
		 * correct, but the whole point of big_file_threshold
		 * and is_binary check being that we want to avoid
		 * opening the file and inspecting the contents, this
		 * is probably fine.
		 */
		if (check_binary &&
		    s->size > repo_settings_get_big_file_threshold(the_repository) &&
		    s->is_binary == -1) {
			s->is_binary = 1;
			return 0;
		}
		fd = open(s->path, O_RDONLY);
		if (fd < 0)
			goto err_empty;
		s->data = xmmap(NULL, s->size, PROT_READ, MAP_PRIVATE, fd, 0);
		close(fd);
		s->should_munmap = 1;

		/*
		 * Convert from working tree format to canonical git format
		 */
		if (convert_to_git(r->index, s->path, s->data, s->size, &buf, conv_flags)) {
			size_t size = 0;
			munmap(s->data, s->size);
			s->should_munmap = 0;
			s->data = strbuf_detach(&buf, &size);
			s->size = size;
			s->should_free = 1;
		}
	}
	else {
		struct object_info info = {
			.sizep = &s->size
		};

		if (!(size_only || check_binary))
			/*
			 * Set contentp, since there is no chance that merely
			 * the size is sufficient.
			 */
			info.contentp = &s->data;

		if (options && options->missing_object_cb) {
			if (!odb_read_object_info_extended(r->objects, &s->oid, &info,
							   OBJECT_INFO_LOOKUP_REPLACE |
							   OBJECT_INFO_SKIP_FETCH_OBJECT))
				goto object_read;
			options->missing_object_cb(options->missing_object_data);
		}
		if (odb_read_object_info_extended(r->objects, &s->oid, &info,
						  OBJECT_INFO_LOOKUP_REPLACE))
			die("unable to read %s", oid_to_hex(&s->oid));

object_read:
		if (size_only || check_binary) {
			if (size_only)
				return 0;
			if (s->size > repo_settings_get_big_file_threshold(the_repository) &&
			    s->is_binary == -1) {
				s->is_binary = 1;
				return 0;
			}
		}
		if (!info.contentp) {
			info.contentp = &s->data;
			if (odb_read_object_info_extended(r->objects, &s->oid, &info,
							  OBJECT_INFO_LOOKUP_REPLACE))
				die("unable to read %s", oid_to_hex(&s->oid));
		}
		s->should_free = 1;
	}
	return 0;
}

void diff_free_filespec_blob(struct diff_filespec *s)
{
	if (s->should_free)
		free(s->data);
	else if (s->should_munmap)
		munmap(s->data, s->size);

	if (s->should_free || s->should_munmap) {
		s->should_free = s->should_munmap = 0;
		s->data = NULL;
	}
}

void diff_free_filespec_data(struct diff_filespec *s)
{
	if (!s)
		return;

	diff_free_filespec_blob(s);
	FREE_AND_NULL(s->cnt_data);
}

static void prep_temp_blob(struct index_state *istate,
			   const char *path, struct diff_tempfile *temp,
			   void *blob,
			   unsigned long size,
			   const struct object_id *oid,
			   int mode)
{
	struct strbuf buf = STRBUF_INIT;
	char *path_dup = xstrdup(path);
	const char *base = basename(path_dup);
	struct checkout_metadata meta;

	init_checkout_metadata(&meta, NULL, NULL, oid);

	temp->tempfile = mks_tempfile_dt("git-blob-XXXXXX", base);
	if (!temp->tempfile)
		die_errno("unable to create temp-file");
	if (convert_to_working_tree(istate, path,
			(const char *)blob, (size_t)size, &buf, &meta)) {
		blob = buf.buf;
		size = buf.len;
	}
	if (write_in_full(temp->tempfile->fd, blob, size) < 0 ||
	    close_tempfile_gently(temp->tempfile))
		die_errno("unable to write temp-file");
	temp->name = get_tempfile_path(temp->tempfile);
	oid_to_hex_r(temp->hex, oid);
	xsnprintf(temp->mode, sizeof(temp->mode), "%06o", mode);
	strbuf_release(&buf);
	free(path_dup);
}

static struct diff_tempfile *prepare_temp_file(struct repository *r,
					       struct diff_filespec *one)
{
	struct diff_tempfile *temp = claim_diff_tempfile();

	if (!DIFF_FILE_VALID(one)) {
	not_a_valid_file:
		/* A '-' entry produces this for file-2, and
		 * a '+' entry produces this for file-1.
		 */
		temp->name = "/dev/null";
		xsnprintf(temp->hex, sizeof(temp->hex), ".");
		xsnprintf(temp->mode, sizeof(temp->mode), ".");
		return temp;
	}

	if (!S_ISGITLINK(one->mode) &&
	    (!one->oid_valid ||
	     reuse_worktree_file(r->index, one->path, &one->oid, 1))) {
		struct stat st;
		if (lstat(one->path, &st) < 0) {
			if (errno == ENOENT)
				goto not_a_valid_file;
			die_errno("stat(%s)", one->path);
		}
		if (S_ISLNK(st.st_mode)) {
			struct strbuf sb = STRBUF_INIT;
			if (strbuf_readlink(&sb, one->path, st.st_size) < 0)
				die_errno("readlink(%s)", one->path);
			prep_temp_blob(r->index, one->path, temp, sb.buf, sb.len,
				       (one->oid_valid ?
					&one->oid : null_oid(the_hash_algo)),
				       (one->oid_valid ?
					one->mode : S_IFLNK));
			strbuf_release(&sb);
		}
		else {
			/* we can borrow from the file in the work tree */
			temp->name = one->path;
			if (!one->oid_valid)
				oid_to_hex_r(temp->hex, null_oid(the_hash_algo));
			else
				oid_to_hex_r(temp->hex, &one->oid);
			/* Even though we may sometimes borrow the
			 * contents from the work tree, we always want
			 * one->mode.  mode is trustworthy even when
			 * !(one->oid_valid), as long as
			 * DIFF_FILE_VALID(one).
			 */
			xsnprintf(temp->mode, sizeof(temp->mode), "%06o", one->mode);
		}
		return temp;
	}
	else {
		if (diff_populate_filespec(r, one, NULL))
			die("cannot read data blob for %s", one->path);
		prep_temp_blob(r->index, one->path, temp,
			       one->data, one->size,
			       &one->oid, one->mode);
	}
	return temp;
}

static void add_external_diff_name(struct repository *r,
				   struct strvec *argv,
				   struct diff_filespec *df)
{
	struct diff_tempfile *temp = prepare_temp_file(r, df);
	strvec_push(argv, temp->name);
	strvec_push(argv, temp->hex);
	strvec_push(argv, temp->mode);
}

/* An external diff command takes:
 *
 * diff-cmd name infile1 infile1-sha1 infile1-mode \
 *               infile2 infile2-sha1 infile2-mode [ rename-to ]
 *
 */
static void run_external_diff(const struct external_diff *pgm,
			      const char *name,
			      const char *other,
			      struct diff_filespec *one,
			      struct diff_filespec *two,
			      const char *xfrm_msg,
			      struct diff_options *o)
{
	struct child_process cmd = CHILD_PROCESS_INIT;
	struct diff_queue_struct *q = &diff_queued_diff;
<<<<<<< HEAD
	int quiet = !(o->output_format & DIFF_FORMAT_PATCH) || o->dry_run;
=======
>>>>>>> 2ecb8857
	int rc;

	/*
	 * Trivial equality is handled by diff_unmodified_pair() before
	 * we get here.  If we don't need to show the diff and the
	 * external diff program lacks the ability to tell us whether
	 * it's empty then we consider it non-empty without even asking.
	 */
	if (!pgm->trust_exit_code && !o->file) {
		o->found_changes = 1;
		return;
	}

	strvec_push(&cmd.args, pgm->cmd);
	strvec_push(&cmd.args, name);

	if (one && two) {
		add_external_diff_name(o->repo, &cmd.args, one);
		add_external_diff_name(o->repo, &cmd.args, two);
		if (other) {
			strvec_push(&cmd.args, other);
			if (xfrm_msg)
				strvec_push(&cmd.args, xfrm_msg);
		}
	}

	strvec_pushf(&cmd.env, "GIT_DIFF_PATH_COUNTER=%d",
		     ++o->diff_path_counter);
	strvec_pushf(&cmd.env, "GIT_DIFF_PATH_TOTAL=%d", q->nr);

	diff_free_filespec_data(one);
	diff_free_filespec_data(two);
	cmd.use_shell = 1;
	if (!o->file)
		cmd.no_stdout = 1;
	else if (o->file != stdout)
		cmd.out = xdup(fileno(o->file));
	rc = run_command(&cmd);
	if (!pgm->trust_exit_code && rc == 0)
		o->found_changes = 1;
	else if (pgm->trust_exit_code && rc == 0)
		; /* nothing */
	else if (pgm->trust_exit_code && rc == 1)
		o->found_changes = 1;
	else
		die(_("external diff died, stopping at %s"), name);

	remove_tempfile();
}

static int similarity_index(struct diff_filepair *p)
{
	return p->score * 100 / MAX_SCORE;
}

static const char *diff_abbrev_oid(const struct object_id *oid, int abbrev)
{
	if (startup_info->have_repository)
		return repo_find_unique_abbrev(the_repository, oid, abbrev);
	else {
		char *hex = oid_to_hex(oid);
		if (abbrev < 0)
			abbrev = FALLBACK_DEFAULT_ABBREV;
		if (abbrev > the_hash_algo->hexsz)
			BUG("oid abbreviation out of range: %d", abbrev);
		if (abbrev)
			hex[abbrev] = '\0';
		return hex;
	}
}

static void fill_metainfo(struct strbuf *msg,
			  const char *name,
			  const char *other,
			  struct diff_filespec *one,
			  struct diff_filespec *two,
			  struct diff_options *o,
			  struct diff_filepair *p,
			  int *must_show_header,
			  enum git_colorbool use_color)
{
	const char *set = diff_get_color(use_color, DIFF_METAINFO);
	const char *reset = diff_get_color(use_color, DIFF_RESET);
	const char *line_prefix = diff_line_prefix(o);
	struct string_list *more_headers = NULL;

	*must_show_header = 1;
	strbuf_init(msg, PATH_MAX * 2 + 300);
	switch (p->status) {
	case DIFF_STATUS_COPIED:
		strbuf_addf(msg, "%s%ssimilarity index %d%%",
			    line_prefix, set, similarity_index(p));
		strbuf_addf(msg, "%s\n%s%scopy from ",
			    reset,  line_prefix, set);
		quote_c_style(name, msg, NULL, 0);
		strbuf_addf(msg, "%s\n%s%scopy to ", reset, line_prefix, set);
		quote_c_style(other, msg, NULL, 0);
		strbuf_addf(msg, "%s\n", reset);
		break;
	case DIFF_STATUS_RENAMED:
		strbuf_addf(msg, "%s%ssimilarity index %d%%",
			    line_prefix, set, similarity_index(p));
		strbuf_addf(msg, "%s\n%s%srename from ",
			    reset, line_prefix, set);
		quote_c_style(name, msg, NULL, 0);
		strbuf_addf(msg, "%s\n%s%srename to ",
			    reset, line_prefix, set);
		quote_c_style(other, msg, NULL, 0);
		strbuf_addf(msg, "%s\n", reset);
		break;
	case DIFF_STATUS_MODIFIED:
		if (p->score) {
			strbuf_addf(msg, "%s%sdissimilarity index %d%%%s\n",
				    line_prefix,
				    set, similarity_index(p), reset);
			break;
		}
		/* fallthru */
	default:
		*must_show_header = 0;
	}
	if ((more_headers = additional_headers(o, name))) {
		add_formatted_headers(msg, more_headers,
				      line_prefix, set, reset);
		*must_show_header = 1;
	}
	if (one && two && !oideq(&one->oid, &two->oid)) {
		const unsigned hexsz = the_hash_algo->hexsz;
		int abbrev = o->abbrev ? o->abbrev : DEFAULT_ABBREV;

		if (o->flags.full_index)
			abbrev = hexsz;

		if (o->flags.binary) {
			mmfile_t mf;
			if ((!fill_mmfile(o->repo, &mf, one) &&
			     diff_filespec_is_binary(o->repo, one)) ||
			    (!fill_mmfile(o->repo, &mf, two) &&
			     diff_filespec_is_binary(o->repo, two)))
				abbrev = hexsz;
		}
		strbuf_addf(msg, "%s%sindex %s..%s", line_prefix, set,
			    diff_abbrev_oid(&one->oid, abbrev),
			    diff_abbrev_oid(&two->oid, abbrev));
		if (one->mode == two->mode)
			strbuf_addf(msg, " %06o", one->mode);
		strbuf_addf(msg, "%s\n", reset);
	}
}

static void run_diff_cmd(const struct external_diff *pgm,
			 const char *name,
			 const char *other,
			 const char *attr_path,
			 struct diff_filespec *one,
			 struct diff_filespec *two,
			 struct strbuf *msg,
			 struct diff_options *o,
			 struct diff_filepair *p)
{
	const char *xfrm_msg = NULL;
	int complete_rewrite = (p->status == DIFF_STATUS_MODIFIED) && p->score;
	int must_show_header = 0;
	struct userdiff_driver *drv = NULL;

	if (o->flags.allow_external || !o->ignore_driver_algorithm)
		drv = userdiff_find_by_path(o->repo->index, attr_path);

	if (o->flags.allow_external && drv && drv->external.cmd)
		pgm = &drv->external;

	if (msg) {
		/*
		 * don't use colors when the header is intended for an
		 * external diff driver
		 */
		fill_metainfo(msg, name, other, one, two, o, p,
			      &must_show_header,
			      pgm ? GIT_COLOR_NEVER : o->use_color);
		xfrm_msg = msg->len ? msg->buf : NULL;
	}

	if (pgm) {
		run_external_diff(pgm, name, other, one, two, xfrm_msg, o);
		return;
	}
	if (one && two) {
		if (!o->ignore_driver_algorithm && drv && drv->algorithm)
			set_diff_algorithm(o, drv->algorithm);

		builtin_diff(name, other ? other : name,
			     one, two, xfrm_msg, must_show_header,
			     o, complete_rewrite);
		if (p->status == DIFF_STATUS_COPIED ||
		    p->status == DIFF_STATUS_RENAMED)
			o->found_changes = 1;
	} else {
<<<<<<< HEAD
		if (!o->dry_run)
=======
		if (o->file)
>>>>>>> 2ecb8857
			fprintf(o->file, "* Unmerged path %s\n", name);
		o->found_changes = 1;
	}
}

static void diff_fill_oid_info(struct diff_filespec *one, struct index_state *istate)
{
	if (DIFF_FILE_VALID(one)) {
		if (!one->oid_valid) {
			struct stat st;
			if (one->is_stdin) {
				oidclr(&one->oid, the_repository->hash_algo);
				return;
			}
			if (lstat(one->path, &st) < 0)
				die_errno("stat '%s'", one->path);
			if (index_path(istate, &one->oid, one->path, &st, 0))
				die("cannot hash %s", one->path);
		}
	}
	else
		oidclr(&one->oid, the_repository->hash_algo);
}

static void strip_prefix(int prefix_length, const char **namep, const char **otherp)
{
	/* Strip the prefix but do not molest /dev/null and absolute paths */
	if (*namep && !is_absolute_path(*namep)) {
		*namep += prefix_length;
		if (**namep == '/')
			++*namep;
	}
	if (*otherp && !is_absolute_path(*otherp)) {
		*otherp += prefix_length;
		if (**otherp == '/')
			++*otherp;
	}
}

static void run_diff(struct diff_filepair *p, struct diff_options *o)
{
	const struct external_diff *pgm = external_diff();
	struct strbuf msg;
	struct diff_filespec *one = p->one;
	struct diff_filespec *two = p->two;
	const char *name;
	const char *other;
	const char *attr_path;

	name  = one->path;
	other = (strcmp(name, two->path) ? two->path : NULL);
	attr_path = name;
	if (o->prefix_length)
		strip_prefix(o->prefix_length, &name, &other);

	if (!o->flags.allow_external)
		pgm = NULL;

	if (DIFF_PAIR_UNMERGED(p)) {
		run_diff_cmd(pgm, name, NULL, attr_path,
			     NULL, NULL, NULL, o, p);
		return;
	}

	diff_fill_oid_info(one, o->repo->index);
	diff_fill_oid_info(two, o->repo->index);

	if (!pgm &&
	    DIFF_FILE_VALID(one) && DIFF_FILE_VALID(two) &&
	    (S_IFMT & one->mode) != (S_IFMT & two->mode)) {
		/*
		 * a filepair that changes between file and symlink
		 * needs to be split into deletion and creation.
		 */
		struct diff_filespec *null = alloc_filespec(two->path);
		run_diff_cmd(NULL, name, other, attr_path,
			     one, null, &msg,
			     o, p);
		free(null);
		strbuf_release(&msg);

		null = alloc_filespec(one->path);
		run_diff_cmd(NULL, name, other, attr_path,
			     null, two, &msg, o, p);
		free(null);
	}
	else
		run_diff_cmd(pgm, name, other, attr_path,
			     one, two, &msg, o, p);

	strbuf_release(&msg);
}

static void run_diffstat(struct diff_filepair *p, struct diff_options *o,
			 struct diffstat_t *diffstat)
{
	const char *name;
	const char *other;

	if (!o->ignore_driver_algorithm) {
		struct userdiff_driver *drv = userdiff_find_by_path(o->repo->index,
								    p->one->path);

		if (drv && drv->algorithm)
			set_diff_algorithm(o, drv->algorithm);
	}

	if (DIFF_PAIR_UNMERGED(p)) {
		/* unmerged */
		builtin_diffstat(p->one->path, NULL, NULL, NULL,
				 diffstat, o, p);
		return;
	}

	name = p->one->path;
	other = (strcmp(name, p->two->path) ? p->two->path : NULL);

	if (o->prefix_length)
		strip_prefix(o->prefix_length, &name, &other);

	diff_fill_oid_info(p->one, o->repo->index);
	diff_fill_oid_info(p->two, o->repo->index);

	builtin_diffstat(name, other, p->one, p->two,
			 diffstat, o, p);
}

static void run_checkdiff(struct diff_filepair *p, struct diff_options *o)
{
	const char *name;
	const char *other;
	const char *attr_path;

	if (DIFF_PAIR_UNMERGED(p)) {
		/* unmerged */
		return;
	}

	name = p->one->path;
	other = (strcmp(name, p->two->path) ? p->two->path : NULL);
	attr_path = other ? other : name;

	if (o->prefix_length)
		strip_prefix(o->prefix_length, &name, &other);

	diff_fill_oid_info(p->one, o->repo->index);
	diff_fill_oid_info(p->two, o->repo->index);

	builtin_checkdiff(name, other, attr_path, p->one, p->two, o);
}

void repo_diff_setup(struct repository *r, struct diff_options *options)
{
	memcpy(options, &default_diff_options, sizeof(*options));

	options->file = stdout;
	options->repo = r;

	options->output_indicators[OUTPUT_INDICATOR_NEW] = '+';
	options->output_indicators[OUTPUT_INDICATOR_OLD] = '-';
	options->output_indicators[OUTPUT_INDICATOR_CONTEXT] = ' ';
	options->abbrev = DEFAULT_ABBREV;
	options->line_termination = '\n';
	options->break_opt = -1;
	options->rename_limit = -1;
	options->dirstat_permille = diff_dirstat_permille_default;
	options->context = diff_context_default;
	options->interhunkcontext = diff_interhunk_context_default;
	options->ws_error_highlight = ws_error_highlight_default;
	options->flags.rename_empty = 1;
	options->flags.relative_name = diff_relative;
	options->objfind = NULL;

	/* pathchange left =NULL by default */
	options->change = diff_change;
	options->add_remove = diff_addremove;
	options->use_color = diff_use_color_default;
	options->detect_rename = diff_detect_rename_default;
	options->xdl_opts |= diff_algorithm;
	if (diff_indent_heuristic)
		DIFF_XDL_SET(options, INDENT_HEURISTIC);

	options->orderfile = xstrdup_or_null(diff_order_file_cfg);

	if (!options->flags.ignore_submodule_set)
		options->flags.ignore_untracked_in_submodules = 1;

	if (diff_no_prefix) {
		diff_set_noprefix(options);
	} else if (!diff_mnemonic_prefix) {
		diff_set_default_prefix(options);
	}

	options->color_moved = diff_color_moved_default;
	options->color_moved_ws_handling = diff_color_moved_ws_default;
}

static const char diff_status_letters[] = {
	DIFF_STATUS_ADDED,
	DIFF_STATUS_COPIED,
	DIFF_STATUS_DELETED,
	DIFF_STATUS_MODIFIED,
	DIFF_STATUS_RENAMED,
	DIFF_STATUS_TYPE_CHANGED,
	DIFF_STATUS_UNKNOWN,
	DIFF_STATUS_UNMERGED,
	DIFF_STATUS_FILTER_AON,
	DIFF_STATUS_FILTER_BROKEN,
	'\0',
};

static unsigned int filter_bit['Z' + 1];

static void prepare_filter_bits(void)
{
	int i;

	if (!filter_bit[DIFF_STATUS_ADDED]) {
		for (i = 0; diff_status_letters[i]; i++)
			filter_bit[(int) diff_status_letters[i]] = (1 << i);
	}
}

static unsigned filter_bit_tst(char status, const struct diff_options *opt)
{
	return opt->filter & filter_bit[(int) status];
}

unsigned diff_filter_bit(char status)
{
	prepare_filter_bits();
	return filter_bit[(int) status];
}

int diff_check_follow_pathspec(struct pathspec *ps, int die_on_error)
{
	unsigned forbidden_magic;

	if (ps->nr != 1) {
		if (die_on_error)
			die(_("--follow requires exactly one pathspec"));
		return 0;
	}

	forbidden_magic = ps->items[0].magic & ~(PATHSPEC_FROMTOP |
						 PATHSPEC_LITERAL);
	if (forbidden_magic) {
		if (die_on_error) {
			struct strbuf sb = STRBUF_INIT;
			pathspec_magic_names(forbidden_magic, &sb);
			die(_("pathspec magic not supported by --follow: %s"),
			    sb.buf);
		}
		return 0;
	}

	return 1;
}

void diff_setup_done(struct diff_options *options)
{
	unsigned check_mask = DIFF_FORMAT_NAME |
			      DIFF_FORMAT_NAME_STATUS |
			      DIFF_FORMAT_CHECKDIFF |
			      DIFF_FORMAT_NO_OUTPUT;
	/*
	 * This must be signed because we're comparing against a potentially
	 * negative value.
	 */
	const int hexsz = the_hash_algo->hexsz;

	if (options->set_default)
		options->set_default(options);

	if (HAS_MULTI_BITS(options->output_format & check_mask))
		die(_("options '%s', '%s', '%s', and '%s' cannot be used together"),
			"--name-only", "--name-status", "--check", "-s");

	if (HAS_MULTI_BITS(options->pickaxe_opts & DIFF_PICKAXE_KINDS_MASK))
		die(_("options '%s', '%s', and '%s' cannot be used together"),
			"-G", "-S", "--find-object");

	if (HAS_MULTI_BITS(options->pickaxe_opts & DIFF_PICKAXE_KINDS_G_REGEX_MASK))
		die(_("options '%s' and '%s' cannot be used together, use '%s' with '%s'"),
			"-G", "--pickaxe-regex", "--pickaxe-regex", "-S");

	if (HAS_MULTI_BITS(options->pickaxe_opts & DIFF_PICKAXE_KINDS_ALL_OBJFIND_MASK))
		die(_("options '%s' and '%s' cannot be used together, use '%s' with '%s' and '%s'"),
			"--pickaxe-all", "--find-object", "--pickaxe-all", "-G", "-S");

	/*
	 * Most of the time we can say "there are changes"
	 * only by checking if there are changed paths, but
	 * --ignore-whitespace* options force us to look
	 * inside contents.
	 */

	if ((options->xdl_opts & XDF_WHITESPACE_FLAGS) ||
	    options->ignore_regex_nr)
		options->flags.diff_from_contents = 1;
	else
		options->flags.diff_from_contents = 0;

	if (options->flags.find_copies_harder)
		options->detect_rename = DIFF_DETECT_COPY;

	if (!options->flags.relative_name)
		options->prefix = NULL;
	if (options->prefix)
		options->prefix_length = strlen(options->prefix);
	else
		options->prefix_length = 0;

	/*
	 * --name-only, --name-status, --checkdiff, and -s
	 * turn other output format off.
	 */
	if (options->output_format & (DIFF_FORMAT_NAME |
				      DIFF_FORMAT_NAME_STATUS |
				      DIFF_FORMAT_CHECKDIFF |
				      DIFF_FORMAT_NO_OUTPUT))
		options->output_format &= ~(DIFF_FORMAT_RAW |
					    DIFF_FORMAT_NUMSTAT |
					    DIFF_FORMAT_DIFFSTAT |
					    DIFF_FORMAT_SHORTSTAT |
					    DIFF_FORMAT_DIRSTAT |
					    DIFF_FORMAT_SUMMARY |
					    DIFF_FORMAT_PATCH);

	/*
	 * These cases always need recursive; we do not drop caller-supplied
	 * recursive bits for other formats here.
	 */
	if (options->output_format & (DIFF_FORMAT_PATCH |
				      DIFF_FORMAT_NUMSTAT |
				      DIFF_FORMAT_DIFFSTAT |
				      DIFF_FORMAT_SHORTSTAT |
				      DIFF_FORMAT_DIRSTAT |
				      DIFF_FORMAT_SUMMARY |
				      DIFF_FORMAT_CHECKDIFF))
		options->flags.recursive = 1;
	/*
	 * Also pickaxe would not work very well if you do not say recursive
	 */
	if (options->pickaxe_opts & DIFF_PICKAXE_KINDS_MASK)
		options->flags.recursive = 1;
	/*
	 * When patches are generated, submodules diffed against the work tree
	 * must be checked for dirtiness too so it can be shown in the output
	 */
	if (options->output_format & DIFF_FORMAT_PATCH)
		options->flags.dirty_submodules = 1;

	if (options->detect_rename && options->rename_limit < 0)
		options->rename_limit = diff_rename_limit_default;
	if (hexsz < options->abbrev)
		options->abbrev = hexsz; /* full */

	/*
	 * It does not make sense to show the first hit we happened
	 * to have found.  It does not make sense not to return with
	 * exit code in such a case either.
	 */
	if (options->flags.quick) {
		options->output_format = DIFF_FORMAT_NO_OUTPUT;
		options->flags.exit_with_status = 1;
	}

	/*
	 * External diffs could declare non-identical contents equal
	 * (think diff --ignore-space-change).
	 */
	if (options->flags.allow_external && options->flags.exit_with_status)
		options->flags.diff_from_contents = 1;

	options->diff_path_counter = 0;

	if (options->flags.follow_renames)
		diff_check_follow_pathspec(&options->pathspec, 1);

	if (options->flags.allow_external && external_diff())
		options->color_moved = 0;

	if (options->filter_not) {
		if (!options->filter)
			options->filter = ~filter_bit[DIFF_STATUS_FILTER_AON];
		options->filter &= ~options->filter_not;
	}

	if (options->pathspec.has_wildcard && options->max_depth_valid)
		die("max-depth cannot be used with wildcard pathspecs");
}

int parse_long_opt(const char *opt, const char **argv,
		   const char **optarg)
{
	const char *arg = argv[0];
	if (!skip_prefix(arg, "--", &arg))
		return 0;
	if (!skip_prefix(arg, opt, &arg))
		return 0;
	if (*arg == '=') { /* stuck form: --option=value */
		*optarg = arg + 1;
		return 1;
	}
	if (*arg != '\0')
		return 0;
	/* separate form: --option value */
	if (!argv[1])
		die("Option '--%s' requires a value", opt);
	*optarg = argv[1];
	return 2;
}

static int diff_opt_stat(const struct option *opt, const char *value, int unset)
{
	struct diff_options *options = opt->value;
	int width = options->stat_width;
	int name_width = options->stat_name_width;
	int graph_width = options->stat_graph_width;
	int count = options->stat_count;
	char *end;

	BUG_ON_OPT_NEG(unset);

	if (!strcmp(opt->long_name, "stat")) {
		if (value) {
			width = strtoul(value, &end, 10);
			if (*end == ',')
				name_width = strtoul(end+1, &end, 10);
			if (*end == ',')
				count = strtoul(end+1, &end, 10);
			if (*end)
				return error(_("invalid --stat value: %s"), value);
		}
	} else if (!strcmp(opt->long_name, "stat-width")) {
		width = strtoul(value, &end, 10);
		if (*end)
			return error(_("%s expects a numerical value"),
				     opt->long_name);
	} else if (!strcmp(opt->long_name, "stat-name-width")) {
		name_width = strtoul(value, &end, 10);
		if (*end)
			return error(_("%s expects a numerical value"),
				     opt->long_name);
	} else if (!strcmp(opt->long_name, "stat-graph-width")) {
		graph_width = strtoul(value, &end, 10);
		if (*end)
			return error(_("%s expects a numerical value"),
				     opt->long_name);
	} else if (!strcmp(opt->long_name, "stat-count")) {
		count = strtoul(value, &end, 10);
		if (*end)
			return error(_("%s expects a numerical value"),
				     opt->long_name);
	} else
		BUG("%s should not get here", opt->long_name);

	options->output_format &= ~DIFF_FORMAT_NO_OUTPUT;
	options->output_format |= DIFF_FORMAT_DIFFSTAT;
	options->stat_name_width = name_width;
	options->stat_graph_width = graph_width;
	options->stat_width = width;
	options->stat_count = count;
	return 0;
}

static int parse_dirstat_opt(struct diff_options *options, const char *params)
{
	struct strbuf errmsg = STRBUF_INIT;
	if (parse_dirstat_params(options, params, &errmsg))
		die(_("Failed to parse --dirstat/-X option parameter:\n%s"),
		    errmsg.buf);
	strbuf_release(&errmsg);
	/*
	 * The caller knows a dirstat-related option is given from the command
	 * line; allow it to say "return this_function();"
	 */
	options->output_format &= ~DIFF_FORMAT_NO_OUTPUT;
	options->output_format |= DIFF_FORMAT_DIRSTAT;
	return 1;
}

static int diff_opt_diff_filter(const struct option *option,
				const char *optarg, int unset)
{
	struct diff_options *opt = option->value;
	int i, optch;

	BUG_ON_OPT_NEG(unset);
	prepare_filter_bits();

	for (i = 0; (optch = optarg[i]) != '\0'; i++) {
		unsigned int bit;
		int negate;

		if ('a' <= optch && optch <= 'z') {
			negate = 1;
			optch = toupper(optch);
		} else {
			negate = 0;
		}

		bit = (0 <= optch && optch <= 'Z') ? filter_bit[optch] : 0;
		if (!bit)
			return error(_("unknown change class '%c' in --diff-filter=%s"),
				     optarg[i], optarg);
		if (negate)
			opt->filter_not |= bit;
		else
			opt->filter |= bit;
	}
	return 0;
}

static void enable_patch_output(int *fmt)
{
	*fmt &= ~DIFF_FORMAT_NO_OUTPUT;
	*fmt |= DIFF_FORMAT_PATCH;
}

static int diff_opt_ws_error_highlight(const struct option *option,
				       const char *arg, int unset)
{
	struct diff_options *opt = option->value;
	int val = parse_ws_error_highlight(arg);

	BUG_ON_OPT_NEG(unset);
	if (val < 0)
		return error(_("unknown value after ws-error-highlight=%.*s"),
			     -1 - val, arg);
	opt->ws_error_highlight = val;
	return 0;
}

static int diff_opt_find_object(const struct option *option,
				const char *arg, int unset)
{
	struct diff_options *opt = option->value;
	struct object_id oid;

	BUG_ON_OPT_NEG(unset);
	if (repo_get_oid(the_repository, arg, &oid))
		return error(_("unable to resolve '%s'"), arg);

	if (!opt->objfind)
		CALLOC_ARRAY(opt->objfind, 1);

	opt->pickaxe_opts |= DIFF_PICKAXE_KIND_OBJFIND;
	opt->flags.recursive = 1;
	opt->flags.tree_in_recursive = 1;
	oidset_insert(opt->objfind, &oid);
	return 0;
}

static int diff_opt_anchored(const struct option *opt,
			     const char *arg, int unset)
{
	struct diff_options *options = opt->value;

	BUG_ON_OPT_NEG(unset);
	options->xdl_opts = DIFF_WITH_ALG(options, PATIENCE_DIFF);
	ALLOC_GROW(options->anchors, options->anchors_nr + 1,
		   options->anchors_alloc);
	options->anchors[options->anchors_nr++] = xstrdup(arg);
	return 0;
}

static int diff_opt_binary(const struct option *opt,
			   const char *arg, int unset)
{
	struct diff_options *options = opt->value;

	BUG_ON_OPT_NEG(unset);
	BUG_ON_OPT_ARG(arg);
	enable_patch_output(&options->output_format);
	options->flags.binary = 1;
	return 0;
}

static int diff_opt_break_rewrites(const struct option *opt,
				   const char *arg, int unset)
{
	int *break_opt = opt->value;
	int opt1, opt2;

	BUG_ON_OPT_NEG(unset);
	if (!arg)
		arg = "";
	opt1 = parse_rename_score(&arg);
	if (*arg == 0)
		opt2 = 0;
	else if (*arg != '/')
		return error(_("%s expects <n>/<m> form"), opt->long_name);
	else {
		arg++;
		opt2 = parse_rename_score(&arg);
	}
	if (*arg != 0)
		return error(_("%s expects <n>/<m> form"), opt->long_name);
	*break_opt = opt1 | (opt2 << 16);
	return 0;
}

static int diff_opt_char(const struct option *opt,
			 const char *arg, int unset)
{
	char *value = opt->value;

	BUG_ON_OPT_NEG(unset);
	if (arg[1])
		return error(_("%s expects a character, got '%s'"),
			     opt->long_name, arg);
	*value = arg[0];
	return 0;
}

static int diff_opt_color_moved(const struct option *opt,
				const char *arg, int unset)
{
	struct diff_options *options = opt->value;

	if (unset) {
		options->color_moved = COLOR_MOVED_NO;
	} else if (!arg) {
		if (diff_color_moved_default)
			options->color_moved = diff_color_moved_default;
		if (options->color_moved == COLOR_MOVED_NO)
			options->color_moved = COLOR_MOVED_DEFAULT;
	} else {
		int cm = parse_color_moved(arg);
		if (cm < 0)
			return error(_("bad --color-moved argument: %s"), arg);
		options->color_moved = cm;
	}
	return 0;
}

static int diff_opt_color_moved_ws(const struct option *opt,
				   const char *arg, int unset)
{
	struct diff_options *options = opt->value;
	unsigned cm;

	if (unset) {
		options->color_moved_ws_handling = 0;
		return 0;
	}

	cm = parse_color_moved_ws(arg);
	if (cm & COLOR_MOVED_WS_ERROR)
		return error(_("invalid mode '%s' in --color-moved-ws"), arg);
	options->color_moved_ws_handling = cm;
	return 0;
}

static int diff_opt_color_words(const struct option *opt,
				const char *arg, int unset)
{
	struct diff_options *options = opt->value;

	BUG_ON_OPT_NEG(unset);
	options->use_color = GIT_COLOR_ALWAYS;
	options->word_diff = DIFF_WORDS_COLOR;
	options->word_regex = arg;
	return 0;
}

static int diff_opt_compact_summary(const struct option *opt,
				    const char *arg, int unset)
{
	struct diff_options *options = opt->value;

	BUG_ON_OPT_ARG(arg);
	if (unset) {
		options->flags.stat_with_summary = 0;
	} else {
		options->flags.stat_with_summary = 1;
		options->output_format &= ~DIFF_FORMAT_NO_OUTPUT;
		options->output_format |= DIFF_FORMAT_DIFFSTAT;
	}
	return 0;
}

static int diff_opt_diff_algorithm(const struct option *opt,
				   const char *arg, int unset)
{
	struct diff_options *options = opt->value;

	BUG_ON_OPT_NEG(unset);

	if (set_diff_algorithm(options, arg))
		return error(_("option diff-algorithm accepts \"myers\", "
			       "\"minimal\", \"patience\" and \"histogram\""));

	options->ignore_driver_algorithm = 1;

	return 0;
}

static int diff_opt_diff_algorithm_no_arg(const struct option *opt,
				   const char *arg, int unset)
{
	struct diff_options *options = opt->value;

	BUG_ON_OPT_NEG(unset);
	BUG_ON_OPT_ARG(arg);

	if (set_diff_algorithm(options, opt->long_name))
		BUG("available diff algorithms include \"myers\", "
			       "\"minimal\", \"patience\" and \"histogram\"");

	options->ignore_driver_algorithm = 1;

	return 0;
}

static int diff_opt_dirstat(const struct option *opt,
			    const char *arg, int unset)
{
	struct diff_options *options = opt->value;

	BUG_ON_OPT_NEG(unset);
	if (!strcmp(opt->long_name, "cumulative")) {
		if (arg)
			BUG("how come --cumulative take a value?");
		arg = "cumulative";
	} else if (!strcmp(opt->long_name, "dirstat-by-file"))
		parse_dirstat_opt(options, "files");
	parse_dirstat_opt(options, arg ? arg : "");
	return 0;
}

static int diff_opt_find_copies(const struct option *opt,
				const char *arg, int unset)
{
	struct diff_options *options = opt->value;

	BUG_ON_OPT_NEG(unset);
	if (!arg)
		arg = "";
	options->rename_score = parse_rename_score(&arg);
	if (*arg != 0)
		return error(_("invalid argument to %s"), opt->long_name);

	if (options->detect_rename == DIFF_DETECT_COPY)
		options->flags.find_copies_harder = 1;
	else
		options->detect_rename = DIFF_DETECT_COPY;

	return 0;
}

static int diff_opt_find_renames(const struct option *opt,
				 const char *arg, int unset)
{
	struct diff_options *options = opt->value;

	BUG_ON_OPT_NEG(unset);
	if (!arg)
		arg = "";
	options->rename_score = parse_rename_score(&arg);
	if (*arg != 0)
		return error(_("invalid argument to %s"), opt->long_name);

	options->detect_rename = DIFF_DETECT_RENAME;
	return 0;
}

static int diff_opt_follow(const struct option *opt,
			   const char *arg, int unset)
{
	struct diff_options *options = opt->value;

	BUG_ON_OPT_ARG(arg);
	if (unset) {
		options->flags.follow_renames = 0;
		options->flags.default_follow_renames = 0;
	} else {
		options->flags.follow_renames = 1;
	}
	return 0;
}

static int diff_opt_ignore_submodules(const struct option *opt,
				      const char *arg, int unset)
{
	struct diff_options *options = opt->value;

	BUG_ON_OPT_NEG(unset);
	if (!arg)
		arg = "all";
	options->flags.override_submodule_config = 1;
	handle_ignore_submodules_arg(options, arg);
	return 0;
}

static int diff_opt_line_prefix(const struct option *opt,
				const char *optarg, int unset)
{
	struct diff_options *options = opt->value;

	BUG_ON_OPT_NEG(unset);
	options->line_prefix = optarg;
	graph_setup_line_prefix(options);
	return 0;
}

static int diff_opt_no_prefix(const struct option *opt,
			      const char *optarg, int unset)
{
	struct diff_options *options = opt->value;

	BUG_ON_OPT_NEG(unset);
	BUG_ON_OPT_ARG(optarg);
	diff_set_noprefix(options);
	return 0;
}

static int diff_opt_default_prefix(const struct option *opt,
				   const char *optarg, int unset)
{
	struct diff_options *options = opt->value;

	BUG_ON_OPT_NEG(unset);
	BUG_ON_OPT_ARG(optarg);
	FREE_AND_NULL(diff_src_prefix);
	FREE_AND_NULL(diff_dst_prefix);
	diff_set_default_prefix(options);
	return 0;
}

static enum parse_opt_result diff_opt_output(struct parse_opt_ctx_t *ctx,
					     const struct option *opt,
					     const char *arg, int unset)
{
	struct diff_options *options = opt->value;
	char *path;

	BUG_ON_OPT_NEG(unset);
	path = prefix_filename(ctx->prefix, arg);
	options->file = xfopen(path, "w");
	options->close_file = 1;
	if (options->use_color != GIT_COLOR_ALWAYS)
		options->use_color = GIT_COLOR_NEVER;
	free(path);
	return 0;
}

static int diff_opt_patience(const struct option *opt,
			     const char *arg, int unset)
{
	struct diff_options *options = opt->value;
	int i;

	BUG_ON_OPT_NEG(unset);
	BUG_ON_OPT_ARG(arg);
	/*
	 * Both --patience and --anchored use PATIENCE_DIFF
	 * internally, so remove any anchors previously
	 * specified.
	 */
	for (i = 0; i < options->anchors_nr; i++)
		free(options->anchors[i]);
	options->anchors_nr = 0;
	options->ignore_driver_algorithm = 1;

	return set_diff_algorithm(options, "patience");
}

static int diff_opt_ignore_regex(const struct option *opt,
				 const char *arg, int unset)
{
	struct diff_options *options = opt->value;
	regex_t *regex;

	BUG_ON_OPT_NEG(unset);

	regex = xmalloc(sizeof(*regex));
	if (regcomp(regex, arg, REG_EXTENDED | REG_NEWLINE)) {
		free(regex);
		return error(_("invalid regex given to -I: '%s'"), arg);
	}

	ALLOC_GROW(options->ignore_regex, options->ignore_regex_nr + 1,
		   options->ignore_regex_alloc);
	options->ignore_regex[options->ignore_regex_nr++] = regex;
	return 0;
}

static int diff_opt_pickaxe_regex(const struct option *opt,
				  const char *arg, int unset)
{
	struct diff_options *options = opt->value;

	BUG_ON_OPT_NEG(unset);
	options->pickaxe = arg;
	options->pickaxe_opts |= DIFF_PICKAXE_KIND_G;
	if (arg && !*arg)
		return error(_("-G requires a non-empty argument"));
	return 0;
}

static int diff_opt_pickaxe_string(const struct option *opt,
				   const char *arg, int unset)
{
	struct diff_options *options = opt->value;

	BUG_ON_OPT_NEG(unset);
	options->pickaxe = arg;
	options->pickaxe_opts |= DIFF_PICKAXE_KIND_S;
	if (arg && !*arg)
		return error(_("-S requires a non-empty argument"));
	return 0;
}

static int diff_opt_relative(const struct option *opt,
			     const char *arg, int unset)
{
	struct diff_options *options = opt->value;

	options->flags.relative_name = !unset;
	if (arg)
		options->prefix = arg;
	return 0;
}

static int diff_opt_submodule(const struct option *opt,
			      const char *arg, int unset)
{
	struct diff_options *options = opt->value;

	BUG_ON_OPT_NEG(unset);
	if (!arg)
		arg = "log";
	if (parse_submodule_params(options, arg))
		return error(_("failed to parse --submodule option parameter: '%s'"),
			     arg);
	return 0;
}

static int diff_opt_textconv(const struct option *opt,
			     const char *arg, int unset)
{
	struct diff_options *options = opt->value;

	BUG_ON_OPT_ARG(arg);
	if (unset) {
		options->flags.allow_textconv = 0;
	} else {
		options->flags.allow_textconv = 1;
		options->flags.textconv_set_via_cmdline = 1;
	}
	return 0;
}

static int diff_opt_unified(const struct option *opt,
			    const char *arg, int unset)
{
	struct diff_options *options = opt->value;
	char *s;

	BUG_ON_OPT_NEG(unset);

	if (arg) {
		options->context = strtol(arg, &s, 10);
		if (*s)
			return error(_("%s expects a numerical value"), "--unified");
	}
	enable_patch_output(&options->output_format);

	return 0;
}

static int diff_opt_word_diff(const struct option *opt,
			      const char *arg, int unset)
{
	struct diff_options *options = opt->value;

	BUG_ON_OPT_NEG(unset);
	if (arg) {
		if (!strcmp(arg, "plain"))
			options->word_diff = DIFF_WORDS_PLAIN;
		else if (!strcmp(arg, "color")) {
			options->use_color = GIT_COLOR_ALWAYS;
			options->word_diff = DIFF_WORDS_COLOR;
		}
		else if (!strcmp(arg, "porcelain"))
			options->word_diff = DIFF_WORDS_PORCELAIN;
		else if (!strcmp(arg, "none"))
			options->word_diff = DIFF_WORDS_NONE;
		else
			return error(_("bad --word-diff argument: %s"), arg);
	} else {
		if (options->word_diff == DIFF_WORDS_NONE)
			options->word_diff = DIFF_WORDS_PLAIN;
	}
	return 0;
}

static int diff_opt_word_diff_regex(const struct option *opt,
				    const char *arg, int unset)
{
	struct diff_options *options = opt->value;

	BUG_ON_OPT_NEG(unset);
	if (options->word_diff == DIFF_WORDS_NONE)
		options->word_diff = DIFF_WORDS_PLAIN;
	options->word_regex = arg;
	return 0;
}

static int diff_opt_rotate_to(const struct option *opt, const char *arg, int unset)
{
	struct diff_options *options = opt->value;

	BUG_ON_OPT_NEG(unset);
	if (!strcmp(opt->long_name, "skip-to"))
		options->skip_instead_of_rotate = 1;
	else
		options->skip_instead_of_rotate = 0;
	options->rotate_to = arg;
	return 0;
}

static int diff_opt_max_depth(const struct option *opt,
			      const char *arg, int unset)
{
	struct diff_options *options = opt->value;

	BUG_ON_OPT_NEG(unset);

	if (!git_parse_int(arg, &options->max_depth))
		return error(_("invalid value for '%s': '%s'"),
			     "--max-depth", arg);

	options->flags.recursive = 1;
	options->max_depth_valid = options->max_depth >= 0;

	return 0;
}

/*
 * Consider adding new flags to __git_diff_common_options
 * in contrib/completion/git-completion.bash
 */
struct option *add_diff_options(const struct option *opts,
				struct diff_options *options)
{
	struct option parseopts[] = {
		OPT_GROUP(N_("Diff output format options")),
		OPT_BITOP('p', "patch", &options->output_format,
			  N_("generate patch"),
			  DIFF_FORMAT_PATCH, DIFF_FORMAT_NO_OUTPUT),
		OPT_SET_INT('s', "no-patch", &options->output_format,
			    N_("suppress diff output"), DIFF_FORMAT_NO_OUTPUT),
		OPT_BITOP('u', NULL, &options->output_format,
			  N_("generate patch"),
			  DIFF_FORMAT_PATCH, DIFF_FORMAT_NO_OUTPUT),
		OPT_CALLBACK_F('U', "unified", options, N_("<n>"),
			       N_("generate diffs with <n> lines context"),
			       PARSE_OPT_NONEG | PARSE_OPT_OPTARG, diff_opt_unified),
		OPT_BOOL('W', "function-context", &options->flags.funccontext,
			 N_("generate diffs with <n> lines context")),
		OPT_BITOP(0, "raw", &options->output_format,
			  N_("generate the diff in raw format"),
			  DIFF_FORMAT_RAW, DIFF_FORMAT_NO_OUTPUT),
		OPT_BITOP(0, "patch-with-raw", &options->output_format,
			  N_("synonym for '-p --raw'"),
			  DIFF_FORMAT_PATCH | DIFF_FORMAT_RAW,
			  DIFF_FORMAT_NO_OUTPUT),
		OPT_BITOP(0, "patch-with-stat", &options->output_format,
			  N_("synonym for '-p --stat'"),
			  DIFF_FORMAT_PATCH | DIFF_FORMAT_DIFFSTAT,
			  DIFF_FORMAT_NO_OUTPUT),
		OPT_BITOP(0, "numstat", &options->output_format,
			  N_("machine friendly --stat"),
			  DIFF_FORMAT_NUMSTAT, DIFF_FORMAT_NO_OUTPUT),
		OPT_BITOP(0, "shortstat", &options->output_format,
			  N_("output only the last line of --stat"),
			  DIFF_FORMAT_SHORTSTAT, DIFF_FORMAT_NO_OUTPUT),
		OPT_CALLBACK_F('X', "dirstat", options, N_("<param1>,<param2>..."),
			       N_("output the distribution of relative amount of changes for each sub-directory"),
			       PARSE_OPT_NONEG | PARSE_OPT_OPTARG,
			       diff_opt_dirstat),
		OPT_CALLBACK_F(0, "cumulative", options, NULL,
			       N_("synonym for --dirstat=cumulative"),
			       PARSE_OPT_NONEG | PARSE_OPT_NOARG,
			       diff_opt_dirstat),
		OPT_CALLBACK_F(0, "dirstat-by-file", options, N_("<param1>,<param2>..."),
			       N_("synonym for --dirstat=files,<param1>,<param2>..."),
			       PARSE_OPT_NONEG | PARSE_OPT_OPTARG,
			       diff_opt_dirstat),
		OPT_BIT_F(0, "check", &options->output_format,
			  N_("warn if changes introduce conflict markers or whitespace errors"),
			  DIFF_FORMAT_CHECKDIFF, PARSE_OPT_NONEG),
		OPT_BITOP(0, "summary", &options->output_format,
			  N_("condensed summary such as creations, renames and mode changes"),
			  DIFF_FORMAT_SUMMARY, DIFF_FORMAT_NO_OUTPUT),
		OPT_BIT_F(0, "name-only", &options->output_format,
			  N_("show only names of changed files"),
			  DIFF_FORMAT_NAME, PARSE_OPT_NONEG),
		OPT_BIT_F(0, "name-status", &options->output_format,
			  N_("show only names and status of changed files"),
			  DIFF_FORMAT_NAME_STATUS, PARSE_OPT_NONEG),
		OPT_CALLBACK_F(0, "stat", options, N_("<width>[,<name-width>[,<count>]]"),
			       N_("generate diffstat"),
			       PARSE_OPT_NONEG | PARSE_OPT_OPTARG, diff_opt_stat),
		OPT_CALLBACK_F(0, "stat-width", options, N_("<width>"),
			       N_("generate diffstat with a given width"),
			       PARSE_OPT_NONEG, diff_opt_stat),
		OPT_CALLBACK_F(0, "stat-name-width", options, N_("<width>"),
			       N_("generate diffstat with a given name width"),
			       PARSE_OPT_NONEG, diff_opt_stat),
		OPT_CALLBACK_F(0, "stat-graph-width", options, N_("<width>"),
			       N_("generate diffstat with a given graph width"),
			       PARSE_OPT_NONEG, diff_opt_stat),
		OPT_CALLBACK_F(0, "stat-count", options, N_("<count>"),
			       N_("generate diffstat with limited lines"),
			       PARSE_OPT_NONEG, diff_opt_stat),
		OPT_CALLBACK_F(0, "compact-summary", options, NULL,
			       N_("generate compact summary in diffstat"),
			       PARSE_OPT_NOARG, diff_opt_compact_summary),
		OPT_CALLBACK_F(0, "binary", options, NULL,
			       N_("output a binary diff that can be applied"),
			       PARSE_OPT_NONEG | PARSE_OPT_NOARG, diff_opt_binary),
		OPT_BOOL(0, "full-index", &options->flags.full_index,
			 N_("show full pre- and post-image object names on the \"index\" lines")),
		OPT_COLOR_FLAG(0, "color", &options->use_color,
			       N_("show colored diff")),
		OPT_CALLBACK_F(0, "ws-error-highlight", options, N_("<kind>"),
			       N_("highlight whitespace errors in the 'context', 'old' or 'new' lines in the diff"),
			       PARSE_OPT_NONEG, diff_opt_ws_error_highlight),
		OPT_SET_INT('z', NULL, &options->line_termination,
			    N_("do not munge pathnames and use NULs as output field terminators in --raw or --numstat"),
			    0),
		OPT__ABBREV(&options->abbrev),
		OPT_STRING_F(0, "src-prefix", &options->a_prefix, N_("<prefix>"),
			     N_("show the given source prefix instead of \"a/\""),
			     PARSE_OPT_NONEG),
		OPT_STRING_F(0, "dst-prefix", &options->b_prefix, N_("<prefix>"),
			     N_("show the given destination prefix instead of \"b/\""),
			     PARSE_OPT_NONEG),
		OPT_CALLBACK_F(0, "line-prefix", options, N_("<prefix>"),
			       N_("prepend an additional prefix to every line of output"),
			       PARSE_OPT_NONEG, diff_opt_line_prefix),
		OPT_CALLBACK_F(0, "no-prefix", options, NULL,
			       N_("do not show any source or destination prefix"),
			       PARSE_OPT_NONEG | PARSE_OPT_NOARG, diff_opt_no_prefix),
		OPT_CALLBACK_F(0, "default-prefix", options, NULL,
			       N_("use default prefixes a/ and b/"),
			       PARSE_OPT_NONEG | PARSE_OPT_NOARG, diff_opt_default_prefix),
		OPT_INTEGER_F(0, "inter-hunk-context", &options->interhunkcontext,
			      N_("show context between diff hunks up to the specified number of lines"),
			      PARSE_OPT_NONEG),
		OPT_CALLBACK_F(0, "output-indicator-new",
			       &options->output_indicators[OUTPUT_INDICATOR_NEW],
			       N_("<char>"),
			       N_("specify the character to indicate a new line instead of '+'"),
			       PARSE_OPT_NONEG, diff_opt_char),
		OPT_CALLBACK_F(0, "output-indicator-old",
			       &options->output_indicators[OUTPUT_INDICATOR_OLD],
			       N_("<char>"),
			       N_("specify the character to indicate an old line instead of '-'"),
			       PARSE_OPT_NONEG, diff_opt_char),
		OPT_CALLBACK_F(0, "output-indicator-context",
			       &options->output_indicators[OUTPUT_INDICATOR_CONTEXT],
			       N_("<char>"),
			       N_("specify the character to indicate a context instead of ' '"),
			       PARSE_OPT_NONEG, diff_opt_char),

		OPT_GROUP(N_("Diff rename options")),
		OPT_CALLBACK_F('B', "break-rewrites", &options->break_opt, N_("<n>[/<m>]"),
			       N_("break complete rewrite changes into pairs of delete and create"),
			       PARSE_OPT_NONEG | PARSE_OPT_OPTARG,
			       diff_opt_break_rewrites),
		OPT_CALLBACK_F('M', "find-renames", options, N_("<n>"),
			       N_("detect renames"),
			       PARSE_OPT_NONEG | PARSE_OPT_OPTARG,
			       diff_opt_find_renames),
		OPT_SET_INT_F('D', "irreversible-delete", &options->irreversible_delete,
			      N_("omit the preimage for deletes"),
			      1, PARSE_OPT_NONEG),
		OPT_CALLBACK_F('C', "find-copies", options, N_("<n>"),
			       N_("detect copies"),
			       PARSE_OPT_NONEG | PARSE_OPT_OPTARG,
			       diff_opt_find_copies),
		OPT_BOOL(0, "find-copies-harder", &options->flags.find_copies_harder,
			 N_("use unmodified files as source to find copies")),
		OPT_SET_INT_F(0, "no-renames", &options->detect_rename,
			      N_("disable rename detection"),
			      0, PARSE_OPT_NONEG),
		OPT_BOOL(0, "rename-empty", &options->flags.rename_empty,
			 N_("use empty blobs as rename source")),
		OPT_CALLBACK_F(0, "follow", options, NULL,
			       N_("continue listing the history of a file beyond renames"),
			       PARSE_OPT_NOARG, diff_opt_follow),
		OPT_INTEGER('l', NULL, &options->rename_limit,
			    N_("prevent rename/copy detection if the number of rename/copy targets exceeds given limit")),

		OPT_GROUP(N_("Diff algorithm options")),
		OPT_CALLBACK_F(0, "minimal", options, NULL,
			       N_("produce the smallest possible diff"),
			       PARSE_OPT_NONEG | PARSE_OPT_NOARG,
			       diff_opt_diff_algorithm_no_arg),
		OPT_BIT_F('w', "ignore-all-space", &options->xdl_opts,
			  N_("ignore whitespace when comparing lines"),
			  XDF_IGNORE_WHITESPACE, PARSE_OPT_NONEG),
		OPT_BIT_F('b', "ignore-space-change", &options->xdl_opts,
			  N_("ignore changes in amount of whitespace"),
			  XDF_IGNORE_WHITESPACE_CHANGE, PARSE_OPT_NONEG),
		OPT_BIT_F(0, "ignore-space-at-eol", &options->xdl_opts,
			  N_("ignore changes in whitespace at EOL"),
			  XDF_IGNORE_WHITESPACE_AT_EOL, PARSE_OPT_NONEG),
		OPT_BIT_F(0, "ignore-cr-at-eol", &options->xdl_opts,
			  N_("ignore carrier-return at the end of line"),
			  XDF_IGNORE_CR_AT_EOL, PARSE_OPT_NONEG),
		OPT_BIT_F(0, "ignore-blank-lines", &options->xdl_opts,
			  N_("ignore changes whose lines are all blank"),
			  XDF_IGNORE_BLANK_LINES, PARSE_OPT_NONEG),
		OPT_CALLBACK_F('I', "ignore-matching-lines", options, N_("<regex>"),
			       N_("ignore changes whose all lines match <regex>"),
			       0, diff_opt_ignore_regex),
		OPT_BIT(0, "indent-heuristic", &options->xdl_opts,
			N_("heuristic to shift diff hunk boundaries for easy reading"),
			XDF_INDENT_HEURISTIC),
		OPT_CALLBACK_F(0, "patience", options, NULL,
			       N_("generate diff using the \"patience diff\" algorithm"),
			       PARSE_OPT_NONEG | PARSE_OPT_NOARG,
			       diff_opt_patience),
		OPT_CALLBACK_F(0, "histogram", options, NULL,
			       N_("generate diff using the \"histogram diff\" algorithm"),
			       PARSE_OPT_NONEG | PARSE_OPT_NOARG,
			       diff_opt_diff_algorithm_no_arg),
		OPT_CALLBACK_F(0, "diff-algorithm", options, N_("<algorithm>"),
			       N_("choose a diff algorithm"),
			       PARSE_OPT_NONEG, diff_opt_diff_algorithm),
		OPT_CALLBACK_F(0, "anchored", options, N_("<text>"),
			       N_("generate diff using the \"anchored diff\" algorithm"),
			       PARSE_OPT_NONEG, diff_opt_anchored),
		OPT_CALLBACK_F(0, "word-diff", options, N_("<mode>"),
			       N_("show word diff, using <mode> to delimit changed words"),
			       PARSE_OPT_NONEG | PARSE_OPT_OPTARG, diff_opt_word_diff),
		OPT_CALLBACK_F(0, "word-diff-regex", options, N_("<regex>"),
			       N_("use <regex> to decide what a word is"),
			       PARSE_OPT_NONEG, diff_opt_word_diff_regex),
		OPT_CALLBACK_F(0, "color-words", options, N_("<regex>"),
			       N_("equivalent to --word-diff=color --word-diff-regex=<regex>"),
			       PARSE_OPT_NONEG | PARSE_OPT_OPTARG, diff_opt_color_words),
		OPT_CALLBACK_F(0, "color-moved", options, N_("<mode>"),
			       N_("moved lines of code are colored differently"),
			       PARSE_OPT_OPTARG, diff_opt_color_moved),
		OPT_CALLBACK_F(0, "color-moved-ws", options, N_("<mode>"),
			       N_("how white spaces are ignored in --color-moved"),
			       0, diff_opt_color_moved_ws),

		OPT_GROUP(N_("Other diff options")),
		OPT_CALLBACK_F(0, "relative", options, N_("<prefix>"),
			       N_("when run from subdir, exclude changes outside and show relative paths"),
			       PARSE_OPT_OPTARG,
			       diff_opt_relative),
		OPT_BOOL('a', "text", &options->flags.text,
			 N_("treat all files as text")),
		OPT_BOOL('R', NULL, &options->flags.reverse_diff,
			 N_("swap two inputs, reverse the diff")),
		OPT_BOOL(0, "exit-code", &options->flags.exit_with_status,
			 N_("exit with 1 if there were differences, 0 otherwise")),
		OPT_BOOL(0, "quiet", &options->flags.quick,
			 N_("disable all output of the program")),
		OPT_BOOL(0, "ext-diff", &options->flags.allow_external,
			 N_("allow an external diff helper to be executed")),
		OPT_CALLBACK_F(0, "textconv", options, NULL,
			       N_("run external text conversion filters when comparing binary files"),
			       PARSE_OPT_NOARG, diff_opt_textconv),
		OPT_CALLBACK_F(0, "ignore-submodules", options, N_("<when>"),
			       N_("ignore changes to submodules in the diff generation"),
			       PARSE_OPT_NONEG | PARSE_OPT_OPTARG,
			       diff_opt_ignore_submodules),
		OPT_CALLBACK_F(0, "submodule", options, N_("<format>"),
			       N_("specify how differences in submodules are shown"),
			       PARSE_OPT_NONEG | PARSE_OPT_OPTARG,
			       diff_opt_submodule),
		OPT_SET_INT_F(0, "ita-invisible-in-index", &options->ita_invisible_in_index,
			      N_("hide 'git add -N' entries from the index"),
			      1, PARSE_OPT_NONEG),
		OPT_SET_INT_F(0, "ita-visible-in-index", &options->ita_invisible_in_index,
			      N_("treat 'git add -N' entries as real in the index"),
			      0, PARSE_OPT_NONEG),
		OPT_CALLBACK_F('S', NULL, options, N_("<string>"),
			       N_("look for differences that change the number of occurrences of the specified string"),
			       0, diff_opt_pickaxe_string),
		OPT_CALLBACK_F('G', NULL, options, N_("<regex>"),
			       N_("look for differences that change the number of occurrences of the specified regex"),
			       0, diff_opt_pickaxe_regex),
		OPT_BIT_F(0, "pickaxe-all", &options->pickaxe_opts,
			  N_("show all changes in the changeset with -S or -G"),
			  DIFF_PICKAXE_ALL, PARSE_OPT_NONEG),
		OPT_BIT_F(0, "pickaxe-regex", &options->pickaxe_opts,
			  N_("treat <string> in -S as extended POSIX regular expression"),
			  DIFF_PICKAXE_REGEX, PARSE_OPT_NONEG),
		OPT_FILENAME('O', NULL, &options->orderfile,
			     N_("control the order in which files appear in the output")),
		OPT_CALLBACK_F(0, "rotate-to", options, N_("<path>"),
			       N_("show the change in the specified path first"),
			       PARSE_OPT_NONEG, diff_opt_rotate_to),
		OPT_CALLBACK_F(0, "skip-to", options, N_("<path>"),
			       N_("skip the output to the specified path"),
			       PARSE_OPT_NONEG, diff_opt_rotate_to),
		OPT_CALLBACK_F(0, "find-object", options, N_("<object-id>"),
			       N_("look for differences that change the number of occurrences of the specified object"),
			       PARSE_OPT_NONEG, diff_opt_find_object),
		OPT_CALLBACK_F(0, "diff-filter", options, N_("[(A|C|D|M|R|T|U|X|B)...[*]]"),
			       N_("select files by diff type"),
			       PARSE_OPT_NONEG, diff_opt_diff_filter),
		OPT_CALLBACK_F(0, "max-depth", options, N_("<depth>"),
			       N_("maximum tree depth to recurse"),
			       PARSE_OPT_NONEG, diff_opt_max_depth),

		{
			.type = OPTION_CALLBACK,
			.long_name = "output",
			.value = options,
			.argh = N_("<file>"),
			.help = N_("output to a specific file"),
			.flags = PARSE_OPT_NONEG,
			.ll_callback = diff_opt_output,
		},
		OPT_END()
	};

	return parse_options_concat(opts, parseopts);
}

int diff_opt_parse(struct diff_options *options,
		   const char **av, int ac, const char *prefix)
{
	struct option no_options[] = { OPT_END() };
	struct option *parseopts = add_diff_options(no_options, options);

	if (!prefix)
		prefix = "";

	ac = parse_options(ac, av, prefix, parseopts, NULL,
			   PARSE_OPT_KEEP_DASHDASH |
			   PARSE_OPT_KEEP_UNKNOWN_OPT |
			   PARSE_OPT_NO_INTERNAL_HELP |
			   PARSE_OPT_ONE_SHOT |
			   PARSE_OPT_STOP_AT_NON_OPTION);
	free(parseopts);

	return ac;
}

int parse_rename_score(const char **cp_p)
{
	unsigned long num, scale;
	int ch, dot;
	const char *cp = *cp_p;

	num = 0;
	scale = 1;
	dot = 0;
	for (;;) {
		ch = *cp;
		if ( !dot && ch == '.' ) {
			scale = 1;
			dot = 1;
		} else if ( ch == '%' ) {
			scale = dot ? scale*100 : 100;
			cp++;	/* % is always at the end */
			break;
		} else if ( ch >= '0' && ch <= '9' ) {
			if ( scale < 100000 ) {
				scale *= 10;
				num = (num*10) + (ch-'0');
			}
		} else {
			break;
		}
		cp++;
	}
	*cp_p = cp;

	/* user says num divided by scale and we say internally that
	 * is MAX_SCORE * num / scale.
	 */
	return (int)((num >= scale) ? MAX_SCORE : (MAX_SCORE * num / scale));
}

struct diff_queue_struct diff_queued_diff;

void diff_q(struct diff_queue_struct *queue, struct diff_filepair *dp)
{
	ALLOC_GROW(queue->queue, queue->nr + 1, queue->alloc);
	queue->queue[queue->nr++] = dp;
}

struct diff_filepair *diff_queue(struct diff_queue_struct *queue,
				 struct diff_filespec *one,
				 struct diff_filespec *two)
{
	struct diff_filepair *dp = xcalloc(1, sizeof(*dp));
	dp->one = one;
	dp->two = two;
	if (queue)
		diff_q(queue, dp);
	return dp;
}

void diff_free_filepair(struct diff_filepair *p)
{
	free_filespec(p->one);
	free_filespec(p->two);
	free(p);
}

void diff_queue_init(struct diff_queue_struct *q)
{
	struct diff_queue_struct blank = DIFF_QUEUE_INIT;
	memcpy(q, &blank, sizeof(*q));
}

void diff_queue_clear(struct diff_queue_struct *q)
{
	for (int i = 0; i < q->nr; i++)
		diff_free_filepair(q->queue[i]);
	free(q->queue);
	diff_queue_init(q);
}

const char *diff_aligned_abbrev(const struct object_id *oid, int len)
{
	int abblen;
	const char *abbrev;

	/* Do we want all 40 hex characters? */
	if (len == the_hash_algo->hexsz)
		return oid_to_hex(oid);

	/* An abbreviated value is fine, possibly followed by an ellipsis. */
	abbrev = diff_abbrev_oid(oid, len);

	if (!print_sha1_ellipsis())
		return abbrev;

	abblen = strlen(abbrev);

	/*
	 * In well-behaved cases, where the abbreviated result is the
	 * same as the requested length, append three dots after the
	 * abbreviation (hence the whole logic is limited to the case
	 * where abblen < 37); when the actual abbreviated result is a
	 * bit longer than the requested length, we reduce the number
	 * of dots so that they match the well-behaved ones.  However,
	 * if the actual abbreviation is longer than the requested
	 * length by more than three, we give up on aligning, and add
	 * three dots anyway, to indicate that the output is not the
	 * full object name.  Yes, this may be suboptimal, but this
	 * appears only in "diff --raw --abbrev" output and it is not
	 * worth the effort to change it now.  Note that this would
	 * likely to work fine when the automatic sizing of default
	 * abbreviation length is used--we would be fed -1 in "len" in
	 * that case, and will end up always appending three-dots, but
	 * the automatic sizing is supposed to give abblen that ensures
	 * uniqueness across all objects (statistically speaking).
	 */
	if (abblen < the_hash_algo->hexsz - 3) {
		static char hex[GIT_MAX_HEXSZ + 1];
		if (len < abblen && abblen <= len + 2)
			xsnprintf(hex, sizeof(hex), "%s%.*s", abbrev, len+3-abblen, "..");
		else
			xsnprintf(hex, sizeof(hex), "%s...", abbrev);
		return hex;
	}

	return oid_to_hex(oid);
}

static void diff_flush_raw(struct diff_filepair *p, struct diff_options *opt)
{
	int line_termination = opt->line_termination;
	int inter_name_termination = line_termination ? '\t' : '\0';

	fprintf(opt->file, "%s", diff_line_prefix(opt));
	if (!(opt->output_format & DIFF_FORMAT_NAME_STATUS)) {
		fprintf(opt->file, ":%06o %06o %s ", p->one->mode, p->two->mode,
			diff_aligned_abbrev(&p->one->oid, opt->abbrev));
		fprintf(opt->file, "%s ",
			diff_aligned_abbrev(&p->two->oid, opt->abbrev));
	}
	if (p->score) {
		fprintf(opt->file, "%c%03d%c", p->status, similarity_index(p),
			inter_name_termination);
	} else {
		fprintf(opt->file, "%c%c", p->status, inter_name_termination);
	}

	if (p->status == DIFF_STATUS_COPIED ||
	    p->status == DIFF_STATUS_RENAMED) {
		const char *name_a, *name_b;
		name_a = p->one->path;
		name_b = p->two->path;
		strip_prefix(opt->prefix_length, &name_a, &name_b);
		write_name_quoted(name_a, opt->file, inter_name_termination);
		write_name_quoted(name_b, opt->file, line_termination);
	} else {
		const char *name_a, *name_b;
		name_a = p->one->mode ? p->one->path : p->two->path;
		name_b = NULL;
		strip_prefix(opt->prefix_length, &name_a, &name_b);
		write_name_quoted(name_a, opt->file, line_termination);
	}
}

int diff_unmodified_pair(struct diff_filepair *p)
{
	/* This function is written stricter than necessary to support
	 * the currently implemented transformers, but the idea is to
	 * let transformers to produce diff_filepairs any way they want,
	 * and filter and clean them up here before producing the output.
	 */
	struct diff_filespec *one = p->one, *two = p->two;

	if (DIFF_PAIR_UNMERGED(p))
		return 0; /* unmerged is interesting */

	/* deletion, addition, mode or type change
	 * and rename are all interesting.
	 */
	if (DIFF_FILE_VALID(one) != DIFF_FILE_VALID(two) ||
	    DIFF_PAIR_MODE_CHANGED(p) ||
	    strcmp(one->path, two->path))
		return 0;

	/* both are valid and point at the same path.  that is, we are
	 * dealing with a change.
	 */
	if (one->oid_valid && two->oid_valid &&
	    oideq(&one->oid, &two->oid) &&
	    !one->dirty_submodule && !two->dirty_submodule)
		return 1; /* no change */
	if (!one->oid_valid && !two->oid_valid)
		return 1; /* both look at the same file on the filesystem. */
	return 0;
}

static void diff_flush_patch(struct diff_filepair *p, struct diff_options *o)
{
	int include_conflict_headers =
	    (additional_headers(o, p->one->path) &&
	     !o->pickaxe_opts &&
	     (!o->filter || filter_bit_tst(DIFF_STATUS_UNMERGED, o)));

	/*
	 * Check if we can return early without showing a diff.  Note that
	 * diff_filepair only stores {oid, path, mode, is_valid}
	 * information for each path, and thus diff_unmodified_pair() only
	 * considers those bits of info.  However, we do not want pairs
	 * created by create_filepairs_for_header_only_notifications()
	 * (which always look like unmodified pairs) to be ignored, so
	 * return early if both p is unmodified AND we don't want to
	 * include_conflict_headers.
	 */
	if (diff_unmodified_pair(p) && !include_conflict_headers)
		return;

	/* Actually, we can also return early to avoid showing tree diffs */
	if ((DIFF_FILE_VALID(p->one) && S_ISDIR(p->one->mode)) ||
	    (DIFF_FILE_VALID(p->two) && S_ISDIR(p->two->mode)))
		return;

	run_diff(p, o);
}

/* return 1 if any change is found; otherwise, return 0 */
static int diff_flush_patch_quietly(struct diff_filepair *p, struct diff_options *o)
{
	FILE *saved_file = o->file;
	int saved_found_changes = o->found_changes;
	int ret;

	o->file = NULL;
	o->found_changes = 0;
	diff_flush_patch(p, o);
	ret = o->found_changes;
	o->file = saved_file;
	o->found_changes |= saved_found_changes;
	return ret;
}

static void diff_flush_stat(struct diff_filepair *p, struct diff_options *o,
			    struct diffstat_t *diffstat)
{
	if (diff_unmodified_pair(p))
		return;

	if ((DIFF_FILE_VALID(p->one) && S_ISDIR(p->one->mode)) ||
	    (DIFF_FILE_VALID(p->two) && S_ISDIR(p->two->mode)))
		return; /* no useful stat for tree diffs */

	run_diffstat(p, o, diffstat);
}

static void diff_flush_checkdiff(struct diff_filepair *p,
		struct diff_options *o)
{
	if (diff_unmodified_pair(p))
		return;

	if ((DIFF_FILE_VALID(p->one) && S_ISDIR(p->one->mode)) ||
	    (DIFF_FILE_VALID(p->two) && S_ISDIR(p->two->mode)))
		return; /* nothing to check in tree diffs */

	run_checkdiff(p, o);
}

int diff_queue_is_empty(struct diff_options *o)
{
	struct diff_queue_struct *q = &diff_queued_diff;
	int i;
	int include_conflict_headers =
	    (o->additional_path_headers &&
	     strmap_get_size(o->additional_path_headers) &&
	     !o->pickaxe_opts &&
	     (!o->filter || filter_bit_tst(DIFF_STATUS_UNMERGED, o)));

	if (include_conflict_headers)
		return 0;

	for (i = 0; i < q->nr; i++)
		if (!diff_unmodified_pair(q->queue[i]))
			return 0;
	return 1;
}

#if DIFF_DEBUG
void diff_debug_filespec(struct diff_filespec *s, int x, const char *one)
{
	fprintf(stderr, "queue[%d] %s (%s) %s %06o %s\n",
		x, one ? one : "",
		s->path,
		DIFF_FILE_VALID(s) ? "valid" : "invalid",
		s->mode,
		s->oid_valid ? oid_to_hex(&s->oid) : "");
	fprintf(stderr, "queue[%d] %s size %lu\n",
		x, one ? one : "",
		s->size);
}

void diff_debug_filepair(const struct diff_filepair *p, int i)
{
	diff_debug_filespec(p->one, i, "one");
	diff_debug_filespec(p->two, i, "two");
	fprintf(stderr, "score %d, status %c rename_used %d broken %d\n",
		p->score, p->status ? p->status : '?',
		p->one->rename_used, p->broken_pair);
}

void diff_debug_queue(const char *msg, struct diff_queue_struct *q)
{
	int i;
	if (msg)
		fprintf(stderr, "%s\n", msg);
	fprintf(stderr, "q->nr = %d\n", q->nr);
	for (i = 0; i < q->nr; i++) {
		struct diff_filepair *p = q->queue[i];
		diff_debug_filepair(p, i);
	}
}
#endif

static void diff_resolve_rename_copy(void)
{
	int i;
	struct diff_filepair *p;
	struct diff_queue_struct *q = &diff_queued_diff;

	diff_debug_queue("resolve-rename-copy", q);

	for (i = 0; i < q->nr; i++) {
		p = q->queue[i];
		p->status = 0; /* undecided */
		if (DIFF_PAIR_UNMERGED(p))
			p->status = DIFF_STATUS_UNMERGED;
		else if (!DIFF_FILE_VALID(p->one))
			p->status = DIFF_STATUS_ADDED;
		else if (!DIFF_FILE_VALID(p->two))
			p->status = DIFF_STATUS_DELETED;
		else if (DIFF_PAIR_TYPE_CHANGED(p))
			p->status = DIFF_STATUS_TYPE_CHANGED;

		/* from this point on, we are dealing with a pair
		 * whose both sides are valid and of the same type, i.e.
		 * either in-place edit or rename/copy edit.
		 */
		else if (DIFF_PAIR_RENAME(p)) {
			/*
			 * A rename might have re-connected a broken
			 * pair up, causing the pathnames to be the
			 * same again. If so, that's not a rename at
			 * all, just a modification..
			 *
			 * Otherwise, see if this source was used for
			 * multiple renames, in which case we decrement
			 * the count, and call it a copy.
			 */
			if (!strcmp(p->one->path, p->two->path))
				p->status = DIFF_STATUS_MODIFIED;
			else if (--p->one->rename_used > 0)
				p->status = DIFF_STATUS_COPIED;
			else
				p->status = DIFF_STATUS_RENAMED;
		}
		else if (!oideq(&p->one->oid, &p->two->oid) ||
			 p->one->mode != p->two->mode ||
			 p->one->dirty_submodule ||
			 p->two->dirty_submodule ||
			 is_null_oid(&p->one->oid))
			p->status = DIFF_STATUS_MODIFIED;
		else {
			/* This is a "no-change" entry and should not
			 * happen anymore, but prepare for broken callers.
			 */
			error("feeding unmodified %s to diffcore",
			      p->one->path);
			p->status = DIFF_STATUS_UNKNOWN;
		}
	}
	diff_debug_queue("resolve-rename-copy done", q);
}

static int check_pair_status(struct diff_filepair *p)
{
	switch (p->status) {
	case DIFF_STATUS_UNKNOWN:
		return 0;
	case 0:
		die("internal error in diff-resolve-rename-copy");
	default:
		return 1;
	}
}

static void flush_one_pair(struct diff_filepair *p, struct diff_options *opt)
{
	int fmt = opt->output_format;

	if (fmt & DIFF_FORMAT_CHECKDIFF)
		diff_flush_checkdiff(p, opt);
	else if (fmt & (DIFF_FORMAT_RAW | DIFF_FORMAT_NAME_STATUS))
		diff_flush_raw(p, opt);
	else if (fmt & DIFF_FORMAT_NAME) {
		const char *name_a, *name_b;
		name_a = p->two->path;
		name_b = NULL;
		strip_prefix(opt->prefix_length, &name_a, &name_b);
		fprintf(opt->file, "%s", diff_line_prefix(opt));
		write_name_quoted(name_a, opt->file, opt->line_termination);
	}

	opt->found_changes = 1;
}

static void show_file_mode_name(struct diff_options *opt, const char *newdelete, struct diff_filespec *fs)
{
	struct strbuf sb = STRBUF_INIT;
	if (fs->mode)
		strbuf_addf(&sb, " %s mode %06o ", newdelete, fs->mode);
	else
		strbuf_addf(&sb, " %s ", newdelete);

	quote_c_style(fs->path, &sb, NULL, 0);
	strbuf_addch(&sb, '\n');
	emit_diff_symbol(opt, DIFF_SYMBOL_SUMMARY,
			 sb.buf, sb.len, 0);
	strbuf_release(&sb);
}

static void show_mode_change(struct diff_options *opt, struct diff_filepair *p,
		int show_name)
{
	if (p->one->mode && p->two->mode && p->one->mode != p->two->mode) {
		struct strbuf sb = STRBUF_INIT;
		strbuf_addf(&sb, " mode change %06o => %06o",
			    p->one->mode, p->two->mode);
		if (show_name) {
			strbuf_addch(&sb, ' ');
			quote_c_style(p->two->path, &sb, NULL, 0);
		}
		strbuf_addch(&sb, '\n');
		emit_diff_symbol(opt, DIFF_SYMBOL_SUMMARY,
				 sb.buf, sb.len, 0);
		strbuf_release(&sb);
	}
}

static void show_rename_copy(struct diff_options *opt, const char *renamecopy,
		struct diff_filepair *p)
{
	struct strbuf sb = STRBUF_INIT;
	struct strbuf names = STRBUF_INIT;

	pprint_rename(&names, p->one->path, p->two->path);
	strbuf_addf(&sb, " %s %s (%d%%)\n",
		    renamecopy, names.buf, similarity_index(p));
	strbuf_release(&names);
	emit_diff_symbol(opt, DIFF_SYMBOL_SUMMARY,
				 sb.buf, sb.len, 0);
	show_mode_change(opt, p, 0);
	strbuf_release(&sb);
}

static void diff_summary(struct diff_options *opt, struct diff_filepair *p)
{
	switch(p->status) {
	case DIFF_STATUS_DELETED:
		show_file_mode_name(opt, "delete", p->one);
		break;
	case DIFF_STATUS_ADDED:
		show_file_mode_name(opt, "create", p->two);
		break;
	case DIFF_STATUS_COPIED:
		show_rename_copy(opt, "copy", p);
		break;
	case DIFF_STATUS_RENAMED:
		show_rename_copy(opt, "rename", p);
		break;
	default:
		if (p->score) {
			struct strbuf sb = STRBUF_INIT;
			strbuf_addstr(&sb, " rewrite ");
			quote_c_style(p->two->path, &sb, NULL, 0);
			strbuf_addf(&sb, " (%d%%)\n", similarity_index(p));
			emit_diff_symbol(opt, DIFF_SYMBOL_SUMMARY,
					 sb.buf, sb.len, 0);
			strbuf_release(&sb);
		}
		show_mode_change(opt, p, !p->score);
		break;
	}
}

struct patch_id_t {
	struct git_hash_ctx *ctx;
	int patchlen;
};

static int remove_space(char *line, int len)
{
	int i;
	char *dst = line;
	unsigned char c;

	for (i = 0; i < len; i++)
		if (!isspace((c = line[i])))
			*dst++ = c;

	return dst - line;
}

void flush_one_hunk(struct object_id *result, struct git_hash_ctx *ctx)
{
	unsigned char hash[GIT_MAX_RAWSZ];
	unsigned short carry = 0;
	int i;

	git_hash_final(hash, ctx);
	the_hash_algo->init_fn(ctx);
	/* 20-byte sum, with carry */
	for (i = 0; i < the_hash_algo->rawsz; ++i) {
		carry += result->hash[i] + hash[i];
		result->hash[i] = carry;
		carry >>= 8;
	}
}

static int patch_id_consume(void *priv, char *line, unsigned long len)
{
	struct patch_id_t *data = priv;
	int new_len;

	if (len > 12 && starts_with(line, "\\ "))
		return 0;
	new_len = remove_space(line, len);

	git_hash_update(data->ctx, line, new_len);
	data->patchlen += new_len;
	return 0;
}

static void patch_id_add_string(struct git_hash_ctx *ctx, const char *str)
{
	git_hash_update(ctx, str, strlen(str));
}

static void patch_id_add_mode(struct git_hash_ctx *ctx, unsigned mode)
{
	/* large enough for 2^32 in octal */
	char buf[12];
	int len = xsnprintf(buf, sizeof(buf), "%06o", mode);
	git_hash_update(ctx, buf, len);
}

/* returns 0 upon success, and writes result into oid */
static int diff_get_patch_id(struct diff_options *options, struct object_id *oid, int diff_header_only)
{
	struct diff_queue_struct *q = &diff_queued_diff;
	int i;
	struct git_hash_ctx ctx;
	struct patch_id_t data;

	the_hash_algo->init_fn(&ctx);
	memset(&data, 0, sizeof(struct patch_id_t));
	data.ctx = &ctx;
	oidclr(oid, the_repository->hash_algo);

	for (i = 0; i < q->nr; i++) {
		xpparam_t xpp;
		xdemitconf_t xecfg;
		mmfile_t mf1, mf2;
		struct diff_filepair *p = q->queue[i];
		int len1, len2;

		memset(&xpp, 0, sizeof(xpp));
		memset(&xecfg, 0, sizeof(xecfg));
		if (p->status == 0)
			return error("internal diff status error");
		if (p->status == DIFF_STATUS_UNKNOWN)
			continue;
		if (diff_unmodified_pair(p))
			continue;
		if ((DIFF_FILE_VALID(p->one) && S_ISDIR(p->one->mode)) ||
		    (DIFF_FILE_VALID(p->two) && S_ISDIR(p->two->mode)))
			continue;
		if (DIFF_PAIR_UNMERGED(p))
			continue;

		diff_fill_oid_info(p->one, options->repo->index);
		diff_fill_oid_info(p->two, options->repo->index);

		len1 = remove_space(p->one->path, strlen(p->one->path));
		len2 = remove_space(p->two->path, strlen(p->two->path));
		patch_id_add_string(&ctx, "diff--git");
		patch_id_add_string(&ctx, "a/");
		git_hash_update(&ctx, p->one->path, len1);
		patch_id_add_string(&ctx, "b/");
		git_hash_update(&ctx, p->two->path, len2);

		if (p->one->mode == 0) {
			patch_id_add_string(&ctx, "newfilemode");
			patch_id_add_mode(&ctx, p->two->mode);
		} else if (p->two->mode == 0) {
			patch_id_add_string(&ctx, "deletedfilemode");
			patch_id_add_mode(&ctx, p->one->mode);
		} else if (p->one->mode != p->two->mode) {
			patch_id_add_string(&ctx, "oldmode");
			patch_id_add_mode(&ctx, p->one->mode);
			patch_id_add_string(&ctx, "newmode");
			patch_id_add_mode(&ctx, p->two->mode);
		}

		if (diff_header_only) {
			/* don't do anything since we're only populating header info */
		} else if (diff_filespec_is_binary(options->repo, p->one) ||
		    diff_filespec_is_binary(options->repo, p->two)) {
			git_hash_update(&ctx, oid_to_hex(&p->one->oid),
					the_hash_algo->hexsz);
			git_hash_update(&ctx, oid_to_hex(&p->two->oid),
					the_hash_algo->hexsz);
		} else {
			if (p->one->mode == 0) {
				patch_id_add_string(&ctx, "---/dev/null");
				patch_id_add_string(&ctx, "+++b/");
				git_hash_update(&ctx, p->two->path, len2);
			} else if (p->two->mode == 0) {
				patch_id_add_string(&ctx, "---a/");
				git_hash_update(&ctx, p->one->path, len1);
				patch_id_add_string(&ctx, "+++/dev/null");
			} else {
				patch_id_add_string(&ctx, "---a/");
				git_hash_update(&ctx, p->one->path, len1);
				patch_id_add_string(&ctx, "+++b/");
				git_hash_update(&ctx, p->two->path, len2);
			}

			if (fill_mmfile(options->repo, &mf1, p->one) < 0 ||
			    fill_mmfile(options->repo, &mf2, p->two) < 0)
				return error("unable to read files to diff");
			xpp.flags = 0;
			xecfg.ctxlen = 3;
			xecfg.flags = XDL_EMIT_NO_HUNK_HDR;
			if (xdi_diff_outf(&mf1, &mf2, NULL,
					  patch_id_consume, &data, &xpp, &xecfg))
				return error("unable to generate patch-id diff for %s",
					     p->one->path);
		}
		flush_one_hunk(oid, &ctx);
	}

	return 0;
}

int diff_flush_patch_id(struct diff_options *options, struct object_id *oid, int diff_header_only)
{
	struct diff_queue_struct *q = &diff_queued_diff;
	int result = diff_get_patch_id(options, oid, diff_header_only);

	diff_queue_clear(q);

	return result;
}

static int is_summary_empty(const struct diff_queue_struct *q)
{
	int i;

	for (i = 0; i < q->nr; i++) {
		const struct diff_filepair *p = q->queue[i];

		switch (p->status) {
		case DIFF_STATUS_DELETED:
		case DIFF_STATUS_ADDED:
		case DIFF_STATUS_COPIED:
		case DIFF_STATUS_RENAMED:
			return 0;
		default:
			if (p->score)
				return 0;
			if (p->one->mode && p->two->mode &&
			    p->one->mode != p->two->mode)
				return 0;
			break;
		}
	}
	return 1;
}

static const char rename_limit_warning[] =
N_("exhaustive rename detection was skipped due to too many files.");

static const char degrade_cc_to_c_warning[] =
N_("only found copies from modified paths due to too many files.");

static const char rename_limit_advice[] =
N_("you may want to set your %s variable to at least "
   "%d and retry the command.");

void diff_warn_rename_limit(const char *varname, int needed, int degraded_cc)
{
	fflush(stdout);
	if (degraded_cc)
		warning(_(degrade_cc_to_c_warning));
	else if (needed)
		warning(_(rename_limit_warning));
	else
		return;
	if (0 < needed)
		warning(_(rename_limit_advice), varname, needed);
}

static void create_filepairs_for_header_only_notifications(struct diff_options *o)
{
	struct strset present;
	struct diff_queue_struct *q = &diff_queued_diff;
	struct hashmap_iter iter;
	struct strmap_entry *e;
	int i;

	strset_init_with_options(&present, /*pool*/ NULL, /*strdup*/ 0);

	/*
	 * Find out which paths exist in diff_queued_diff, preferring
	 * one->path for any pair that has multiple paths.
	 */
	for (i = 0; i < q->nr; i++) {
		struct diff_filepair *p = q->queue[i];
		char *path = p->one->path ? p->one->path : p->two->path;

		if (strmap_contains(o->additional_path_headers, path))
			strset_add(&present, path);
	}

	/*
	 * Loop over paths in additional_path_headers; for each NOT already
	 * in diff_queued_diff, create a synthetic filepair and insert that
	 * into diff_queued_diff.
	 */
	strmap_for_each_entry(o->additional_path_headers, &iter, e) {
		if (!strset_contains(&present, e->key)) {
			struct diff_filespec *one, *two;
			struct diff_filepair *p;

			one = alloc_filespec(e->key);
			two = alloc_filespec(e->key);
			fill_filespec(one, null_oid(the_hash_algo), 0, 0);
			fill_filespec(two, null_oid(the_hash_algo), 0, 0);
			p = diff_queue(q, one, two);
			p->status = DIFF_STATUS_MODIFIED;
		}
	}

	/* Re-sort the filepairs */
	diffcore_fix_diff_index();

	/* Cleanup */
	strset_clear(&present);
}

static void diff_flush_patch_all_file_pairs(struct diff_options *o)
{
	int i;
	static struct emitted_diff_symbols esm = EMITTED_DIFF_SYMBOLS_INIT;
	struct diff_queue_struct *q = &diff_queued_diff;

	if (WSEH_NEW & WS_RULE_MASK)
		BUG("WS rules bit mask overlaps with diff symbol flags");

	if (o->color_moved && want_color(o->use_color))
		o->emitted_symbols = &esm;

	if (o->additional_path_headers)
		create_filepairs_for_header_only_notifications(o);

	for (i = 0; i < q->nr; i++) {
		struct diff_filepair *p = q->queue[i];
		if (check_pair_status(p))
			diff_flush_patch(p, o);
	}

	if (o->emitted_symbols) {
		struct mem_pool entry_pool;
		struct moved_entry_list *entry_list;

		mem_pool_init(&entry_pool, 1024 * 1024);
		entry_list = add_lines_to_move_detection(o, &entry_pool);
		mark_color_as_moved(o, entry_list);
		if (o->color_moved == COLOR_MOVED_ZEBRA_DIM)
			dim_moved_lines(o);

		mem_pool_discard(&entry_pool, 0);
		free(entry_list);

		for (i = 0; i < esm.nr; i++)
			emit_diff_symbol_from_struct(o, &esm.buf[i]);

		for (i = 0; i < esm.nr; i++)
			free((void *)esm.buf[i].line);
		esm.nr = 0;

		o->emitted_symbols = NULL;
	}
}

static void diff_free_file(struct diff_options *options)
{
	if (options->close_file && options->file) {
		fclose(options->file);
		options->file = NULL;
	}
}

static void diff_free_ignore_regex(struct diff_options *options)
{
	int i;

	for (i = 0; i < options->ignore_regex_nr; i++) {
		regfree(options->ignore_regex[i]);
		free(options->ignore_regex[i]);
	}

	FREE_AND_NULL(options->ignore_regex);
	options->ignore_regex_nr = 0;
}

void diff_free(struct diff_options *options)
{
	if (options->no_free)
		return;

	if (options->objfind) {
		oidset_clear(options->objfind);
		FREE_AND_NULL(options->objfind);
	}

	FREE_AND_NULL(options->orderfile);
	for (size_t i = 0; i < options->anchors_nr; i++)
		free(options->anchors[i]);
	FREE_AND_NULL(options->anchors);
	options->anchors_nr = options->anchors_alloc = 0;

	diff_free_file(options);
	diff_free_ignore_regex(options);
	clear_pathspec(&options->pathspec);
}

void diff_flush(struct diff_options *options)
{
	struct diff_queue_struct *q = &diff_queued_diff;
	int i, output_format = options->output_format;
	int separator = 0;
	int dirstat_by_line = 0;

	/*
	 * Order: raw, stat, summary, patch
	 * or:    name/name-status/checkdiff (other bits clear)
	 */
	if (!q->nr && !options->additional_path_headers)
		goto free_queue;

	if (output_format & (DIFF_FORMAT_RAW |
			     DIFF_FORMAT_NAME |
			     DIFF_FORMAT_NAME_STATUS |
			     DIFF_FORMAT_CHECKDIFF)) {
		for (i = 0; i < q->nr; i++) {
			struct diff_filepair *p = q->queue[i];

			if (!check_pair_status(p))
				continue;

			if (options->flags.diff_from_contents &&
			    !diff_flush_patch_quietly(p, options))
				continue;

			flush_one_pair(p, options);
		}
		separator++;
	}

	if (output_format & DIFF_FORMAT_DIRSTAT && options->flags.dirstat_by_line)
		dirstat_by_line = 1;

	if (output_format & (DIFF_FORMAT_DIFFSTAT|DIFF_FORMAT_SHORTSTAT|DIFF_FORMAT_NUMSTAT) ||
	    dirstat_by_line) {
		struct diffstat_t diffstat;

		compute_diffstat(options, &diffstat, q);
		if (output_format & DIFF_FORMAT_NUMSTAT)
			show_numstat(&diffstat, options);
		if (output_format & DIFF_FORMAT_DIFFSTAT)
			show_stats(&diffstat, options);
		if (output_format & DIFF_FORMAT_SHORTSTAT)
			show_shortstats(&diffstat, options);
		if (output_format & DIFF_FORMAT_DIRSTAT && dirstat_by_line)
			show_dirstat_by_line(&diffstat, options);
		free_diffstat_info(&diffstat);
		separator++;
	}
	if ((output_format & DIFF_FORMAT_DIRSTAT) && !dirstat_by_line)
		show_dirstat(options);

	if (output_format & DIFF_FORMAT_SUMMARY && !is_summary_empty(q)) {
		for (i = 0; i < q->nr; i++) {
			diff_summary(options, q->queue[i]);
		}
		separator++;
	}

	if (output_format & DIFF_FORMAT_PATCH) {
		if (separator) {
			emit_diff_symbol(options, DIFF_SYMBOL_SEPARATOR, NULL, 0, 0);
			if (options->stat_sep)
				/* attach patch instead of inline */
				emit_diff_symbol(options, DIFF_SYMBOL_STAT_SEP,
						 NULL, 0, 0);
		}

		diff_flush_patch_all_file_pairs(options);
	}

	if (output_format & DIFF_FORMAT_CALLBACK)
		options->format_callback(q, options, options->format_callback_data);

	if (output_format & DIFF_FORMAT_NO_OUTPUT &&
	    options->flags.exit_with_status &&
	    options->flags.diff_from_contents) {
		for (i = 0; i < q->nr; i++) {
			struct diff_filepair *p = q->queue[i];
			if (check_pair_status(p))
				diff_flush_patch_quietly(p, options);
			if (options->found_changes)
				break;
		}
	}

free_queue:
	diff_queue_clear(q);
	diff_free(options);

	/*
	 * Report the content-level differences with HAS_CHANGES;
	 * diff_addremove/diff_change does not set the bit when
	 * DIFF_FROM_CONTENTS is in effect (e.g. with -w).
	 */
	if (options->flags.diff_from_contents) {
		if (options->found_changes)
			options->flags.has_changes = 1;
		else
			options->flags.has_changes = 0;
	}
}

static int match_filter(const struct diff_options *options, const struct diff_filepair *p)
{
	return (((p->status == DIFF_STATUS_MODIFIED) &&
		 ((p->score &&
		   filter_bit_tst(DIFF_STATUS_FILTER_BROKEN, options)) ||
		  (!p->score &&
		   filter_bit_tst(DIFF_STATUS_MODIFIED, options)))) ||
		((p->status != DIFF_STATUS_MODIFIED) &&
		 filter_bit_tst(p->status, options)));
}

static void diffcore_apply_filter(struct diff_options *options)
{
	int i;
	struct diff_queue_struct *q = &diff_queued_diff;
	struct diff_queue_struct outq = DIFF_QUEUE_INIT;

	if (!options->filter)
		return;

	if (filter_bit_tst(DIFF_STATUS_FILTER_AON, options)) {
		int found;
		for (i = found = 0; !found && i < q->nr; i++) {
			if (match_filter(options, q->queue[i]))
				found++;
		}
		if (found)
			return;

		/* otherwise we will clear the whole queue
		 * by copying the empty outq at the end of this
		 * function, but first clear the current entries
		 * in the queue.
		 */
		for (i = 0; i < q->nr; i++)
			diff_free_filepair(q->queue[i]);
	}
	else {
		/* Only the matching ones */
		for (i = 0; i < q->nr; i++) {
			struct diff_filepair *p = q->queue[i];
			if (match_filter(options, p))
				diff_q(&outq, p);
			else
				diff_free_filepair(p);
		}
	}
	free(q->queue);
	*q = outq;
}

/* Check whether two filespecs with the same mode and size are identical */
static int diff_filespec_is_identical(struct repository *r,
				      struct diff_filespec *one,
				      struct diff_filespec *two)
{
	if (S_ISGITLINK(one->mode))
		return 0;
	if (diff_populate_filespec(r, one, NULL))
		return 0;
	if (diff_populate_filespec(r, two, NULL))
		return 0;
	return !memcmp(one->data, two->data, one->size);
}

static int diff_filespec_check_stat_unmatch(struct repository *r,
					    struct diff_filepair *p)
{
	struct diff_populate_filespec_options dpf_options = {
		.check_size_only = 1,
		.missing_object_cb = diff_queued_diff_prefetch,
		.missing_object_data = r,
	};

	if (p->done_skip_stat_unmatch)
		return p->skip_stat_unmatch_result;

	p->done_skip_stat_unmatch = 1;
	p->skip_stat_unmatch_result = 0;
	/*
	 * 1. Entries that come from stat info dirtiness
	 *    always have both sides (iow, not create/delete),
	 *    one side of the object name is unknown, with
	 *    the same mode and size.  Keep the ones that
	 *    do not match these criteria.  They have real
	 *    differences.
	 *
	 * 2. At this point, the file is known to be modified,
	 *    with the same mode and size, and the object
	 *    name of one side is unknown.  Need to inspect
	 *    the identical contents.
	 */
	if (!DIFF_FILE_VALID(p->one) || /* (1) */
	    !DIFF_FILE_VALID(p->two) ||
	    (p->one->oid_valid && p->two->oid_valid) ||
	    (p->one->mode != p->two->mode) ||
	    diff_populate_filespec(r, p->one, &dpf_options) ||
	    diff_populate_filespec(r, p->two, &dpf_options) ||
	    (p->one->size != p->two->size) ||
	    !diff_filespec_is_identical(r, p->one, p->two)) /* (2) */
		p->skip_stat_unmatch_result = 1;
	return p->skip_stat_unmatch_result;
}

static void diffcore_skip_stat_unmatch(struct diff_options *diffopt)
{
	int i;
	struct diff_queue_struct *q = &diff_queued_diff;
	struct diff_queue_struct outq = DIFF_QUEUE_INIT;

	for (i = 0; i < q->nr; i++) {
		struct diff_filepair *p = q->queue[i];

		if (diff_filespec_check_stat_unmatch(diffopt->repo, p))
			diff_q(&outq, p);
		else {
			/*
			 * The caller can subtract 1 from skip_stat_unmatch
			 * to determine how many paths were dirty only
			 * due to stat info mismatch.
			 */
			if (!diffopt->flags.no_index)
				diffopt->skip_stat_unmatch++;
			diff_free_filepair(p);
		}
	}
	free(q->queue);
	*q = outq;
}

static int diffnamecmp(const void *a_, const void *b_)
{
	const struct diff_filepair *a = *((const struct diff_filepair **)a_);
	const struct diff_filepair *b = *((const struct diff_filepair **)b_);
	const char *name_a, *name_b;

	name_a = a->one ? a->one->path : a->two->path;
	name_b = b->one ? b->one->path : b->two->path;
	return strcmp(name_a, name_b);
}

void diffcore_fix_diff_index(void)
{
	struct diff_queue_struct *q = &diff_queued_diff;
	QSORT(q->queue, q->nr, diffnamecmp);
}

void diff_add_if_missing(struct repository *r,
			 struct oid_array *to_fetch,
			 const struct diff_filespec *filespec)
{
	if (filespec && filespec->oid_valid &&
	    !S_ISGITLINK(filespec->mode) &&
	    odb_read_object_info_extended(r->objects, &filespec->oid, NULL,
					  OBJECT_INFO_FOR_PREFETCH))
		oid_array_append(to_fetch, &filespec->oid);
}

void diff_queued_diff_prefetch(void *repository)
{
	struct repository *repo = repository;
	int i;
	struct diff_queue_struct *q = &diff_queued_diff;
	struct oid_array to_fetch = OID_ARRAY_INIT;

	for (i = 0; i < q->nr; i++) {
		struct diff_filepair *p = q->queue[i];
		diff_add_if_missing(repo, &to_fetch, p->one);
		diff_add_if_missing(repo, &to_fetch, p->two);
	}

	/*
	 * NEEDSWORK: Consider deduplicating the OIDs sent.
	 */
	promisor_remote_get_direct(repo, to_fetch.oid, to_fetch.nr);

	oid_array_clear(&to_fetch);
}

void init_diffstat_widths(struct diff_options *options)
{
	options->stat_width = -1;        /* use full terminal width */
	options->stat_name_width = -1;   /* respect diff.statNameWidth config */
	options->stat_graph_width = -1;  /* respect diff.statGraphWidth config */
}

void diffcore_std(struct diff_options *options)
{
	int output_formats_to_prefetch = DIFF_FORMAT_DIFFSTAT |
		DIFF_FORMAT_NUMSTAT |
		DIFF_FORMAT_PATCH |
		DIFF_FORMAT_SHORTSTAT |
		DIFF_FORMAT_DIRSTAT;

	/*
	 * Check if the user requested a blob-data-requiring diff output and/or
	 * break-rewrite detection (which requires blob data). If yes, prefetch
	 * the diff pairs.
	 *
	 * If no prefetching occurs, diffcore_rename() will prefetch if it
	 * decides that it needs inexact rename detection.
	 */
	if (options->repo == the_repository && repo_has_promisor_remote(the_repository) &&
	    (options->output_format & output_formats_to_prefetch ||
	     options->pickaxe_opts & DIFF_PICKAXE_KINDS_MASK))
		diff_queued_diff_prefetch(options->repo);

	/* NOTE please keep the following in sync with diff_tree_combined() */
	if (options->skip_stat_unmatch)
		diffcore_skip_stat_unmatch(options);
	if (!options->found_follow) {
		/* See try_to_follow_renames() in tree-diff.c */
		if (options->break_opt != -1)
			diffcore_break(options->repo,
				       options->break_opt);
		if (options->detect_rename)
			diffcore_rename(options);
		if (options->break_opt != -1)
			diffcore_merge_broken();
	}
	if (options->pickaxe_opts & DIFF_PICKAXE_KINDS_MASK)
		diffcore_pickaxe(options);
	if (options->orderfile)
		diffcore_order(options->orderfile);
	if (options->rotate_to)
		diffcore_rotate(options);
	if (!options->found_follow && !options->skip_resolving_statuses)
		/* See try_to_follow_renames() in tree-diff.c */
		diff_resolve_rename_copy();
	diffcore_apply_filter(options);

	if (diff_queued_diff.nr && !options->flags.diff_from_contents)
		options->flags.has_changes = 1;
	else
		options->flags.has_changes = 0;

	options->found_follow = 0;
}

int diff_result_code(struct rev_info *revs)
{
	struct diff_options *opt = &revs->diffopt;
	int result = 0;

	if (revs->remerge_diff) {
		tmp_objdir_destroy(revs->remerge_objdir);
		revs->remerge_objdir = NULL;
	}

	diff_warn_rename_limit("diff.renameLimit",
			       opt->needed_rename_limit,
			       opt->degraded_cc_to_c);

	if (opt->flags.exit_with_status &&
	    opt->flags.has_changes)
		result |= 01;
	if ((opt->output_format & DIFF_FORMAT_CHECKDIFF) &&
	    opt->flags.check_failed)
		result |= 02;
	return result;
}

int diff_can_quit_early(struct diff_options *opt)
{
	return (opt->flags.quick &&
		!opt->filter &&
		opt->flags.has_changes);
}

/*
 * Shall changes to this submodule be ignored?
 *
 * Submodule changes can be configured to be ignored separately for each path,
 * but that configuration can be overridden from the command line.
 */
static int is_submodule_ignored(const char *path, struct diff_options *options)
{
	int ignored = 0;
	struct diff_flags orig_flags = options->flags;
	if (!options->flags.override_submodule_config)
		set_diffopt_flags_from_submodule_config(options, path);
	if (options->flags.ignore_submodules)
		ignored = 1;
	options->flags = orig_flags;
	return ignored;
}

void compute_diffstat(struct diff_options *options,
		      struct diffstat_t *diffstat,
		      struct diff_queue_struct *q)
{
	int i;

	memset(diffstat, 0, sizeof(struct diffstat_t));
	for (i = 0; i < q->nr; i++) {
		struct diff_filepair *p = q->queue[i];
		if (check_pair_status(p))
			diff_flush_stat(p, options, diffstat);
	}
	options->found_changes = !!diffstat->nr;
}

struct diff_filepair *diff_queue_addremove(struct diff_queue_struct *queue,
					   struct diff_options *options,
					   int addremove, unsigned mode,
					   const struct object_id *oid,
					   int oid_valid,
					   const char *concatpath,
					   unsigned dirty_submodule)
{
	struct diff_filespec *one, *two;
	struct diff_filepair *pair;

	if (S_ISGITLINK(mode) && is_submodule_ignored(concatpath, options))
		return NULL;

	/* This may look odd, but it is a preparation for
	 * feeding "there are unchanged files which should
	 * not produce diffs, but when you are doing copy
	 * detection you would need them, so here they are"
	 * entries to the diff-core.  They will be prefixed
	 * with something like '=' or '*' (I haven't decided
	 * which but should not make any difference).
	 * Feeding the same new and old to diff_change()
	 * also has the same effect.
	 * Before the final output happens, they are pruned after
	 * merged into rename/copy pairs as appropriate.
	 */
	if (options->flags.reverse_diff)
		addremove = (addremove == '+' ? '-' :
			     addremove == '-' ? '+' : addremove);

	if (options->prefix &&
	    strncmp(concatpath, options->prefix, options->prefix_length))
		return NULL;

	one = alloc_filespec(concatpath);
	two = alloc_filespec(concatpath);

	if (addremove != '+')
		fill_filespec(one, oid, oid_valid, mode);
	if (addremove != '-') {
		fill_filespec(two, oid, oid_valid, mode);
		two->dirty_submodule = dirty_submodule;
	}

	pair = diff_queue(queue, one, two);
	if (!options->flags.diff_from_contents)
		options->flags.has_changes = 1;

	return pair;
}

struct diff_filepair *diff_queue_change(struct diff_queue_struct *queue,
					struct diff_options *options,
					unsigned old_mode, unsigned new_mode,
					const struct object_id *old_oid,
					const struct object_id *new_oid,
					int old_oid_valid, int new_oid_valid,
					const char *concatpath,
					unsigned old_dirty_submodule,
					unsigned new_dirty_submodule)
{
	struct diff_filespec *one, *two;
	struct diff_filepair *p;

	if (S_ISGITLINK(old_mode) && S_ISGITLINK(new_mode) &&
	    is_submodule_ignored(concatpath, options))
		return NULL;

	if (options->flags.reverse_diff) {
		SWAP(old_mode, new_mode);
		SWAP(old_oid, new_oid);
		SWAP(old_oid_valid, new_oid_valid);
		SWAP(old_dirty_submodule, new_dirty_submodule);
	}

	if (options->prefix &&
	    strncmp(concatpath, options->prefix, options->prefix_length))
		return NULL;

	one = alloc_filespec(concatpath);
	two = alloc_filespec(concatpath);
	fill_filespec(one, old_oid, old_oid_valid, old_mode);
	fill_filespec(two, new_oid, new_oid_valid, new_mode);
	one->dirty_submodule = old_dirty_submodule;
	two->dirty_submodule = new_dirty_submodule;
	p = diff_queue(queue, one, two);

	if (options->flags.diff_from_contents)
		return p;

	if (options->flags.quick && options->skip_stat_unmatch &&
	    !diff_filespec_check_stat_unmatch(options->repo, p)) {
		diff_free_filespec_data(p->one);
		diff_free_filespec_data(p->two);
		return p;
	}

	options->flags.has_changes = 1;

	return p;
}

void diff_addremove(struct diff_options *options, int addremove, unsigned mode,
		    const struct object_id *oid, int oid_valid,
		    const char *concatpath, unsigned dirty_submodule)
{
	diff_queue_addremove(&diff_queued_diff, options, addremove, mode, oid,
			     oid_valid, concatpath, dirty_submodule);
}

void diff_change(struct diff_options *options,
		 unsigned old_mode, unsigned new_mode,
		 const struct object_id *old_oid,
		 const struct object_id *new_oid,
		 int old_oid_valid, int new_oid_valid,
		 const char *concatpath,
		 unsigned old_dirty_submodule, unsigned new_dirty_submodule)
{
	diff_queue_change(&diff_queued_diff, options, old_mode, new_mode,
			  old_oid, new_oid, old_oid_valid, new_oid_valid,
			  concatpath, old_dirty_submodule, new_dirty_submodule);
}

struct diff_filepair *diff_unmerge(struct diff_options *options, const char *path)
{
	struct diff_filepair *pair;
	struct diff_filespec *one, *two;

	if (options->prefix &&
	    strncmp(path, options->prefix, options->prefix_length))
		return NULL;

	one = alloc_filespec(path);
	two = alloc_filespec(path);
	pair = diff_queue(&diff_queued_diff, one, two);
	pair->is_unmerged = 1;
	return pair;
}

static char *run_textconv(struct repository *r,
			  const char *pgm,
			  struct diff_filespec *spec,
			  size_t *outsize)
{
	struct diff_tempfile *temp;
	struct child_process child = CHILD_PROCESS_INIT;
	struct strbuf buf = STRBUF_INIT;
	int err = 0;

	temp = prepare_temp_file(r, spec);
	strvec_push(&child.args, pgm);
	strvec_push(&child.args, temp->name);

	child.use_shell = 1;
	child.out = -1;
	if (start_command(&child)) {
		remove_tempfile();
		return NULL;
	}

	if (strbuf_read(&buf, child.out, 0) < 0)
		err = error("error reading from textconv command '%s'", pgm);
	close(child.out);

	if (finish_command(&child) || err) {
		strbuf_release(&buf);
		remove_tempfile();
		return NULL;
	}
	remove_tempfile();

	return strbuf_detach(&buf, outsize);
}

size_t fill_textconv(struct repository *r,
		     struct userdiff_driver *driver,
		     struct diff_filespec *df,
		     char **outbuf)
{
	size_t size;

	if (!driver) {
		if (!DIFF_FILE_VALID(df)) {
			*outbuf = (char *) "";
			return 0;
		}
		if (diff_populate_filespec(r, df, NULL))
			die("unable to read files to diff");
		*outbuf = df->data;
		return df->size;
	}

	if (!driver->textconv)
		BUG("fill_textconv called with non-textconv driver");

	if (driver->textconv_cache && df->oid_valid) {
		*outbuf = notes_cache_get(driver->textconv_cache,
					  &df->oid,
					  &size);
		if (*outbuf)
			return size;
	}

	*outbuf = run_textconv(r, driver->textconv, df, &size);
	if (!*outbuf)
		die("unable to read files to diff");

	if (driver->textconv_cache && df->oid_valid) {
		/* ignore errors, as we might be in a readonly repository */
		notes_cache_put(driver->textconv_cache, &df->oid, *outbuf,
				size);
		/*
		 * we could save up changes and flush them all at the end,
		 * but we would need an extra call after all diffing is done.
		 * Since generating a cache entry is the slow path anyway,
		 * this extra overhead probably isn't a big deal.
		 */
		notes_cache_write(driver->textconv_cache);
	}

	return size;
}

int textconv_object(struct repository *r,
		    const char *path,
		    unsigned mode,
		    const struct object_id *oid,
		    int oid_valid,
		    char **buf,
		    unsigned long *buf_size)
{
	struct diff_filespec *df;
	struct userdiff_driver *textconv;

	df = alloc_filespec(path);
	fill_filespec(df, oid, oid_valid, mode);
	textconv = get_textconv(r, df);
	if (!textconv) {
		free_filespec(df);
		return 0;
	}

	*buf_size = fill_textconv(r, textconv, df, buf);
	free_filespec(df);
	return 1;
}

void setup_diff_pager(struct diff_options *opt)
{
	/*
	 * If the user asked for our exit code, then either they want --quiet
	 * or --exit-code. We should definitely not bother with a pager in the
	 * former case, as we will generate no output. Since we still properly
	 * report our exit code even when a pager is run, we _could_ run a
	 * pager with --exit-code. But since we have not done so historically,
	 * and because it is easy to find people oneline advising "git diff
	 * --exit-code" in hooks and other scripts, we do not do so.
	 */
	if (!opt->flags.exit_with_status &&
	    check_pager_config(the_repository, "diff") != 0)
		setup_pager(the_repository);
}<|MERGE_RESOLUTION|>--- conflicted
+++ resolved
@@ -1351,11 +1351,7 @@
 	int len = eds->len;
 	unsigned flags = eds->flags;
 
-<<<<<<< HEAD
-	if (o->dry_run)
-=======
 	if (!o->file)
->>>>>>> 2ecb8857
 		return;
 
 	switch (s) {
@@ -4427,10 +4423,6 @@
 {
 	struct child_process cmd = CHILD_PROCESS_INIT;
 	struct diff_queue_struct *q = &diff_queued_diff;
-<<<<<<< HEAD
-	int quiet = !(o->output_format & DIFF_FORMAT_PATCH) || o->dry_run;
-=======
->>>>>>> 2ecb8857
 	int rc;
 
 	/*
@@ -4628,11 +4620,7 @@
 		    p->status == DIFF_STATUS_RENAMED)
 			o->found_changes = 1;
 	} else {
-<<<<<<< HEAD
-		if (!o->dry_run)
-=======
 		if (o->file)
->>>>>>> 2ecb8857
 			fprintf(o->file, "* Unmerged path %s\n", name);
 		o->found_changes = 1;
 	}
