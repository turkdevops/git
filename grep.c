--- conflicted
+++ resolved
@@ -508,15 +508,10 @@
 
 	/* pcre2_global_context is initialized in append_grep_pattern */
 	if (opt->ignore_case) {
-<<<<<<< HEAD
 		if (!opt->ignore_locale && has_non_ascii(p->pattern)) {
-			character_tables = pcre2_maketables(NULL);
-=======
-		if (has_non_ascii(p->pattern)) {
 			if (!pcre2_global_context)
 				BUG("pcre2_global_context uninitialized");
 			p->pcre2_tables = pcre2_maketables(pcre2_global_context);
->>>>>>> 10da030a
 			p->pcre2_compile_context = pcre2_compile_context_create(NULL);
 			pcre2_set_character_tables(p->pcre2_compile_context,
 							p->pcre2_tables);
@@ -616,12 +611,7 @@
 	pcre2_compile_context_free(p->pcre2_compile_context);
 	pcre2_code_free(p->pcre2_pattern);
 	pcre2_match_data_free(p->pcre2_match_data);
-<<<<<<< HEAD
-=======
-	pcre2_jit_stack_free(p->pcre2_jit_stack);
-	pcre2_match_context_free(p->pcre2_match_context);
 	free((void *)p->pcre2_tables);
->>>>>>> 10da030a
 }
 #else /* !USE_LIBPCRE2 */
 static void compile_pcre2_pattern(struct grep_pat *p, const struct grep_opt *opt)
