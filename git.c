#include "builtin.h"
#include "config.h"
#include "exec-cmd.h"
#include "help.h"
#include "run-command.h"
#include "alias.h"
<<<<<<< HEAD
#include "shallow.h"
=======
#include "sparse-checkout.h"
>>>>>>> 75064841

#define RUN_SETUP		(1<<0)
#define RUN_SETUP_GENTLY	(1<<1)
#define USE_PAGER		(1<<2)
/*
 * require working tree to be present -- anything uses this needs
 * RUN_SETUP for reading from the configuration file.
 */
#define NEED_WORK_TREE		(1<<3)
#define SUPPORT_SUPER_PREFIX	(1<<4)
#define DELAY_PAGER_CONFIG	(1<<5)
#define NO_PARSEOPT		(1<<6) /* parse-options is not used */

struct cmd_struct {
	const char *cmd;
	int (*fn)(int, const char **, const char *);
	unsigned int option;
};

const char git_usage_string[] =
	N_("git [--version] [--help] [-C <path>] [-c <name>=<value>]\n"
	   "           [--exec-path[=<path>]] [--html-path] [--man-path] [--info-path]\n"
	   "           [-p | --paginate | -P | --no-pager] [--no-replace-objects] [--bare]\n"
	   "           [--git-dir=<path>] [--work-tree=<path>] [--namespace=<name>]\n"
	   "           <command> [<args>]");

const char git_more_info_string[] =
	N_("'git help -a' and 'git help -g' list available subcommands and some\n"
	   "concept guides. See 'git help <command>' or 'git help <concept>'\n"
	   "to read about a specific subcommand or concept.\n"
	   "See 'git help git' for an overview of the system.");

static int use_pager = -1;

static void list_builtins(struct string_list *list, unsigned int exclude_option);

static void exclude_helpers_from_list(struct string_list *list)
{
	int i = 0;

	while (i < list->nr) {
		if (strstr(list->items[i].string, "--"))
			unsorted_string_list_delete_item(list, i, 0);
		else
			i++;
	}
}

static int match_token(const char *spec, int len, const char *token)
{
	int token_len = strlen(token);

	return len == token_len && !strncmp(spec, token, token_len);
}

static int list_cmds(const char *spec)
{
	struct string_list list = STRING_LIST_INIT_DUP;
	int i;
	int nongit;

	/*
	* Set up the repository so we can pick up any repo-level config (like
	* completion.commands).
	*/
	setup_git_directory_gently(&nongit);

	while (*spec) {
		const char *sep = strchrnul(spec, ',');
		int len = sep - spec;

		if (match_token(spec, len, "builtins"))
			list_builtins(&list, 0);
		else if (match_token(spec, len, "main"))
			list_all_main_cmds(&list);
		else if (match_token(spec, len, "others"))
			list_all_other_cmds(&list);
		else if (match_token(spec, len, "nohelpers"))
			exclude_helpers_from_list(&list);
		else if (match_token(spec, len, "alias"))
			list_aliases(&list);
		else if (match_token(spec, len, "config"))
			list_cmds_by_config(&list);
		else if (len > 5 && !strncmp(spec, "list-", 5)) {
			struct strbuf sb = STRBUF_INIT;

			strbuf_add(&sb, spec + 5, len - 5);
			list_cmds_by_category(&list, sb.buf);
			strbuf_release(&sb);
		}
		else
			die(_("unsupported command listing type '%s'"), spec);
		spec += len;
		if (*spec == ',')
			spec++;
	}
	for (i = 0; i < list.nr; i++)
		puts(list.items[i].string);
	string_list_clear(&list, 0);
	return 0;
}

static void commit_pager_choice(void)
{
	switch (use_pager) {
	case 0:
		setenv("GIT_PAGER", "cat", 1);
		break;
	case 1:
		setup_pager();
		break;
	default:
		break;
	}
}

void setup_auto_pager(const char *cmd, int def)
{
	if (use_pager != -1 || pager_in_use())
		return;
	use_pager = check_pager_config(cmd);
	if (use_pager == -1)
		use_pager = def;
	commit_pager_choice();
}

static int handle_options(const char ***argv, int *argc, int *envchanged)
{
	const char **orig_argv = *argv;

	while (*argc > 0) {
		const char *cmd = (*argv)[0];
		if (cmd[0] != '-')
			break;

		/*
		 * For legacy reasons, the "version" and "help"
		 * commands can be written with "--" prepended
		 * to make them look like flags.
		 */
		if (!strcmp(cmd, "--help") || !strcmp(cmd, "--version"))
			break;

		/*
		 * Check remaining flags.
		 */
		if (skip_prefix(cmd, "--exec-path", &cmd)) {
			if (*cmd == '=')
				git_set_exec_path(cmd + 1);
			else {
				puts(git_exec_path());
				trace2_cmd_name("_query_");
				exit(0);
			}
		} else if (!strcmp(cmd, "--html-path")) {
			puts(system_path(GIT_HTML_PATH));
			trace2_cmd_name("_query_");
			exit(0);
		} else if (!strcmp(cmd, "--man-path")) {
			puts(system_path(GIT_MAN_PATH));
			trace2_cmd_name("_query_");
			exit(0);
		} else if (!strcmp(cmd, "--info-path")) {
			puts(system_path(GIT_INFO_PATH));
			trace2_cmd_name("_query_");
			exit(0);
		} else if (!strcmp(cmd, "-p") || !strcmp(cmd, "--paginate")) {
			use_pager = 1;
		} else if (!strcmp(cmd, "-P") || !strcmp(cmd, "--no-pager")) {
			use_pager = 0;
			if (envchanged)
				*envchanged = 1;
		} else if (!strcmp(cmd, "--no-replace-objects")) {
			read_replace_refs = 0;
			setenv(NO_REPLACE_OBJECTS_ENVIRONMENT, "1", 1);
			if (envchanged)
				*envchanged = 1;
		} else if (!strcmp(cmd, "--git-dir")) {
			if (*argc < 2) {
				fprintf(stderr, _("no directory given for --git-dir\n" ));
				usage(git_usage_string);
			}
			setenv(GIT_DIR_ENVIRONMENT, (*argv)[1], 1);
			if (envchanged)
				*envchanged = 1;
			(*argv)++;
			(*argc)--;
		} else if (skip_prefix(cmd, "--git-dir=", &cmd)) {
			setenv(GIT_DIR_ENVIRONMENT, cmd, 1);
			if (envchanged)
				*envchanged = 1;
		} else if (!strcmp(cmd, "--namespace")) {
			if (*argc < 2) {
				fprintf(stderr, _("no namespace given for --namespace\n" ));
				usage(git_usage_string);
			}
			setenv(GIT_NAMESPACE_ENVIRONMENT, (*argv)[1], 1);
			if (envchanged)
				*envchanged = 1;
			(*argv)++;
			(*argc)--;
		} else if (skip_prefix(cmd, "--namespace=", &cmd)) {
			setenv(GIT_NAMESPACE_ENVIRONMENT, cmd, 1);
			if (envchanged)
				*envchanged = 1;
		} else if (!strcmp(cmd, "--work-tree")) {
			if (*argc < 2) {
				fprintf(stderr, _("no directory given for --work-tree\n" ));
				usage(git_usage_string);
			}
			setenv(GIT_WORK_TREE_ENVIRONMENT, (*argv)[1], 1);
			if (envchanged)
				*envchanged = 1;
			(*argv)++;
			(*argc)--;
		} else if (skip_prefix(cmd, "--work-tree=", &cmd)) {
			setenv(GIT_WORK_TREE_ENVIRONMENT, cmd, 1);
			if (envchanged)
				*envchanged = 1;
		} else if (!strcmp(cmd, "--super-prefix")) {
			if (*argc < 2) {
				fprintf(stderr, _("no prefix given for --super-prefix\n" ));
				usage(git_usage_string);
			}
			setenv(GIT_SUPER_PREFIX_ENVIRONMENT, (*argv)[1], 1);
			if (envchanged)
				*envchanged = 1;
			(*argv)++;
			(*argc)--;
		} else if (skip_prefix(cmd, "--super-prefix=", &cmd)) {
			setenv(GIT_SUPER_PREFIX_ENVIRONMENT, cmd, 1);
			if (envchanged)
				*envchanged = 1;
		} else if (!strcmp(cmd, "--bare")) {
			char *cwd = xgetcwd();
			is_bare_repository_cfg = 1;
			setenv(GIT_DIR_ENVIRONMENT, cwd, 0);
			free(cwd);
			setenv(GIT_IMPLICIT_WORK_TREE_ENVIRONMENT, "0", 1);
			if (envchanged)
				*envchanged = 1;
		} else if (!strcmp(cmd, "-c")) {
			if (*argc < 2) {
				fprintf(stderr, _("-c expects a configuration string\n" ));
				usage(git_usage_string);
			}
			git_config_push_parameter((*argv)[1]);
			(*argv)++;
			(*argc)--;
		} else if (!strcmp(cmd, "--literal-pathspecs")) {
			setenv(GIT_LITERAL_PATHSPECS_ENVIRONMENT, "1", 1);
			if (envchanged)
				*envchanged = 1;
		} else if (!strcmp(cmd, "--no-literal-pathspecs")) {
			setenv(GIT_LITERAL_PATHSPECS_ENVIRONMENT, "0", 1);
			if (envchanged)
				*envchanged = 1;
		} else if (!strcmp(cmd, "--glob-pathspecs")) {
			setenv(GIT_GLOB_PATHSPECS_ENVIRONMENT, "1", 1);
			if (envchanged)
				*envchanged = 1;
		} else if (!strcmp(cmd, "--noglob-pathspecs")) {
			setenv(GIT_NOGLOB_PATHSPECS_ENVIRONMENT, "1", 1);
			if (envchanged)
				*envchanged = 1;
		} else if (!strcmp(cmd, "--icase-pathspecs")) {
			setenv(GIT_ICASE_PATHSPECS_ENVIRONMENT, "1", 1);
			if (envchanged)
				*envchanged = 1;
		} else if (!strcmp(cmd, "--no-optional-locks")) {
			setenv(GIT_OPTIONAL_LOCKS_ENVIRONMENT, "0", 1);
			if (envchanged)
				*envchanged = 1;
		} else if (!strcmp(cmd, "--shallow-file")) {
			(*argv)++;
			(*argc)--;
			set_alternate_shallow_file(the_repository, (*argv)[0], 1);
			if (envchanged)
				*envchanged = 1;
		} else if (!strcmp(cmd, "-C")) {
			if (*argc < 2) {
				fprintf(stderr, _("no directory given for -C\n" ));
				usage(git_usage_string);
			}
			if ((*argv)[1][0]) {
				if (chdir((*argv)[1]))
					die_errno("cannot change to '%s'", (*argv)[1]);
				if (envchanged)
					*envchanged = 1;
			}
			(*argv)++;
			(*argc)--;
		} else if (skip_prefix(cmd, "--list-cmds=", &cmd)) {
			trace2_cmd_name("_query_");
			if (!strcmp(cmd, "parseopt")) {
				struct string_list list = STRING_LIST_INIT_DUP;
				int i;

				list_builtins(&list, NO_PARSEOPT);
				for (i = 0; i < list.nr; i++)
					printf("%s ", list.items[i].string);
				string_list_clear(&list, 0);
				exit(0);
			} else {
				exit(list_cmds(cmd));
			}
		} else if (!strcmp(cmd, "--restrict-to-sparse-paths")) {
			opt_restrict_to_sparse_paths = 1;
		} else if (!strcmp(cmd, "--no-restrict-to-sparse-paths")) {
			opt_restrict_to_sparse_paths = 0;
		} else {
			fprintf(stderr, _("unknown option: %s\n"), cmd);
			usage(git_usage_string);
		}

		(*argv)++;
		(*argc)--;
	}
	return (*argv) - orig_argv;
}

static int handle_alias(int *argcp, const char ***argv)
{
	int envchanged = 0, ret = 0, saved_errno = errno;
	int count, option_count;
	const char **new_argv;
	const char *alias_command;
	char *alias_string;

	alias_command = (*argv)[0];
	alias_string = alias_lookup(alias_command);
	if (alias_string) {
		if (*argcp > 1 && !strcmp((*argv)[1], "-h"))
			fprintf_ln(stderr, _("'%s' is aliased to '%s'"),
				   alias_command, alias_string);
		if (alias_string[0] == '!') {
			struct child_process child = CHILD_PROCESS_INIT;
			int nongit_ok;

			/* Aliases expect GIT_PREFIX, GIT_DIR etc to be set */
			setup_git_directory_gently(&nongit_ok);

			commit_pager_choice();

			child.use_shell = 1;
			child.clean_on_exit = 1;
			child.wait_after_clean = 1;
			child.trace2_child_class = "shell_alias";
			strvec_push(&child.args, alias_string + 1);
			strvec_pushv(&child.args, (*argv) + 1);

			trace2_cmd_alias(alias_command, child.args.v);
			trace2_cmd_list_config();
			trace2_cmd_list_env_vars();
			trace2_cmd_name("_run_shell_alias_");

			ret = run_command(&child);
			if (ret >= 0)   /* normal exit */
				exit(ret);

			die_errno(_("while expanding alias '%s': '%s'"),
				  alias_command, alias_string + 1);
		}
		count = split_cmdline(alias_string, &new_argv);
		if (count < 0)
			die(_("bad alias.%s string: %s"), alias_command,
			    _(split_cmdline_strerror(count)));
		option_count = handle_options(&new_argv, &count, &envchanged);
		if (envchanged)
			die(_("alias '%s' changes environment variables.\n"
			      "You can use '!git' in the alias to do this"),
			    alias_command);
		MOVE_ARRAY(new_argv - option_count, new_argv, count);
		new_argv -= option_count;

		if (count < 1)
			die(_("empty alias for %s"), alias_command);

		if (!strcmp(alias_command, new_argv[0]))
			die(_("recursive alias: %s"), alias_command);

		trace_argv_printf(new_argv,
				  "trace: alias expansion: %s =>",
				  alias_command);

		REALLOC_ARRAY(new_argv, count + *argcp);
		/* insert after command name */
		COPY_ARRAY(new_argv + count, *argv + 1, *argcp);

		trace2_cmd_alias(alias_command, new_argv);
		trace2_cmd_list_config();
		trace2_cmd_list_env_vars();

		*argv = new_argv;
		*argcp += count - 1;

		ret = 1;
	}

	errno = saved_errno;

	return ret;
}

static int run_builtin(struct cmd_struct *p, int argc, const char **argv)
{
	int status, help;
	struct stat st;
	const char *prefix;

	prefix = NULL;
	help = argc == 2 && !strcmp(argv[1], "-h");
	if (!help) {
		if (p->option & RUN_SETUP)
			prefix = setup_git_directory();
		else if (p->option & RUN_SETUP_GENTLY) {
			int nongit_ok;
			prefix = setup_git_directory_gently(&nongit_ok);
		}

		if (use_pager == -1 && p->option & (RUN_SETUP | RUN_SETUP_GENTLY) &&
		    !(p->option & DELAY_PAGER_CONFIG))
			use_pager = check_pager_config(p->cmd);
		if (use_pager == -1 && p->option & USE_PAGER)
			use_pager = 1;

		if ((p->option & (RUN_SETUP | RUN_SETUP_GENTLY)) &&
		    startup_info->have_repository) /* get_git_dir() may set up repo, avoid that */
			trace_repo_setup(prefix);
	}
	commit_pager_choice();

	if (!help && get_super_prefix()) {
		if (!(p->option & SUPPORT_SUPER_PREFIX))
			die(_("%s doesn't support --super-prefix"), p->cmd);
	}

	if (!help && p->option & NEED_WORK_TREE)
		setup_work_tree();

	trace_argv_printf(argv, "trace: built-in: git");
	trace2_cmd_name(p->cmd);
	trace2_cmd_list_config();
	trace2_cmd_list_env_vars();

	validate_cache_entries(the_repository->index);
	status = p->fn(argc, argv, prefix);
	validate_cache_entries(the_repository->index);

	if (status)
		return status;

	/* Somebody closed stdout? */
	if (fstat(fileno(stdout), &st))
		return 0;
	/* Ignore write errors for pipes and sockets.. */
	if (S_ISFIFO(st.st_mode) || S_ISSOCK(st.st_mode))
		return 0;

	/* Check for ENOSPC and EIO errors.. */
	if (fflush(stdout))
		die_errno(_("write failure on standard output"));
	if (ferror(stdout))
		die(_("unknown write failure on standard output"));
	if (fclose(stdout))
		die_errno(_("close failed on standard output"));
	return 0;
}

static struct cmd_struct commands[] = {
	{ "add", cmd_add, RUN_SETUP | NEED_WORK_TREE },
	{ "am", cmd_am, RUN_SETUP | NEED_WORK_TREE },
	{ "annotate", cmd_annotate, RUN_SETUP | NO_PARSEOPT },
	{ "apply", cmd_apply, RUN_SETUP_GENTLY },
	{ "archive", cmd_archive, RUN_SETUP_GENTLY },
	{ "bisect--helper", cmd_bisect__helper, RUN_SETUP },
	{ "blame", cmd_blame, RUN_SETUP },
	{ "branch", cmd_branch, RUN_SETUP | DELAY_PAGER_CONFIG },
	{ "bugreport", cmd_bugreport, RUN_SETUP_GENTLY },
	{ "bundle", cmd_bundle, RUN_SETUP_GENTLY | NO_PARSEOPT },
	{ "cat-file", cmd_cat_file, RUN_SETUP },
	{ "check-attr", cmd_check_attr, RUN_SETUP },
	{ "check-ignore", cmd_check_ignore, RUN_SETUP | NEED_WORK_TREE },
	{ "check-mailmap", cmd_check_mailmap, RUN_SETUP },
	{ "check-ref-format", cmd_check_ref_format, NO_PARSEOPT  },
	{ "checkout", cmd_checkout, RUN_SETUP | NEED_WORK_TREE },
	{ "checkout-index", cmd_checkout_index,
		RUN_SETUP | NEED_WORK_TREE},
	{ "cherry", cmd_cherry, RUN_SETUP },
	{ "cherry-pick", cmd_cherry_pick, RUN_SETUP | NEED_WORK_TREE },
	{ "clean", cmd_clean, RUN_SETUP | NEED_WORK_TREE },
	{ "clone", cmd_clone },
	{ "column", cmd_column, RUN_SETUP_GENTLY },
	{ "commit", cmd_commit, RUN_SETUP | NEED_WORK_TREE },
	{ "commit-graph", cmd_commit_graph, RUN_SETUP },
	{ "commit-tree", cmd_commit_tree, RUN_SETUP | NO_PARSEOPT },
	{ "config", cmd_config, RUN_SETUP_GENTLY | DELAY_PAGER_CONFIG },
	{ "count-objects", cmd_count_objects, RUN_SETUP },
	{ "credential", cmd_credential, RUN_SETUP_GENTLY | NO_PARSEOPT },
	{ "credential-cache", cmd_credential_cache },
	{ "credential-cache--daemon", cmd_credential_cache_daemon },
	{ "credential-store", cmd_credential_store },
	{ "describe", cmd_describe, RUN_SETUP },
	{ "diff", cmd_diff, NO_PARSEOPT },
	{ "diff-files", cmd_diff_files, RUN_SETUP | NEED_WORK_TREE | NO_PARSEOPT },
	{ "diff-index", cmd_diff_index, RUN_SETUP | NO_PARSEOPT },
	{ "diff-tree", cmd_diff_tree, RUN_SETUP | NO_PARSEOPT },
	{ "difftool", cmd_difftool, RUN_SETUP_GENTLY },
	{ "env--helper", cmd_env__helper },
	{ "fast-export", cmd_fast_export, RUN_SETUP },
	{ "fast-import", cmd_fast_import, RUN_SETUP | NO_PARSEOPT },
	{ "fetch", cmd_fetch, RUN_SETUP },
	{ "fetch-pack", cmd_fetch_pack, RUN_SETUP | NO_PARSEOPT },
	{ "fmt-merge-msg", cmd_fmt_merge_msg, RUN_SETUP },
	{ "for-each-ref", cmd_for_each_ref, RUN_SETUP },
	{ "format-patch", cmd_format_patch, RUN_SETUP },
	{ "fsck", cmd_fsck, RUN_SETUP },
	{ "fsck-objects", cmd_fsck, RUN_SETUP },
	{ "gc", cmd_gc, RUN_SETUP },
	{ "get-tar-commit-id", cmd_get_tar_commit_id, NO_PARSEOPT },
	{ "grep", cmd_grep, RUN_SETUP_GENTLY },
	{ "hash-object", cmd_hash_object },
	{ "help", cmd_help },
	{ "index-pack", cmd_index_pack, RUN_SETUP_GENTLY | NO_PARSEOPT },
	{ "init", cmd_init_db },
	{ "init-db", cmd_init_db },
	{ "interpret-trailers", cmd_interpret_trailers, RUN_SETUP_GENTLY },
	{ "log", cmd_log, RUN_SETUP },
	{ "ls-files", cmd_ls_files, RUN_SETUP },
	{ "ls-remote", cmd_ls_remote, RUN_SETUP_GENTLY },
	{ "ls-tree", cmd_ls_tree, RUN_SETUP },
	{ "mailinfo", cmd_mailinfo, RUN_SETUP_GENTLY | NO_PARSEOPT },
	{ "mailsplit", cmd_mailsplit, NO_PARSEOPT },
	{ "maintenance", cmd_maintenance, RUN_SETUP_GENTLY | NO_PARSEOPT },
	{ "merge", cmd_merge, RUN_SETUP | NEED_WORK_TREE },
	{ "merge-base", cmd_merge_base, RUN_SETUP },
	{ "merge-file", cmd_merge_file, RUN_SETUP_GENTLY },
	{ "merge-index", cmd_merge_index, RUN_SETUP | NO_PARSEOPT },
	{ "merge-ours", cmd_merge_ours, RUN_SETUP | NO_PARSEOPT },
	{ "merge-recursive", cmd_merge_recursive, RUN_SETUP | NEED_WORK_TREE | NO_PARSEOPT },
	{ "merge-recursive-ours", cmd_merge_recursive, RUN_SETUP | NEED_WORK_TREE | NO_PARSEOPT },
	{ "merge-recursive-theirs", cmd_merge_recursive, RUN_SETUP | NEED_WORK_TREE | NO_PARSEOPT },
	{ "merge-subtree", cmd_merge_recursive, RUN_SETUP | NEED_WORK_TREE | NO_PARSEOPT },
	{ "merge-tree", cmd_merge_tree, RUN_SETUP | NO_PARSEOPT },
	{ "mktag", cmd_mktag, RUN_SETUP | NO_PARSEOPT },
	{ "mktree", cmd_mktree, RUN_SETUP },
	{ "multi-pack-index", cmd_multi_pack_index, RUN_SETUP_GENTLY },
	{ "mv", cmd_mv, RUN_SETUP | NEED_WORK_TREE },
	{ "name-rev", cmd_name_rev, RUN_SETUP },
	{ "notes", cmd_notes, RUN_SETUP },
	{ "pack-objects", cmd_pack_objects, RUN_SETUP },
	{ "pack-redundant", cmd_pack_redundant, RUN_SETUP | NO_PARSEOPT },
	{ "pack-refs", cmd_pack_refs, RUN_SETUP },
	{ "patch-id", cmd_patch_id, RUN_SETUP_GENTLY | NO_PARSEOPT },
	{ "pickaxe", cmd_blame, RUN_SETUP },
	{ "prune", cmd_prune, RUN_SETUP },
	{ "prune-packed", cmd_prune_packed, RUN_SETUP },
	{ "pull", cmd_pull, RUN_SETUP | NEED_WORK_TREE },
	{ "push", cmd_push, RUN_SETUP },
	{ "range-diff", cmd_range_diff, RUN_SETUP | USE_PAGER },
	{ "read-tree", cmd_read_tree, RUN_SETUP | SUPPORT_SUPER_PREFIX},
	{ "rebase", cmd_rebase, RUN_SETUP | NEED_WORK_TREE },
	{ "rebase--interactive", cmd_rebase__interactive, RUN_SETUP | NEED_WORK_TREE },
	{ "receive-pack", cmd_receive_pack },
	{ "reflog", cmd_reflog, RUN_SETUP },
	{ "remote", cmd_remote, RUN_SETUP },
	{ "remote-ext", cmd_remote_ext, NO_PARSEOPT },
	{ "remote-fd", cmd_remote_fd, NO_PARSEOPT },
	{ "repack", cmd_repack, RUN_SETUP },
	{ "replace", cmd_replace, RUN_SETUP },
	{ "rerere", cmd_rerere, RUN_SETUP },
	{ "reset", cmd_reset, RUN_SETUP },
	{ "restore", cmd_restore, RUN_SETUP | NEED_WORK_TREE },
	{ "rev-list", cmd_rev_list, RUN_SETUP | NO_PARSEOPT },
	{ "rev-parse", cmd_rev_parse, NO_PARSEOPT },
	{ "revert", cmd_revert, RUN_SETUP | NEED_WORK_TREE },
	{ "rm", cmd_rm, RUN_SETUP },
	{ "send-pack", cmd_send_pack, RUN_SETUP },
	{ "shortlog", cmd_shortlog, RUN_SETUP_GENTLY | USE_PAGER },
	{ "show", cmd_show, RUN_SETUP },
	{ "show-branch", cmd_show_branch, RUN_SETUP },
	{ "show-index", cmd_show_index, RUN_SETUP_GENTLY },
	{ "show-ref", cmd_show_ref, RUN_SETUP },
	{ "sparse-checkout", cmd_sparse_checkout, RUN_SETUP | NEED_WORK_TREE },
	{ "stage", cmd_add, RUN_SETUP | NEED_WORK_TREE },
	{ "stash", cmd_stash, RUN_SETUP | NEED_WORK_TREE },
	{ "status", cmd_status, RUN_SETUP | NEED_WORK_TREE },
	{ "stripspace", cmd_stripspace },
	{ "submodule--helper", cmd_submodule__helper, RUN_SETUP | SUPPORT_SUPER_PREFIX | NO_PARSEOPT },
	{ "switch", cmd_switch, RUN_SETUP | NEED_WORK_TREE },
	{ "symbolic-ref", cmd_symbolic_ref, RUN_SETUP },
	{ "tag", cmd_tag, RUN_SETUP | DELAY_PAGER_CONFIG },
	{ "unpack-file", cmd_unpack_file, RUN_SETUP | NO_PARSEOPT },
	{ "unpack-objects", cmd_unpack_objects, RUN_SETUP | NO_PARSEOPT },
	{ "update-index", cmd_update_index, RUN_SETUP },
	{ "update-ref", cmd_update_ref, RUN_SETUP },
	{ "update-server-info", cmd_update_server_info, RUN_SETUP },
	{ "upload-archive", cmd_upload_archive, NO_PARSEOPT },
	{ "upload-archive--writer", cmd_upload_archive_writer, NO_PARSEOPT },
	{ "upload-pack", cmd_upload_pack },
	{ "var", cmd_var, RUN_SETUP_GENTLY | NO_PARSEOPT },
	{ "verify-commit", cmd_verify_commit, RUN_SETUP },
	{ "verify-pack", cmd_verify_pack },
	{ "verify-tag", cmd_verify_tag, RUN_SETUP },
	{ "version", cmd_version },
	{ "whatchanged", cmd_whatchanged, RUN_SETUP },
	{ "worktree", cmd_worktree, RUN_SETUP | NO_PARSEOPT },
	{ "write-tree", cmd_write_tree, RUN_SETUP },
};

static struct cmd_struct *get_builtin(const char *s)
{
	int i;
	for (i = 0; i < ARRAY_SIZE(commands); i++) {
		struct cmd_struct *p = commands + i;
		if (!strcmp(s, p->cmd))
			return p;
	}
	return NULL;
}

int is_builtin(const char *s)
{
	return !!get_builtin(s);
}

static void list_builtins(struct string_list *out, unsigned int exclude_option)
{
	int i;
	for (i = 0; i < ARRAY_SIZE(commands); i++) {
		if (exclude_option &&
		    (commands[i].option & exclude_option))
			continue;
		string_list_append(out, commands[i].cmd);
	}
}

#ifdef STRIP_EXTENSION
static void strip_extension(const char **argv)
{
	size_t len;

	if (strip_suffix(argv[0], STRIP_EXTENSION, &len))
		argv[0] = xmemdupz(argv[0], len);
}
#else
#define strip_extension(cmd)
#endif

static void handle_builtin(int argc, const char **argv)
{
	struct strvec args = STRVEC_INIT;
	const char *cmd;
	struct cmd_struct *builtin;

	strip_extension(argv);
	cmd = argv[0];

	/* Turn "git cmd --help" into "git help --exclude-guides cmd" */
	if (argc > 1 && !strcmp(argv[1], "--help")) {
		int i;

		argv[1] = argv[0];
		argv[0] = cmd = "help";

		for (i = 0; i < argc; i++) {
			strvec_push(&args, argv[i]);
			if (!i)
				strvec_push(&args, "--exclude-guides");
		}

		argc++;
		argv = args.v;
	}

	builtin = get_builtin(cmd);
	if (builtin)
		exit(run_builtin(builtin, argc, argv));
	strvec_clear(&args);
}

static void execv_dashed_external(const char **argv)
{
	struct child_process cmd = CHILD_PROCESS_INIT;
	int status;

	if (get_super_prefix())
		die(_("%s doesn't support --super-prefix"), argv[0]);

	if (use_pager == -1 && !is_builtin(argv[0]))
		use_pager = check_pager_config(argv[0]);
	commit_pager_choice();

	strvec_pushf(&cmd.args, "git-%s", argv[0]);
	strvec_pushv(&cmd.args, argv + 1);
	cmd.clean_on_exit = 1;
	cmd.wait_after_clean = 1;
	cmd.silent_exec_failure = 1;
	cmd.trace2_child_class = "dashed";

	trace2_cmd_name("_run_dashed_");

	/*
	 * The code in run_command() logs trace2 child_start/child_exit
	 * events, so we do not need to report exec/exec_result events here.
	 */
	trace_argv_printf(cmd.args.v, "trace: exec:");

	/*
	 * If we fail because the command is not found, it is
	 * OK to return. Otherwise, we just pass along the status code,
	 * or our usual generic code if we were not even able to exec
	 * the program.
	 */
	status = run_command(&cmd);

	/*
	 * If the child process ran and we are now going to exit, emit a
	 * generic string as our trace2 command verb to indicate that we
	 * launched a dashed command.
	 */
	if (status >= 0)
		exit(status);
	else if (errno != ENOENT)
		exit(128);
}

static int run_argv(int *argcp, const char ***argv)
{
	int done_alias = 0;
	struct string_list cmd_list = STRING_LIST_INIT_NODUP;
	struct string_list_item *seen;

	while (1) {
		/*
		 * If we tried alias and futzed with our environment,
		 * it no longer is safe to invoke builtins directly in
		 * general.  We have to spawn them as dashed externals.
		 *
		 * NEEDSWORK: if we can figure out cases
		 * where it is safe to do, we can avoid spawning a new
		 * process.
		 */
		if (!done_alias)
			handle_builtin(*argcp, *argv);
		else if (get_builtin(**argv)) {
			struct strvec args = STRVEC_INIT;
			int i;

			/*
			 * The current process is committed to launching a
			 * child process to run the command named in (**argv)
			 * and exiting.  Log a generic string as the trace2
			 * command verb to indicate this.  Note that the child
			 * process will log the actual verb when it runs.
			 */
			trace2_cmd_name("_run_git_alias_");

			if (get_super_prefix())
				die("%s doesn't support --super-prefix", **argv);

			commit_pager_choice();

			strvec_push(&args, "git");
			for (i = 0; i < *argcp; i++)
				strvec_push(&args, (*argv)[i]);

			trace_argv_printf(args.v, "trace: exec:");

			/*
			 * if we fail because the command is not found, it is
			 * OK to return. Otherwise, we just pass along the status code.
			 */
			i = run_command_v_opt_tr2(args.v, RUN_SILENT_EXEC_FAILURE |
						  RUN_CLEAN_ON_EXIT | RUN_WAIT_AFTER_CLEAN, "git_alias");
			if (i >= 0 || errno != ENOENT)
				exit(i);
			die("could not execute builtin %s", **argv);
		}

		/* .. then try the external ones */
		execv_dashed_external(*argv);

		seen = unsorted_string_list_lookup(&cmd_list, *argv[0]);
		if (seen) {
			int i;
			struct strbuf sb = STRBUF_INIT;
			for (i = 0; i < cmd_list.nr; i++) {
				struct string_list_item *item = &cmd_list.items[i];

				strbuf_addf(&sb, "\n  %s", item->string);
				if (item == seen)
					strbuf_addstr(&sb, " <==");
				else if (i == cmd_list.nr - 1)
					strbuf_addstr(&sb, " ==>");
			}
			die(_("alias loop detected: expansion of '%s' does"
			      " not terminate:%s"), cmd_list.items[0].string, sb.buf);
		}

		string_list_append(&cmd_list, *argv[0]);

		/*
		 * It could be an alias -- this works around the insanity
		 * of overriding "git log" with "git show" by having
		 * alias.log = show
		 */
		if (!handle_alias(argcp, argv))
			break;
		done_alias = 1;
	}

	string_list_clear(&cmd_list, 0);

	return done_alias;
}

int cmd_main(int argc, const char **argv)
{
	const char *cmd;
	int done_help = 0;

	cmd = argv[0];
	if (!cmd)
		cmd = "git-help";
	else {
		const char *slash = find_last_dir_sep(cmd);
		if (slash)
			cmd = slash + 1;
	}

	trace_command_performance(argv);

	/*
	 * "git-xxxx" is the same as "git xxxx", but we obviously:
	 *
	 *  - cannot take flags in between the "git" and the "xxxx".
	 *  - cannot execute it externally (since it would just do
	 *    the same thing over again)
	 *
	 * So we just directly call the builtin handler, and die if
	 * that one cannot handle it.
	 */
	if (skip_prefix(cmd, "git-", &cmd)) {
		argv[0] = cmd;
		handle_builtin(argc, argv);
		die(_("cannot handle %s as a builtin"), cmd);
	}

	/* Look for flags.. */
	argv++;
	argc--;
	handle_options(&argv, &argc, NULL);
	if (argc > 0) {
		/* translate --help and --version into commands */
		skip_prefix(argv[0], "--", &argv[0]);
	} else {
		/* The user didn't specify a command; give them help */
		commit_pager_choice();
		printf(_("usage: %s\n\n"), git_usage_string);
		list_common_cmds_help();
		printf("\n%s\n", _(git_more_info_string));
		exit(1);
	}
	cmd = argv[0];

	/*
	 * We use PATH to find git commands, but we prepend some higher
	 * precedence paths: the "--exec-path" option, the GIT_EXEC_PATH
	 * environment, and the $(gitexecdir) from the Makefile at build
	 * time.
	 */
	setup_path();

	while (1) {
		int was_alias = run_argv(&argc, &argv);
		if (errno != ENOENT)
			break;
		if (was_alias) {
			fprintf(stderr, _("expansion of alias '%s' failed; "
					  "'%s' is not a git command\n"),
				cmd, argv[0]);
			exit(1);
		}
		if (!done_help) {
			cmd = argv[0] = help_unknown_cmd(cmd);
			done_help = 1;
		} else
			break;
	}

	fprintf(stderr, _("failed to run command '%s': %s\n"),
		cmd, strerror(errno));

	return 1;
}<|MERGE_RESOLUTION|>--- conflicted
+++ resolved
@@ -4,11 +4,8 @@
 #include "help.h"
 #include "run-command.h"
 #include "alias.h"
-<<<<<<< HEAD
 #include "shallow.h"
-=======
 #include "sparse-checkout.h"
->>>>>>> 75064841
 
 #define RUN_SETUP		(1<<0)
 #define RUN_SETUP_GENTLY	(1<<1)
