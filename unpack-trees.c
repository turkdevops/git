#include "cache.h"
#include "strvec.h"
#include "repository.h"
#include "config.h"
#include "dir.h"
#include "hex.h"
#include "tree.h"
#include "tree-walk.h"
#include "cache-tree.h"
#include "unpack-trees.h"
#include "progress.h"
#include "refs.h"
#include "attr.h"
#include "split-index.h"
#include "sparse-index.h"
#include "submodule.h"
#include "submodule-config.h"
#include "fsmonitor.h"
#include "object-store.h"
#include "promisor-remote.h"
#include "entry.h"
#include "parallel-checkout.h"

/*
 * Error messages expected by scripts out of plumbing commands such as
 * read-tree.  Non-scripted Porcelain is not required to use these messages
 * and in fact are encouraged to reword them to better suit their particular
 * situation better.  See how "git checkout" and "git merge" replaces
 * them using setup_unpack_trees_porcelain(), for example.
 */
static const char *unpack_plumbing_errors[NB_UNPACK_TREES_WARNING_TYPES] = {
	/* ERROR_WOULD_OVERWRITE */
	"Entry '%s' would be overwritten by merge. Cannot merge.",

	/* ERROR_NOT_UPTODATE_FILE */
	"Entry '%s' not uptodate. Cannot merge.",

	/* ERROR_NOT_UPTODATE_DIR */
	"Updating '%s' would lose untracked files in it",

	/* ERROR_CWD_IN_THE_WAY */
	"Refusing to remove '%s' since it is the current working directory.",

	/* ERROR_WOULD_LOSE_UNTRACKED_OVERWRITTEN */
	"Untracked working tree file '%s' would be overwritten by merge.",

	/* ERROR_WOULD_LOSE_UNTRACKED_REMOVED */
	"Untracked working tree file '%s' would be removed by merge.",

	/* ERROR_BIND_OVERLAP */
	"Entry '%s' overlaps with '%s'.  Cannot bind.",

	/* ERROR_WOULD_LOSE_SUBMODULE */
	"Submodule '%s' cannot checkout new HEAD.",

	/* NB_UNPACK_TREES_ERROR_TYPES; just a meta value */
	"",

	/* WARNING_SPARSE_NOT_UPTODATE_FILE */
	"Path '%s' not uptodate; will not remove from working tree.",

	/* WARNING_SPARSE_UNMERGED_FILE */
	"Path '%s' unmerged; will not remove from working tree.",

	/* WARNING_SPARSE_ORPHANED_NOT_OVERWRITTEN */
	"Path '%s' already present; will not overwrite with sparse update.",
};

#define ERRORMSG(o,type) \
	( ((o) && (o)->internal.msgs[(type)]) \
	  ? ((o)->internal.msgs[(type)])      \
	  : (unpack_plumbing_errors[(type)]) )

static const char *super_prefixed(const char *path, const char *super_prefix)
{
	/*
	 * It is necessary and sufficient to have two static buffers
	 * here, as the return value of this function is fed to
	 * error() using the unpack_*_errors[] templates we see above.
	 */
	static struct strbuf buf[2] = {STRBUF_INIT, STRBUF_INIT};
	static int super_prefix_len = -1;
	static unsigned idx = ARRAY_SIZE(buf) - 1;

	if (super_prefix_len < 0) {
		if (!super_prefix) {
			super_prefix_len = 0;
		} else {
			int i;
			for (i = 0; i < ARRAY_SIZE(buf); i++)
				strbuf_addstr(&buf[i], super_prefix);
			super_prefix_len = buf[0].len;
		}
	}

	if (!super_prefix_len)
		return path;

	if (++idx >= ARRAY_SIZE(buf))
		idx = 0;

	strbuf_setlen(&buf[idx], super_prefix_len);
	strbuf_addstr(&buf[idx], path);

	return buf[idx].buf;
}

void setup_unpack_trees_porcelain(struct unpack_trees_options *opts,
				  const char *cmd)
{
	int i;
	const char **msgs = opts->internal.msgs;
	const char *msg;

	strvec_init(&opts->internal.msgs_to_free);

	if (!strcmp(cmd, "checkout"))
		msg = advice_enabled(ADVICE_COMMIT_BEFORE_MERGE)
		      ? _("Your local changes to the following files would be overwritten by checkout:\n%%s"
			  "Please commit your changes or stash them before you switch branches.")
		      : _("Your local changes to the following files would be overwritten by checkout:\n%%s");
	else if (!strcmp(cmd, "merge"))
		msg = advice_enabled(ADVICE_COMMIT_BEFORE_MERGE)
		      ? _("Your local changes to the following files would be overwritten by merge:\n%%s"
			  "Please commit your changes or stash them before you merge.")
		      : _("Your local changes to the following files would be overwritten by merge:\n%%s");
	else
		msg = advice_enabled(ADVICE_COMMIT_BEFORE_MERGE)
		      ? _("Your local changes to the following files would be overwritten by %s:\n%%s"
			  "Please commit your changes or stash them before you %s.")
		      : _("Your local changes to the following files would be overwritten by %s:\n%%s");
	msgs[ERROR_WOULD_OVERWRITE] = msgs[ERROR_NOT_UPTODATE_FILE] =
		strvec_pushf(&opts->internal.msgs_to_free, msg, cmd, cmd);

	msgs[ERROR_NOT_UPTODATE_DIR] =
		_("Updating the following directories would lose untracked files in them:\n%s");

	msgs[ERROR_CWD_IN_THE_WAY] =
		_("Refusing to remove the current working directory:\n%s");

	if (!strcmp(cmd, "checkout"))
		msg = advice_enabled(ADVICE_COMMIT_BEFORE_MERGE)
		      ? _("The following untracked working tree files would be removed by checkout:\n%%s"
			  "Please move or remove them before you switch branches.")
		      : _("The following untracked working tree files would be removed by checkout:\n%%s");
	else if (!strcmp(cmd, "merge"))
		msg = advice_enabled(ADVICE_COMMIT_BEFORE_MERGE)
		      ? _("The following untracked working tree files would be removed by merge:\n%%s"
			  "Please move or remove them before you merge.")
		      : _("The following untracked working tree files would be removed by merge:\n%%s");
	else
		msg = advice_enabled(ADVICE_COMMIT_BEFORE_MERGE)
		      ? _("The following untracked working tree files would be removed by %s:\n%%s"
			  "Please move or remove them before you %s.")
		      : _("The following untracked working tree files would be removed by %s:\n%%s");
	msgs[ERROR_WOULD_LOSE_UNTRACKED_REMOVED] =
		strvec_pushf(&opts->internal.msgs_to_free, msg, cmd, cmd);

	if (!strcmp(cmd, "checkout"))
		msg = advice_enabled(ADVICE_COMMIT_BEFORE_MERGE)
		      ? _("The following untracked working tree files would be overwritten by checkout:\n%%s"
			  "Please move or remove them before you switch branches.")
		      : _("The following untracked working tree files would be overwritten by checkout:\n%%s");
	else if (!strcmp(cmd, "merge"))
		msg = advice_enabled(ADVICE_COMMIT_BEFORE_MERGE)
		      ? _("The following untracked working tree files would be overwritten by merge:\n%%s"
			  "Please move or remove them before you merge.")
		      : _("The following untracked working tree files would be overwritten by merge:\n%%s");
	else
		msg = advice_enabled(ADVICE_COMMIT_BEFORE_MERGE)
		      ? _("The following untracked working tree files would be overwritten by %s:\n%%s"
			  "Please move or remove them before you %s.")
		      : _("The following untracked working tree files would be overwritten by %s:\n%%s");
	msgs[ERROR_WOULD_LOSE_UNTRACKED_OVERWRITTEN] =
		strvec_pushf(&opts->internal.msgs_to_free, msg, cmd, cmd);

	/*
	 * Special case: ERROR_BIND_OVERLAP refers to a pair of paths, we
	 * cannot easily display it as a list.
	 */
	msgs[ERROR_BIND_OVERLAP] = _("Entry '%s' overlaps with '%s'.  Cannot bind.");

	msgs[ERROR_WOULD_LOSE_SUBMODULE] =
		_("Cannot update submodule:\n%s");

	msgs[WARNING_SPARSE_NOT_UPTODATE_FILE] =
		_("The following paths are not up to date and were left despite sparse patterns:\n%s");
	msgs[WARNING_SPARSE_UNMERGED_FILE] =
		_("The following paths are unmerged and were left despite sparse patterns:\n%s");
	msgs[WARNING_SPARSE_ORPHANED_NOT_OVERWRITTEN] =
		_("The following paths were already present and thus not updated despite sparse patterns:\n%s");

	opts->internal.show_all_errors = 1;
	/* rejected paths may not have a static buffer */
	for (i = 0; i < ARRAY_SIZE(opts->internal.unpack_rejects); i++)
		opts->internal.unpack_rejects[i].strdup_strings = 1;
}

void clear_unpack_trees_porcelain(struct unpack_trees_options *opts)
{
	strvec_clear(&opts->internal.msgs_to_free);
	memset(opts->internal.msgs, 0, sizeof(opts->internal.msgs));
}

static int do_add_entry(struct unpack_trees_options *o, struct cache_entry *ce,
			 unsigned int set, unsigned int clear)
{
	clear |= CE_HASHED;

	if (set & CE_REMOVE)
		set |= CE_WT_REMOVE;

	ce->ce_flags = (ce->ce_flags & ~clear) | set;
	return add_index_entry(&o->internal.result, ce,
			       ADD_CACHE_OK_TO_ADD | ADD_CACHE_OK_TO_REPLACE);
}

static void add_entry(struct unpack_trees_options *o,
		      const struct cache_entry *ce,
		      unsigned int set, unsigned int clear)
{
	do_add_entry(o, dup_cache_entry(ce, &o->internal.result), set, clear);
}

/*
 * add error messages on path <path>
 * corresponding to the type <e> with the message <msg>
 * indicating if it should be display in porcelain or not
 */
static int add_rejected_path(struct unpack_trees_options *o,
			     enum unpack_trees_error_types e,
			     const char *path)
{
	if (o->quiet)
		return -1;

	if (!o->internal.show_all_errors)
		return error(ERRORMSG(o, e), super_prefixed(path,
							    o->super_prefix));

	/*
	 * Otherwise, insert in a list for future display by
	 * display_(error|warning)_msgs()
	 */
	string_list_append(&o->internal.unpack_rejects[e], path);
	return -1;
}

/*
 * display all the error messages stored in a nice way
 */
static void display_error_msgs(struct unpack_trees_options *o)
{
	int e;
	unsigned error_displayed = 0;
	for (e = 0; e < NB_UNPACK_TREES_ERROR_TYPES; e++) {
		struct string_list *rejects = &o->internal.unpack_rejects[e];

		if (rejects->nr > 0) {
			int i;
			struct strbuf path = STRBUF_INIT;

			error_displayed = 1;
			for (i = 0; i < rejects->nr; i++)
				strbuf_addf(&path, "\t%s\n", rejects->items[i].string);
			error(ERRORMSG(o, e), super_prefixed(path.buf,
							     o->super_prefix));
			strbuf_release(&path);
		}
		string_list_clear(rejects, 0);
	}
	if (error_displayed)
		fprintf(stderr, _("Aborting\n"));
}

/*
 * display all the warning messages stored in a nice way
 */
static void display_warning_msgs(struct unpack_trees_options *o)
{
	int e;
	unsigned warning_displayed = 0;
	for (e = NB_UNPACK_TREES_ERROR_TYPES + 1;
	     e < NB_UNPACK_TREES_WARNING_TYPES; e++) {
		struct string_list *rejects = &o->internal.unpack_rejects[e];

		if (rejects->nr > 0) {
			int i;
			struct strbuf path = STRBUF_INIT;

			warning_displayed = 1;
			for (i = 0; i < rejects->nr; i++)
				strbuf_addf(&path, "\t%s\n", rejects->items[i].string);
			warning(ERRORMSG(o, e), super_prefixed(path.buf,
							       o->super_prefix));
			strbuf_release(&path);
		}
		string_list_clear(rejects, 0);
	}
	if (warning_displayed)
		fprintf(stderr, _("After fixing the above paths, you may want to run `git sparse-checkout reapply`.\n"));
}
static int check_submodule_move_head(const struct cache_entry *ce,
				     const char *old_id,
				     const char *new_id,
				     struct unpack_trees_options *o)
{
	unsigned flags = SUBMODULE_MOVE_HEAD_DRY_RUN;
	const struct submodule *sub = submodule_from_ce(ce);

	if (!sub)
		return 0;

	if (o->reset)
		flags |= SUBMODULE_MOVE_HEAD_FORCE;

	if (submodule_move_head(ce->name, o->super_prefix, old_id, new_id,
				flags))
		return add_rejected_path(o, ERROR_WOULD_LOSE_SUBMODULE, ce->name);
	return 0;
}

/*
 * Perform the loading of the repository's gitmodules file.  This function is
 * used by 'check_update()' to perform loading of the gitmodules file in two
 * different situations:
 * (1) before removing entries from the working tree if the gitmodules file has
 *     been marked for removal.  This situation is specified by 'state' == NULL.
 * (2) before checking out entries to the working tree if the gitmodules file
 *     has been marked for update.  This situation is specified by 'state' != NULL.
 */
static void load_gitmodules_file(struct index_state *index,
				 struct checkout *state)
{
	int pos = index_name_pos(index, GITMODULES_FILE, strlen(GITMODULES_FILE));

	if (pos >= 0) {
		struct cache_entry *ce = index->cache[pos];
		if (!state && ce->ce_flags & CE_WT_REMOVE) {
			repo_read_gitmodules(the_repository, 0);
		} else if (state && (ce->ce_flags & CE_UPDATE)) {
			submodule_free(the_repository);
			checkout_entry(ce, state, NULL, NULL);
			repo_read_gitmodules(the_repository, 0);
		}
	}
}

static struct progress *get_progress(struct unpack_trees_options *o,
				     struct index_state *index)
{
	unsigned cnt = 0, total = 0;

	if (!o->update || !o->verbose_update)
		return NULL;

	for (; cnt < index->cache_nr; cnt++) {
		const struct cache_entry *ce = index->cache[cnt];
		if (ce->ce_flags & (CE_UPDATE | CE_WT_REMOVE))
			total++;
	}

	return start_delayed_progress(_("Updating files"), total);
}

static void setup_collided_checkout_detection(struct checkout *state,
					      struct index_state *index)
{
	int i;

	state->clone = 1;
	for (i = 0; i < index->cache_nr; i++)
		index->cache[i]->ce_flags &= ~CE_MATCHED;
}

static void report_collided_checkout(struct index_state *index)
{
	struct string_list list = STRING_LIST_INIT_NODUP;
	int i;

	for (i = 0; i < index->cache_nr; i++) {
		struct cache_entry *ce = index->cache[i];

		if (!(ce->ce_flags & CE_MATCHED))
			continue;

		string_list_append(&list, ce->name);
		ce->ce_flags &= ~CE_MATCHED;
	}

	list.cmp = fspathcmp;
	string_list_sort(&list);

	if (list.nr) {
		warning(_("the following paths have collided (e.g. case-sensitive paths\n"
			  "on a case-insensitive filesystem) and only one from the same\n"
			  "colliding group is in the working tree:\n"));

		for (i = 0; i < list.nr; i++)
			fprintf(stderr, "  '%s'\n", list.items[i].string);
	}

	string_list_clear(&list, 0);
}

static int must_checkout(const struct cache_entry *ce)
{
	return ce->ce_flags & CE_UPDATE;
}

static int check_updates(struct unpack_trees_options *o,
			 struct index_state *index)
{
	unsigned cnt = 0;
	int errs = 0;
	struct progress *progress;
	struct checkout state = CHECKOUT_INIT;
	int i, pc_workers, pc_threshold;

	trace_performance_enter();
	state.super_prefix = o->super_prefix;
	state.force = 1;
	state.quiet = 1;
	state.refresh_cache = 1;
	state.istate = index;
	clone_checkout_metadata(&state.meta, &o->meta, NULL);

	if (!o->update || o->dry_run) {
		remove_marked_cache_entries(index, 0);
		trace_performance_leave("check_updates");
		return 0;
	}

	if (o->clone)
		setup_collided_checkout_detection(&state, index);

	progress = get_progress(o, index);

	/* Start with clean cache to avoid using any possibly outdated info. */
	invalidate_lstat_cache();

	git_attr_set_direction(GIT_ATTR_CHECKOUT);

	if (should_update_submodules())
		load_gitmodules_file(index, NULL);

	for (i = 0; i < index->cache_nr; i++) {
		const struct cache_entry *ce = index->cache[i];

		if (ce->ce_flags & CE_WT_REMOVE) {
			display_progress(progress, ++cnt);
			unlink_entry(ce, o->super_prefix);
		}
	}

	remove_marked_cache_entries(index, 0);
	remove_scheduled_dirs();

	if (should_update_submodules())
		load_gitmodules_file(index, &state);

	if (has_promisor_remote())
		/*
		 * Prefetch the objects that are to be checked out in the loop
		 * below.
		 */
		prefetch_cache_entries(index, must_checkout);

	get_parallel_checkout_configs(&pc_workers, &pc_threshold);

	enable_delayed_checkout(&state);
	if (pc_workers > 1)
		init_parallel_checkout();
	for (i = 0; i < index->cache_nr; i++) {
		struct cache_entry *ce = index->cache[i];

		if (must_checkout(ce)) {
			size_t last_pc_queue_size = pc_queue_size();

			if (ce->ce_flags & CE_WT_REMOVE)
				BUG("both update and delete flags are set on %s",
				    ce->name);
			ce->ce_flags &= ~CE_UPDATE;
			errs |= checkout_entry(ce, &state, NULL, NULL);

			if (last_pc_queue_size == pc_queue_size())
				display_progress(progress, ++cnt);
		}
	}
	if (pc_workers > 1)
		errs |= run_parallel_checkout(&state, pc_workers, pc_threshold,
					      progress, &cnt);
	stop_progress(&progress);
	errs |= finish_delayed_checkout(&state, o->verbose_update);
	git_attr_set_direction(GIT_ATTR_CHECKIN);

	if (o->clone)
		report_collided_checkout(index);

	trace_performance_leave("check_updates");
	return errs != 0;
}

static int verify_uptodate_sparse(const struct cache_entry *ce,
				  struct unpack_trees_options *o);
static int verify_absent_sparse(const struct cache_entry *ce,
				enum unpack_trees_error_types,
				struct unpack_trees_options *o);

static int apply_sparse_checkout(struct index_state *istate,
				 struct cache_entry *ce,
				 struct unpack_trees_options *o)
{
	int was_skip_worktree = ce_skip_worktree(ce);

	if (ce->ce_flags & CE_NEW_SKIP_WORKTREE)
		ce->ce_flags |= CE_SKIP_WORKTREE;
	else
		ce->ce_flags &= ~CE_SKIP_WORKTREE;
	if (was_skip_worktree != ce_skip_worktree(ce)) {
		ce->ce_flags |= CE_UPDATE_IN_BASE;
		mark_fsmonitor_invalid(istate, ce);
		istate->cache_changed |= CE_ENTRY_CHANGED;
	}

	/*
	 * if (!was_skip_worktree && !ce_skip_worktree()) {
	 *	This is perfectly normal. Move on;
	 * }
	 */

	/*
	 * Merge strategies may set CE_UPDATE|CE_REMOVE outside checkout
	 * area as a result of ce_skip_worktree() shortcuts in
	 * verify_absent() and verify_uptodate().
	 * Make sure they don't modify worktree if they are already
	 * outside checkout area
	 */
	if (was_skip_worktree && ce_skip_worktree(ce)) {
		ce->ce_flags &= ~CE_UPDATE;

		/*
		 * By default, when CE_REMOVE is on, CE_WT_REMOVE is also
		 * on to get that file removed from both index and worktree.
		 * If that file is already outside worktree area, don't
		 * bother remove it.
		 */
		if (ce->ce_flags & CE_REMOVE)
			ce->ce_flags &= ~CE_WT_REMOVE;
	}

	if (!was_skip_worktree && ce_skip_worktree(ce)) {
		/*
		 * If CE_UPDATE is set, verify_uptodate() must be called already
		 * also stat info may have lost after merged_entry() so calling
		 * verify_uptodate() again may fail
		 */
		if (!(ce->ce_flags & CE_UPDATE) &&
		    verify_uptodate_sparse(ce, o)) {
			ce->ce_flags &= ~CE_SKIP_WORKTREE;
			return -1;
		}
		ce->ce_flags |= CE_WT_REMOVE;
		ce->ce_flags &= ~CE_UPDATE;
	}
	if (was_skip_worktree && !ce_skip_worktree(ce)) {
		if (verify_absent_sparse(ce, WARNING_SPARSE_ORPHANED_NOT_OVERWRITTEN, o))
			return -1;
		ce->ce_flags |= CE_UPDATE;
	}
	return 0;
}

static int warn_conflicted_path(struct index_state *istate,
				int i,
				struct unpack_trees_options *o)
{
	char *conflicting_path = istate->cache[i]->name;
	int count = 0;

	add_rejected_path(o, WARNING_SPARSE_UNMERGED_FILE, conflicting_path);

	/* Find out how many higher stage entries are at same path */
	while ((++count) + i < istate->cache_nr &&
	       !strcmp(conflicting_path, istate->cache[count + i]->name))
		; /* do nothing */

	return count;
}

static inline int call_unpack_fn(const struct cache_entry * const *src,
				 struct unpack_trees_options *o)
{
	int ret = o->fn(src, o);
	if (ret > 0)
		ret = 0;
	return ret;
}

static void mark_ce_used(struct cache_entry *ce, struct unpack_trees_options *o)
{
	ce->ce_flags |= CE_UNPACKED;

	if (o->internal.cache_bottom < o->src_index->cache_nr &&
	    o->src_index->cache[o->internal.cache_bottom] == ce) {
		int bottom = o->internal.cache_bottom;

		while (bottom < o->src_index->cache_nr &&
		       o->src_index->cache[bottom]->ce_flags & CE_UNPACKED)
			bottom++;
		o->internal.cache_bottom = bottom;
	}
}

static void mark_all_ce_unused(struct index_state *index)
{
	int i;
	for (i = 0; i < index->cache_nr; i++)
		index->cache[i]->ce_flags &= ~(CE_UNPACKED | CE_ADDED | CE_NEW_SKIP_WORKTREE);
}

static int locate_in_src_index(const struct cache_entry *ce,
			       struct unpack_trees_options *o)
{
	struct index_state *index = o->src_index;
	int len = ce_namelen(ce);
	int pos = index_name_pos(index, ce->name, len);
	if (pos < 0)
		pos = -1 - pos;
	return pos;
}

/*
 * We call unpack_index_entry() with an unmerged cache entry
 * only in diff-index, and it wants a single callback.  Skip
 * the other unmerged entry with the same name.
 */
static void mark_ce_used_same_name(struct cache_entry *ce,
				   struct unpack_trees_options *o)
{
	struct index_state *index = o->src_index;
	int len = ce_namelen(ce);
	int pos;

	for (pos = locate_in_src_index(ce, o); pos < index->cache_nr; pos++) {
		struct cache_entry *next = index->cache[pos];
		if (len != ce_namelen(next) ||
		    memcmp(ce->name, next->name, len))
			break;
		mark_ce_used(next, o);
	}
}

static struct cache_entry *next_cache_entry(struct unpack_trees_options *o)
{
	const struct index_state *index = o->src_index;
	int pos = o->internal.cache_bottom;

	while (pos < index->cache_nr) {
		struct cache_entry *ce = index->cache[pos];
		if (!(ce->ce_flags & CE_UNPACKED))
			return ce;
		pos++;
	}
	return NULL;
}

static void add_same_unmerged(const struct cache_entry *ce,
			      struct unpack_trees_options *o)
{
	struct index_state *index = o->src_index;
	int len = ce_namelen(ce);
	int pos = index_name_pos(index, ce->name, len);

	if (0 <= pos)
		die("programming error in a caller of mark_ce_used_same_name");
	for (pos = -pos - 1; pos < index->cache_nr; pos++) {
		struct cache_entry *next = index->cache[pos];
		if (len != ce_namelen(next) ||
		    memcmp(ce->name, next->name, len))
			break;
		add_entry(o, next, 0, 0);
		mark_ce_used(next, o);
	}
}

static int unpack_index_entry(struct cache_entry *ce,
			      struct unpack_trees_options *o)
{
	const struct cache_entry *src[MAX_UNPACK_TREES + 1] = { NULL, };
	int ret;

	src[0] = ce;

	mark_ce_used(ce, o);
	if (ce_stage(ce)) {
		if (o->skip_unmerged) {
			add_entry(o, ce, 0, 0);
			return 0;
		}
	}
	ret = call_unpack_fn(src, o);
	if (ce_stage(ce))
		mark_ce_used_same_name(ce, o);
	return ret;
}

static int find_cache_pos(struct traverse_info *, const char *p, size_t len);

static void restore_cache_bottom(struct traverse_info *info, int bottom)
{
	struct unpack_trees_options *o = info->data;

	if (o->diff_index_cached)
		return;
	o->internal.cache_bottom = bottom;
}

static int switch_cache_bottom(struct traverse_info *info)
{
	struct unpack_trees_options *o = info->data;
	int ret, pos;

	if (o->diff_index_cached)
		return 0;
	ret = o->internal.cache_bottom;
	pos = find_cache_pos(info->prev, info->name, info->namelen);

	if (pos < -1)
		o->internal.cache_bottom = -2 - pos;
	else if (pos < 0)
		o->internal.cache_bottom = o->src_index->cache_nr;
	return ret;
}

static inline int are_same_oid(struct name_entry *name_j, struct name_entry *name_k)
{
	return !is_null_oid(&name_j->oid) && !is_null_oid(&name_k->oid) && oideq(&name_j->oid, &name_k->oid);
}

static int all_trees_same_as_cache_tree(int n, unsigned long dirmask,
					struct name_entry *names,
					struct traverse_info *info)
{
	struct unpack_trees_options *o = info->data;
	int i;

	if (!o->merge || dirmask != ((1 << n) - 1))
		return 0;

	for (i = 1; i < n; i++)
		if (!are_same_oid(names, names + i))
			return 0;

	return cache_tree_matches_traversal(o->src_index->cache_tree, names, info);
}

static int index_pos_by_traverse_info(struct name_entry *names,
				      struct traverse_info *info)
{
	struct unpack_trees_options *o = info->data;
	struct strbuf name = STRBUF_INIT;
	int pos;

	strbuf_make_traverse_path(&name, info, names->path, names->pathlen);
	strbuf_addch(&name, '/');
	pos = index_name_pos(o->src_index, name.buf, name.len);
	if (pos >= 0) {
		if (!o->src_index->sparse_index ||
		    !(o->src_index->cache[pos]->ce_flags & CE_SKIP_WORKTREE))
			BUG("This is a directory and should not exist in index");
	} else {
		pos = -pos - 1;
	}
	if (pos >= o->src_index->cache_nr ||
	    !starts_with(o->src_index->cache[pos]->name, name.buf) ||
	    (pos > 0 && starts_with(o->src_index->cache[pos-1]->name, name.buf)))
		BUG("pos %d doesn't point to the first entry of %s in index",
		    pos, name.buf);
	strbuf_release(&name);
	return pos;
}

/*
 * Fast path if we detect that all trees are the same as cache-tree at this
 * path. We'll walk these trees in an iterative loop using cache-tree/index
 * instead of ODB since we already know what these trees contain.
 */
static int traverse_by_cache_tree(int pos, int nr_entries, int nr_names,
				  struct traverse_info *info)
{
	struct cache_entry *src[MAX_UNPACK_TREES + 1] = { NULL, };
	struct unpack_trees_options *o = info->data;
	struct cache_entry *tree_ce = NULL;
	int ce_len = 0;
	int i, d;

	if (!o->merge)
		BUG("We need cache-tree to do this optimization");

	/*
	 * Do what unpack_callback() and unpack_single_entry() normally
	 * do. But we walk all paths in an iterative loop instead.
	 *
	 * D/F conflicts and higher stage entries are not a concern
	 * because cache-tree would be invalidated and we would never
	 * get here in the first place.
	 */
	for (i = 0; i < nr_entries; i++) {
		int new_ce_len, len, rc;

		src[0] = o->src_index->cache[pos + i];

		len = ce_namelen(src[0]);
		new_ce_len = cache_entry_size(len);

		if (new_ce_len > ce_len) {
			new_ce_len <<= 1;
			tree_ce = xrealloc(tree_ce, new_ce_len);
			memset(tree_ce, 0, new_ce_len);
			ce_len = new_ce_len;

			tree_ce->ce_flags = create_ce_flags(0);

			for (d = 1; d <= nr_names; d++)
				src[d] = tree_ce;
		}

		tree_ce->ce_mode = src[0]->ce_mode;
		tree_ce->ce_namelen = len;
		oidcpy(&tree_ce->oid, &src[0]->oid);
		memcpy(tree_ce->name, src[0]->name, len + 1);

		rc = call_unpack_fn((const struct cache_entry * const *)src, o);
		if (rc < 0) {
			free(tree_ce);
			return rc;
		}

		mark_ce_used(src[0], o);
	}
	free(tree_ce);
	if (o->internal.debug_unpack)
		printf("Unpacked %d entries from %s to %s using cache-tree\n",
		       nr_entries,
		       o->src_index->cache[pos]->name,
		       o->src_index->cache[pos + nr_entries - 1]->name);
	return 0;
}

static int traverse_trees_recursive(int n, unsigned long dirmask,
				    unsigned long df_conflicts,
				    struct name_entry *names,
				    struct traverse_info *info)
{
	struct unpack_trees_options *o = info->data;
	int i, ret, bottom;
	int nr_buf = 0;
	struct tree_desc t[MAX_UNPACK_TREES];
	void *buf[MAX_UNPACK_TREES];
	struct traverse_info newinfo;
	struct name_entry *p;
	int nr_entries;

	nr_entries = all_trees_same_as_cache_tree(n, dirmask, names, info);
	if (nr_entries > 0) {
		int pos = index_pos_by_traverse_info(names, info);

		if (!o->merge || df_conflicts)
			BUG("Wrong condition to get here buddy");

		/*
		 * All entries up to 'pos' must have been processed
		 * (i.e. marked CE_UNPACKED) at this point. But to be safe,
		 * save and restore cache_bottom anyway to not miss
		 * unprocessed entries before 'pos'.
		 */
		bottom = o->internal.cache_bottom;
		ret = traverse_by_cache_tree(pos, nr_entries, n, info);
		o->internal.cache_bottom = bottom;
		return ret;
	}

	p = names;
	while (!p->mode)
		p++;

	newinfo = *info;
	newinfo.prev = info;
	newinfo.pathspec = info->pathspec;
	newinfo.name = p->path;
	newinfo.namelen = p->pathlen;
	newinfo.mode = p->mode;
	newinfo.pathlen = st_add3(newinfo.pathlen, tree_entry_len(p), 1);
	newinfo.df_conflicts |= df_conflicts;

	/*
	 * Fetch the tree from the ODB for each peer directory in the
	 * n commits.
	 *
	 * For 2- and 3-way traversals, we try to avoid hitting the
	 * ODB twice for the same OID.  This should yield a nice speed
	 * up in checkouts and merges when the commits are similar.
	 *
	 * We don't bother doing the full O(n^2) search for larger n,
	 * because wider traversals don't happen that often and we
	 * avoid the search setup.
	 *
	 * When 2 peer OIDs are the same, we just copy the tree
	 * descriptor data.  This implicitly borrows the buffer
	 * data from the earlier cell.
	 */
	for (i = 0; i < n; i++, dirmask >>= 1) {
		if (i > 0 && are_same_oid(&names[i], &names[i - 1]))
			t[i] = t[i - 1];
		else if (i > 1 && are_same_oid(&names[i], &names[i - 2]))
			t[i] = t[i - 2];
		else {
			const struct object_id *oid = NULL;
			if (dirmask & 1)
				oid = &names[i].oid;
			buf[nr_buf++] = fill_tree_descriptor(the_repository, t + i, oid);
		}
	}

	bottom = switch_cache_bottom(&newinfo);
	ret = traverse_trees(o->src_index, n, t, &newinfo);
	restore_cache_bottom(&newinfo, bottom);

	for (i = 0; i < nr_buf; i++)
		free(buf[i]);

	return ret;
}

/*
 * Compare the traverse-path to the cache entry without actually
 * having to generate the textual representation of the traverse
 * path.
 *
 * NOTE! This *only* compares up to the size of the traverse path
 * itself - the caller needs to do the final check for the cache
 * entry having more data at the end!
 */
static int do_compare_entry_piecewise(const struct cache_entry *ce,
				      const struct traverse_info *info,
				      const char *name, size_t namelen,
				      unsigned mode)
{
	int pathlen, ce_len;
	const char *ce_name;

	if (info->prev) {
		int cmp = do_compare_entry_piecewise(ce, info->prev,
						     info->name, info->namelen,
						     info->mode);
		if (cmp)
			return cmp;
	}
	pathlen = info->pathlen;
	ce_len = ce_namelen(ce);

	/* If ce_len < pathlen then we must have previously hit "name == directory" entry */
	if (ce_len < pathlen)
		return -1;

	ce_len -= pathlen;
	ce_name = ce->name + pathlen;

	return df_name_compare(ce_name, ce_len, S_IFREG, name, namelen, mode);
}

static int do_compare_entry(const struct cache_entry *ce,
			    const struct traverse_info *info,
			    const char *name, size_t namelen,
			    unsigned mode)
{
	int pathlen, ce_len;
	const char *ce_name;
	int cmp;
	unsigned ce_mode;

	/*
	 * If we have not precomputed the traverse path, it is quicker
	 * to avoid doing so.  But if we have precomputed it,
	 * it is quicker to use the precomputed version.
	 */
	if (!info->traverse_path)
		return do_compare_entry_piecewise(ce, info, name, namelen, mode);

	cmp = strncmp(ce->name, info->traverse_path, info->pathlen);
	if (cmp)
		return cmp;

	pathlen = info->pathlen;
	ce_len = ce_namelen(ce);

	if (ce_len < pathlen)
		return -1;

	ce_len -= pathlen;
	ce_name = ce->name + pathlen;

	ce_mode = S_ISSPARSEDIR(ce->ce_mode) ? S_IFDIR : S_IFREG;
	return df_name_compare(ce_name, ce_len, ce_mode, name, namelen, mode);
}

static int compare_entry(const struct cache_entry *ce, const struct traverse_info *info, const struct name_entry *n)
{
	int cmp = do_compare_entry(ce, info, n->path, n->pathlen, n->mode);
	if (cmp)
		return cmp;

	/*
	 * At this point, we know that we have a prefix match. If ce
	 * is a sparse directory, then allow an exact match. This only
	 * works when the input name is a directory, since ce->name
	 * ends in a directory separator.
	 */
	if (S_ISSPARSEDIR(ce->ce_mode) &&
	    ce->ce_namelen == traverse_path_len(info, tree_entry_len(n)) + 1)
		return 0;

	/*
	 * Even if the beginning compared identically, the ce should
	 * compare as bigger than a directory leading up to it!
	 */
	return ce_namelen(ce) > traverse_path_len(info, tree_entry_len(n));
}

static int ce_in_traverse_path(const struct cache_entry *ce,
			       const struct traverse_info *info)
{
	if (!info->prev)
		return 1;
	if (do_compare_entry(ce, info->prev,
			     info->name, info->namelen, info->mode))
		return 0;
	/*
	 * If ce (blob) is the same name as the path (which is a tree
	 * we will be descending into), it won't be inside it.
	 */
	return (info->pathlen < ce_namelen(ce));
}

static struct cache_entry *create_ce_entry(const struct traverse_info *info,
	const struct name_entry *n,
	int stage,
	struct index_state *istate,
	int is_transient,
	int is_sparse_directory)
{
	size_t len = traverse_path_len(info, tree_entry_len(n));
	size_t alloc_len = is_sparse_directory ? len + 1 : len;
	struct cache_entry *ce =
		is_transient ?
		make_empty_transient_cache_entry(alloc_len, NULL) :
		make_empty_cache_entry(istate, alloc_len);

	ce->ce_mode = create_ce_mode(n->mode);
	ce->ce_flags = create_ce_flags(stage);
	ce->ce_namelen = len;
	oidcpy(&ce->oid, &n->oid);
	/* len+1 because the cache_entry allocates space for NUL */
	make_traverse_path(ce->name, len + 1, info, n->path, n->pathlen);

	if (is_sparse_directory) {
		ce->name[len] = '/';
		ce->name[len + 1] = '\0';
		ce->ce_namelen++;
		ce->ce_flags |= CE_SKIP_WORKTREE;
	}

	return ce;
}

/*
 * Determine whether the path specified by 'p' should be unpacked as a new
 * sparse directory in a sparse index. A new sparse directory 'A/':
 * - must be outside the sparse cone.
 * - must not already be in the index (i.e., no index entry with name 'A/'
 *   exists).
 * - must not have any child entries in the index (i.e., no index entry
 *   'A/<something>' exists).
 * If 'p' meets the above requirements, return 1; otherwise, return 0.
 */
static int entry_is_new_sparse_dir(const struct traverse_info *info,
				   const struct name_entry *p)
{
	int res, pos;
	struct strbuf dirpath = STRBUF_INIT;
	struct unpack_trees_options *o = info->data;

	if (!S_ISDIR(p->mode))
		return 0;

	/*
	 * If the path is inside the sparse cone, it can't be a sparse directory.
	 */
	strbuf_add(&dirpath, info->traverse_path, info->pathlen);
	strbuf_add(&dirpath, p->path, p->pathlen);
	strbuf_addch(&dirpath, '/');
	if (path_in_cone_mode_sparse_checkout(dirpath.buf, o->src_index)) {
		res = 0;
		goto cleanup;
	}

	pos = index_name_pos_sparse(o->src_index, dirpath.buf, dirpath.len);
	if (pos >= 0) {
		/* Path is already in the index, not a new sparse dir */
		res = 0;
		goto cleanup;
	}

	/* Where would this sparse dir be inserted into the index? */
	pos = -pos - 1;
	if (pos >= o->src_index->cache_nr) {
		/*
		 * Sparse dir would be inserted at the end of the index, so we
		 * know it has no child entries.
		 */
		res = 1;
		goto cleanup;
	}

	/*
	 * If the dir has child entries in the index, the first would be at the
	 * position the sparse directory would be inserted. If the entry at this
	 * position is inside the dir, not a new sparse dir.
	 */
	res = strncmp(o->src_index->cache[pos]->name, dirpath.buf, dirpath.len);

cleanup:
	strbuf_release(&dirpath);
	return res;
}

/*
 * Note that traverse_by_cache_tree() duplicates some logic in this function
 * without actually calling it. If you change the logic here you may need to
 * check and change there as well.
 */
static int unpack_single_entry(int n, unsigned long mask,
			       unsigned long dirmask,
			       struct cache_entry **src,
			       const struct name_entry *names,
			       const struct traverse_info *info,
			       int *is_new_sparse_dir)
{
	int i;
	struct unpack_trees_options *o = info->data;
	unsigned long conflicts = info->df_conflicts | dirmask;
	const struct name_entry *p = names;

	*is_new_sparse_dir = 0;
	if (mask == dirmask && !src[0]) {
		/*
		 * If we're not in a sparse index, we can't unpack a directory
		 * without recursing into it, so we return.
		 */
		if (!o->src_index->sparse_index)
			return 0;

		/* Find first entry with a real name (we could use "mask" too) */
		while (!p->mode)
			p++;

		/*
		 * If the directory is completely missing from the index but
		 * would otherwise be a sparse directory, we should unpack it.
		 * If not, we'll return and continue recursively traversing the
		 * tree.
		 */
		*is_new_sparse_dir = entry_is_new_sparse_dir(info, p);
		if (!*is_new_sparse_dir)
			return 0;
	}

	/*
	 * When we are unpacking a sparse directory, then this isn't necessarily
	 * a directory-file conflict.
	 */
	if (mask == dirmask &&
	    (*is_new_sparse_dir || (src[0] && S_ISSPARSEDIR(src[0]->ce_mode))))
		conflicts = 0;

	/*
	 * Ok, we've filled in up to any potential index entry in src[0],
	 * now do the rest.
	 */
	for (i = 0; i < n; i++) {
		int stage;
		unsigned int bit = 1ul << i;
		if (conflicts & bit) {
			src[i + o->merge] = o->df_conflict_entry;
			continue;
		}
		if (!(mask & bit))
			continue;
		if (!o->merge)
			stage = 0;
		else if (i + 1 < o->head_idx)
			stage = 1;
		else if (i + 1 > o->head_idx)
			stage = 3;
		else
			stage = 2;

		/*
		 * If the merge bit is set, then the cache entries are
		 * discarded in the following block.  In this case,
		 * construct "transient" cache_entries, as they are
		 * not stored in the index.  otherwise construct the
		 * cache entry from the index aware logic.
		 */
		src[i + o->merge] = create_ce_entry(info, names + i, stage,
						    &o->internal.result,
						    o->merge, bit & dirmask);
	}

	if (o->merge) {
		int rc = call_unpack_fn((const struct cache_entry * const *)src,
					o);
		for (i = 0; i < n; i++) {
			struct cache_entry *ce = src[i + o->merge];
			if (ce != o->df_conflict_entry)
				discard_cache_entry(ce);
		}
		return rc;
	}

	for (i = 0; i < n; i++)
		if (src[i] && src[i] != o->df_conflict_entry)
			if (do_add_entry(o, src[i], 0, 0))
				return -1;

	return 0;
}

static int unpack_failed(struct unpack_trees_options *o, const char *message)
{
	discard_index(&o->internal.result);
	if (!o->quiet && !o->exiting_early) {
		if (message)
			return error("%s", message);
		return -1;
	}
	return -1;
}

/*
 * The tree traversal is looking at name p.  If we have a matching entry,
 * return it.  If name p is a directory in the index, do not return
 * anything, as we will want to match it when the traversal descends into
 * the directory.
 */
static int find_cache_pos(struct traverse_info *info,
			  const char *p, size_t p_len)
{
	int pos;
	struct unpack_trees_options *o = info->data;
	struct index_state *index = o->src_index;
	int pfxlen = info->pathlen;

	for (pos = o->internal.cache_bottom; pos < index->cache_nr; pos++) {
		const struct cache_entry *ce = index->cache[pos];
		const char *ce_name, *ce_slash;
		int cmp, ce_len;

		if (ce->ce_flags & CE_UNPACKED) {
			/*
			 * cache_bottom entry is already unpacked, so
			 * we can never match it; don't check it
			 * again.
			 */
			if (pos == o->internal.cache_bottom)
				++o->internal.cache_bottom;
			continue;
		}
		if (!ce_in_traverse_path(ce, info)) {
			/*
			 * Check if we can skip future cache checks
			 * (because we're already past all possible
			 * entries in the traverse path).
			 */
			if (info->traverse_path) {
				if (strncmp(ce->name, info->traverse_path,
					    info->pathlen) > 0)
					break;
			}
			continue;
		}
		ce_name = ce->name + pfxlen;
		ce_slash = strchr(ce_name, '/');
		if (ce_slash)
			ce_len = ce_slash - ce_name;
		else
			ce_len = ce_namelen(ce) - pfxlen;
		cmp = name_compare(p, p_len, ce_name, ce_len);
		/*
		 * Exact match; if we have a directory we need to
		 * delay returning it.
		 */
		if (!cmp)
			return ce_slash ? -2 - pos : pos;
		if (0 < cmp)
			continue; /* keep looking */
		/*
		 * ce_name sorts after p->path; could it be that we
		 * have files under p->path directory in the index?
		 * E.g.  ce_name == "t-i", and p->path == "t"; we may
		 * have "t/a" in the index.
		 */
		if (p_len < ce_len && !memcmp(ce_name, p, p_len) &&
		    ce_name[p_len] < '/')
			continue; /* keep looking */
		break;
	}
	return -1;
}

/*
 * Given a sparse directory entry 'ce', compare ce->name to
 * info->traverse_path + p->path + '/' if info->traverse_path
 * is non-empty.
 *
 * Compare ce->name to p->path + '/' otherwise. Note that
 * ce->name must end in a trailing '/' because it is a sparse
 * directory entry.
 */
static int sparse_dir_matches_path(const struct cache_entry *ce,
				   struct traverse_info *info,
				   const struct name_entry *p)
{
	assert(S_ISSPARSEDIR(ce->ce_mode));
	assert(ce->name[ce->ce_namelen - 1] == '/');

	if (info->pathlen)
		return ce->ce_namelen == info->pathlen + p->pathlen + 1 &&
		       ce->name[info->pathlen - 1] == '/' &&
		       !strncmp(ce->name, info->traverse_path, info->pathlen) &&
		       !strncmp(ce->name + info->pathlen, p->path, p->pathlen);
	return ce->ce_namelen == p->pathlen + 1 &&
	       !strncmp(ce->name, p->path, p->pathlen);
}

static struct cache_entry *find_cache_entry(struct traverse_info *info,
					    const struct name_entry *p)
{
	const char *path;
	int pos = find_cache_pos(info, p->path, p->pathlen);
	struct unpack_trees_options *o = info->data;

	if (0 <= pos)
		return o->src_index->cache[pos];

	/*
	 * Check for a sparse-directory entry named "path/".
	 * Due to the input p->path not having a trailing
	 * slash, the negative 'pos' value overshoots the
	 * expected position, hence "-2" instead of "-1".
	 */
	pos = -pos - 2;

	if (pos < 0 || pos >= o->src_index->cache_nr)
		return NULL;

	/*
	 * Due to lexicographic sorting and sparse directory
	 * entries ending with a trailing slash, our path as a
	 * sparse directory (e.g "subdir/") and	our path as a
	 * file (e.g. "subdir") might be separated by other
	 * paths (e.g. "subdir-").
	 */
	while (pos >= 0) {
		struct cache_entry *ce = o->src_index->cache[pos];

		if (!skip_prefix(ce->name, info->traverse_path, &path) ||
		    strncmp(path, p->path, p->pathlen) ||
		    path[p->pathlen] != '/')
			return NULL;

		if (S_ISSPARSEDIR(ce->ce_mode) &&
		    sparse_dir_matches_path(ce, info, p))
			return ce;

		pos--;
	}

	return NULL;
}

static void debug_path(struct traverse_info *info)
{
	if (info->prev) {
		debug_path(info->prev);
		if (*info->prev->name)
			putchar('/');
	}
	printf("%s", info->name);
}

static void debug_name_entry(int i, struct name_entry *n)
{
	printf("ent#%d %06o %s\n", i,
	       n->path ? n->mode : 0,
	       n->path ? n->path : "(missing)");
}

static void debug_unpack_callback(int n,
				  unsigned long mask,
				  unsigned long dirmask,
				  struct name_entry *names,
				  struct traverse_info *info)
{
	int i;
	printf("* unpack mask %lu, dirmask %lu, cnt %d ",
	       mask, dirmask, n);
	debug_path(info);
	putchar('\n');
	for (i = 0; i < n; i++)
		debug_name_entry(i, names + i);
}

/*
 * Returns true if and only if the given cache_entry is a
 * sparse-directory entry that matches the given name_entry
 * from the tree walk at the given traverse_info.
 */
static int is_sparse_directory_entry(struct cache_entry *ce,
				     const struct name_entry *name,
				     struct traverse_info *info)
{
	if (!ce || !name || !S_ISSPARSEDIR(ce->ce_mode))
		return 0;

	return sparse_dir_matches_path(ce, info, name);
}

static int unpack_sparse_callback(int n, unsigned long mask, unsigned long dirmask, struct name_entry *names, struct traverse_info *info)
{
	struct cache_entry *src[MAX_UNPACK_TREES + 1] = { NULL, };
	struct unpack_trees_options *o = info->data;
	int ret, is_new_sparse_dir;

	assert(o->merge);

	/*
	 * Unlike in 'unpack_callback', where src[0] is derived from the index when
	 * merging, src[0] is a transient cache entry derived from the first tree
	 * provided. Create the temporary entry as if it came from a non-sparse index.
	 */
	if (!is_null_oid(&names[0].oid)) {
		src[0] = create_ce_entry(info, &names[0], 0,
					&o->internal.result, 1,
					dirmask & (1ul << 0));
		src[0]->ce_flags |= (CE_SKIP_WORKTREE | CE_NEW_SKIP_WORKTREE);
	}

	/*
	 * 'unpack_single_entry' assumes that src[0] is derived directly from
	 * the index, rather than from an entry in 'names'. This is *not* true when
	 * merging a sparse directory, in which case names[0] is the "index" source
	 * entry. To match the expectations of 'unpack_single_entry', shift past the
	 * "index" tree (i.e., names[0]) and adjust 'names', 'n', 'mask', and
	 * 'dirmask' accordingly.
	 */
	ret = unpack_single_entry(n - 1, mask >> 1, dirmask >> 1, src, names + 1, info, &is_new_sparse_dir);

	if (src[0])
		discard_cache_entry(src[0]);

	return ret >= 0 ? mask : -1;
}

/*
 * Note that traverse_by_cache_tree() duplicates some logic in this function
 * without actually calling it. If you change the logic here you may need to
 * check and change there as well.
 */
static int unpack_callback(int n, unsigned long mask, unsigned long dirmask, struct name_entry *names, struct traverse_info *info)
{
	struct cache_entry *src[MAX_UNPACK_TREES + 1] = { NULL, };
	struct unpack_trees_options *o = info->data;
	const struct name_entry *p = names;
	int is_new_sparse_dir;

	/* Find first entry with a real name (we could use "mask" too) */
	while (!p->mode)
		p++;

	if (o->internal.debug_unpack)
		debug_unpack_callback(n, mask, dirmask, names, info);

	/* Are we supposed to look at the index too? */
	if (o->merge) {
		while (1) {
			int cmp;
			struct cache_entry *ce;

			if (o->diff_index_cached)
				ce = next_cache_entry(o);
			else
				ce = find_cache_entry(info, p);

			if (!ce)
				break;
			cmp = compare_entry(ce, info, p);
			if (cmp < 0) {
				if (unpack_index_entry(ce, o) < 0)
					return unpack_failed(o, NULL);
				continue;
			}
			if (!cmp) {
				if (ce_stage(ce)) {
					/*
					 * If we skip unmerged index
					 * entries, we'll skip this
					 * entry *and* the tree
					 * entries associated with it!
					 */
					if (o->skip_unmerged) {
						add_same_unmerged(ce, o);
						return mask;
					}
				}
				src[0] = ce;
			}
			break;
		}
	}

	if (unpack_single_entry(n, mask, dirmask, src, names, info, &is_new_sparse_dir))
		return -1;

	if (o->merge && src[0]) {
		if (ce_stage(src[0]))
			mark_ce_used_same_name(src[0], o);
		else
			mark_ce_used(src[0], o);
	}

	/* Now handle any directories.. */
	if (dirmask) {
		/* special case: "diff-index --cached" looking at a tree */
		if (o->diff_index_cached &&
		    n == 1 && dirmask == 1 && S_ISDIR(names->mode)) {
			int matches;
			matches = cache_tree_matches_traversal(o->src_index->cache_tree,
							       names, info);
			/*
			 * Everything under the name matches; skip the
			 * entire hierarchy.  diff_index_cached codepath
			 * special cases D/F conflicts in such a way that
			 * it does not do any look-ahead, so this is safe.
			 */
			if (matches) {
				/*
				 * Only increment the cache_bottom if the
				 * directory isn't a sparse directory index
				 * entry (if it is, it was already incremented)
				 * in 'mark_ce_used()'
				 */
				if (!src[0] || !S_ISSPARSEDIR(src[0]->ce_mode))
					o->internal.cache_bottom += matches;
				return mask;
			}
		}

		if (!is_sparse_directory_entry(src[0], p, info) &&
		    !is_new_sparse_dir &&
		    traverse_trees_recursive(n, dirmask, mask & ~dirmask,
						    names, info) < 0) {
			return -1;
		}

		return mask;
	}

	return mask;
}

static int clear_ce_flags_1(struct index_state *istate,
			    struct cache_entry **cache, int nr,
			    struct strbuf *prefix,
			    int select_mask, int clear_mask,
			    struct pattern_list *pl,
			    enum pattern_match_result default_match,
			    int progress_nr);

/* Whole directory matching */
static int clear_ce_flags_dir(struct index_state *istate,
			      struct cache_entry **cache, int nr,
			      struct strbuf *prefix,
			      char *basename,
			      int select_mask, int clear_mask,
			      struct pattern_list *pl,
			      enum pattern_match_result default_match,
			      int progress_nr)
{
	struct cache_entry **cache_end;
	int dtype = DT_DIR;
	int rc;
	enum pattern_match_result ret, orig_ret;
	orig_ret = path_matches_pattern_list(prefix->buf, prefix->len,
					     basename, &dtype, pl, istate);

	strbuf_addch(prefix, '/');

	/* If undecided, use matching result of parent dir in defval */
	if (orig_ret == UNDECIDED)
		ret = default_match;
	else
		ret = orig_ret;

	for (cache_end = cache; cache_end != cache + nr; cache_end++) {
		struct cache_entry *ce = *cache_end;
		if (strncmp(ce->name, prefix->buf, prefix->len))
			break;
	}

	if (pl->use_cone_patterns && orig_ret == MATCHED_RECURSIVE) {
		struct cache_entry **ce = cache;
		rc = cache_end - cache;

		while (ce < cache_end) {
			(*ce)->ce_flags &= ~clear_mask;
			ce++;
		}
	} else if (pl->use_cone_patterns && orig_ret == NOT_MATCHED) {
		rc = cache_end - cache;
	} else {
		rc = clear_ce_flags_1(istate, cache, cache_end - cache,
				      prefix,
				      select_mask, clear_mask,
				      pl, ret,
				      progress_nr);
	}

	strbuf_setlen(prefix, prefix->len - 1);
	return rc;
}

/*
 * Traverse the index, find every entry that matches according to
 * o->pl. Do "ce_flags &= ~clear_mask" on those entries. Return the
 * number of traversed entries.
 *
 * If select_mask is non-zero, only entries whose ce_flags has on of
 * those bits enabled are traversed.
 *
 * cache	: pointer to an index entry
 * prefix_len	: an offset to its path
 *
 * The current path ("prefix") including the trailing '/' is
 *   cache[0]->name[0..(prefix_len-1)]
 * Top level path has prefix_len zero.
 */
static int clear_ce_flags_1(struct index_state *istate,
			    struct cache_entry **cache, int nr,
			    struct strbuf *prefix,
			    int select_mask, int clear_mask,
			    struct pattern_list *pl,
			    enum pattern_match_result default_match,
			    int progress_nr)
{
	struct cache_entry **cache_end = nr ? cache + nr : cache;

	/*
	 * Process all entries that have the given prefix and meet
	 * select_mask condition
	 */
	while(cache != cache_end) {
		struct cache_entry *ce = *cache;
		const char *name, *slash;
		int len, dtype;
		enum pattern_match_result ret;

		display_progress(istate->progress, progress_nr);

		if (select_mask && !(ce->ce_flags & select_mask)) {
			cache++;
			progress_nr++;
			continue;
		}

		if (prefix->len && strncmp(ce->name, prefix->buf, prefix->len))
			break;

		name = ce->name + prefix->len;
		slash = strchr(name, '/');

		/* If it's a directory, try whole directory match first */
		if (slash) {
			int processed;

			len = slash - name;
			strbuf_add(prefix, name, len);

			processed = clear_ce_flags_dir(istate, cache, cache_end - cache,
						       prefix,
						       prefix->buf + prefix->len - len,
						       select_mask, clear_mask,
						       pl, default_match,
						       progress_nr);

			/* clear_c_f_dir eats a whole dir already? */
			if (processed) {
				cache += processed;
				progress_nr += processed;
				strbuf_setlen(prefix, prefix->len - len);
				continue;
			}

			strbuf_addch(prefix, '/');
			processed = clear_ce_flags_1(istate, cache, cache_end - cache,
						     prefix,
						     select_mask, clear_mask, pl,
						     default_match, progress_nr);

			cache += processed;
			progress_nr += processed;

			strbuf_setlen(prefix, prefix->len - len - 1);
			continue;
		}

		/* Non-directory */
		dtype = ce_to_dtype(ce);
		ret = path_matches_pattern_list(ce->name,
						ce_namelen(ce),
						name, &dtype, pl, istate);
		if (ret == UNDECIDED)
			ret = default_match;
		if (ret == MATCHED || ret == MATCHED_RECURSIVE)
			ce->ce_flags &= ~clear_mask;
		cache++;
		progress_nr++;
	}

	display_progress(istate->progress, progress_nr);
	return nr - (cache_end - cache);
}

static int clear_ce_flags(struct index_state *istate,
			  int select_mask, int clear_mask,
			  struct pattern_list *pl,
			  int show_progress)
{
	static struct strbuf prefix = STRBUF_INIT;
	char label[100];
	int rval;

	strbuf_reset(&prefix);
	if (show_progress)
		istate->progress = start_delayed_progress(
					_("Updating index flags"),
					istate->cache_nr);

	xsnprintf(label, sizeof(label), "clear_ce_flags(0x%08lx,0x%08lx)",
		  (unsigned long)select_mask, (unsigned long)clear_mask);
	trace2_region_enter("unpack_trees", label, the_repository);
	rval = clear_ce_flags_1(istate,
				istate->cache,
				istate->cache_nr,
				&prefix,
				select_mask, clear_mask,
				pl, 0, 0);
	trace2_region_leave("unpack_trees", label, the_repository);

	stop_progress(&istate->progress);
	return rval;
}

/*
 * Set/Clear CE_NEW_SKIP_WORKTREE according to $GIT_DIR/info/sparse-checkout
 */
static void mark_new_skip_worktree(struct pattern_list *pl,
				   struct index_state *istate,
				   int select_flag, int skip_wt_flag,
				   int show_progress)
{
	int i;

	/*
	 * 1. Pretend the narrowest worktree: only unmerged entries
	 * are checked out
	 */
	for (i = 0; i < istate->cache_nr; i++) {
		struct cache_entry *ce = istate->cache[i];

		if (select_flag && !(ce->ce_flags & select_flag))
			continue;

		if (!ce_stage(ce) && !(ce->ce_flags & CE_CONFLICTED))
			ce->ce_flags |= skip_wt_flag;
		else
			ce->ce_flags &= ~skip_wt_flag;
	}

	/*
	 * 2. Widen worktree according to sparse-checkout file.
	 * Matched entries will have skip_wt_flag cleared (i.e. "in")
	 */
	clear_ce_flags(istate, select_flag, skip_wt_flag, pl, show_progress);
}

static void populate_from_existing_patterns(struct unpack_trees_options *o,
					    struct pattern_list *pl)
{
	if (get_sparse_checkout_patterns(pl) < 0)
		o->skip_sparse_checkout = 1;
	else
		o->internal.pl = pl;
}

static void update_sparsity_for_prefix(const char *prefix,
				       struct index_state *istate)
{
	int prefix_len = strlen(prefix);
	struct strbuf ce_prefix = STRBUF_INIT;

	if (!istate->sparse_index)
		return;

	while (prefix_len > 0 && prefix[prefix_len - 1] == '/')
		prefix_len--;

	if (prefix_len <= 0)
		BUG("Invalid prefix passed to update_sparsity_for_prefix");

	strbuf_grow(&ce_prefix, prefix_len + 1);
	strbuf_add(&ce_prefix, prefix, prefix_len);
	strbuf_addch(&ce_prefix, '/');

	/*
	 * If the prefix points to a sparse directory or a path inside a sparse
	 * directory, the index should be expanded. This is accomplished in one
	 * of two ways:
	 * - if the prefix is inside a sparse directory, it will be expanded by
	 *   the 'ensure_full_index(...)' call in 'index_name_pos(...)'.
	 * - if the prefix matches an existing sparse directory entry,
	 *   'index_name_pos(...)' will return its index position, triggering
	 *   the 'ensure_full_index(...)' below.
	 */
	if (!path_in_cone_mode_sparse_checkout(ce_prefix.buf, istate) &&
	    index_name_pos(istate, ce_prefix.buf, ce_prefix.len) >= 0)
		ensure_full_index(istate);

	strbuf_release(&ce_prefix);
}

static int verify_absent(const struct cache_entry *,
			 enum unpack_trees_error_types,
			 struct unpack_trees_options *);
/*
 * N-way merge "len" trees.  Returns 0 on success, -1 on failure to manipulate the
 * resulting index, -2 on failure to reflect the changes to the work tree.
 *
 * CE_ADDED, CE_UNPACKED and CE_NEW_SKIP_WORKTREE are used internally
 */
int unpack_trees(unsigned len, struct tree_desc *t, struct unpack_trees_options *o)
{
	struct repository *repo = the_repository;
	int i, ret;
	static struct cache_entry *dfc;
	struct pattern_list pl;
	int free_pattern_list = 0;
	struct dir_struct dir = DIR_INIT;

	if (o->reset == UNPACK_RESET_INVALID)
		BUG("o->reset had a value of 1; should be UNPACK_TREES_*_UNTRACKED");

	if (len > MAX_UNPACK_TREES)
		die("unpack_trees takes at most %d trees", MAX_UNPACK_TREES);
	if (o->internal.dir)
		BUG("o->internal.dir is for internal use only");
	if (o->internal.pl)
		BUG("o->internal.pl is for internal use only");
	if (o->df_conflict_entry)
		BUG("o->df_conflict_entry is an output only field");

	trace_performance_enter();
	trace2_region_enter("unpack_trees", "unpack_trees", the_repository);

	prepare_repo_settings(repo);
	if (repo->settings.command_requires_full_index) {
		ensure_full_index(o->src_index);
		if (o->dst_index)
			ensure_full_index(o->dst_index);
	}

	if (o->reset == UNPACK_RESET_OVERWRITE_UNTRACKED &&
	    o->preserve_ignored)
		BUG("UNPACK_RESET_OVERWRITE_UNTRACKED incompatible with preserved ignored files");

	if (!o->preserve_ignored) {
		o->internal.dir = &dir;
		o->internal.dir->flags |= DIR_SHOW_IGNORED;
		setup_standard_excludes(o->internal.dir);
	}

	if (o->prefix)
		update_sparsity_for_prefix(o->prefix, o->src_index);

	if (!core_apply_sparse_checkout || !o->update)
		o->skip_sparse_checkout = 1;
	if (!o->skip_sparse_checkout) {
		memset(&pl, 0, sizeof(pl));
		free_pattern_list = 1;
		populate_from_existing_patterns(o, &pl);
	}

	index_state_init(&o->internal.result, o->src_index->repo);
	o->internal.result.initialized = 1;
	o->internal.result.timestamp.sec = o->src_index->timestamp.sec;
	o->internal.result.timestamp.nsec = o->src_index->timestamp.nsec;
	o->internal.result.version = o->src_index->version;
	if (!o->src_index->split_index) {
		o->internal.result.split_index = NULL;
	} else if (o->src_index == o->dst_index) {
		/*
		 * o->dst_index (and thus o->src_index) will be discarded
		 * and overwritten with o->internal.result at the end of
		 * this function, so just use src_index's split_index to
		 * avoid having to create a new one.
		 */
<<<<<<< HEAD
		o->internal.result.split_index = o->src_index->split_index;
		o->internal.result.split_index->refcount++;
=======
		o->result.split_index = o->src_index->split_index;
		if (o->src_index->cache_changed & SPLIT_INDEX_ORDERED)
			o->result.cache_changed |= SPLIT_INDEX_ORDERED;
		o->result.split_index->refcount++;
>>>>>>> 061dd722
	} else {
		o->internal.result.split_index =
			init_split_index(&o->internal.result);
	}
	oidcpy(&o->internal.result.oid, &o->src_index->oid);
	o->internal.merge_size = len;
	mark_all_ce_unused(o->src_index);

	o->internal.result.fsmonitor_last_update =
		xstrdup_or_null(o->src_index->fsmonitor_last_update);
	o->internal.result.fsmonitor_has_run_once = o->src_index->fsmonitor_has_run_once;

	if (!o->src_index->initialized &&
	    !repo->settings.command_requires_full_index &&
	    is_sparse_index_allowed(&o->internal.result, 0))
		o->internal.result.sparse_index = 1;

	/*
	 * Sparse checkout loop #1: set NEW_SKIP_WORKTREE on existing entries
	 */
	if (!o->skip_sparse_checkout)
		mark_new_skip_worktree(o->internal.pl, o->src_index, 0,
				       CE_NEW_SKIP_WORKTREE, o->verbose_update);

	if (!dfc)
		dfc = xcalloc(1, cache_entry_size(0));
	o->df_conflict_entry = dfc;

	if (len) {
		const char *prefix = o->prefix ? o->prefix : "";
		struct traverse_info info;

		setup_traverse_info(&info, prefix);
		info.fn = unpack_callback;
		info.data = o;
		info.show_all_errors = o->internal.show_all_errors;
		info.pathspec = o->pathspec;

		if (o->prefix) {
			/*
			 * Unpack existing index entries that sort before the
			 * prefix the tree is spliced into.  Note that o->merge
			 * is always true in this case.
			 */
			while (1) {
				struct cache_entry *ce = next_cache_entry(o);
				if (!ce)
					break;
				if (ce_in_traverse_path(ce, &info))
					break;
				if (unpack_index_entry(ce, o) < 0)
					goto return_failed;
			}
		}

		trace_performance_enter();
		trace2_region_enter("unpack_trees", "traverse_trees", the_repository);
		ret = traverse_trees(o->src_index, len, t, &info);
		trace2_region_leave("unpack_trees", "traverse_trees", the_repository);
		trace_performance_leave("traverse_trees");
		if (ret < 0)
			goto return_failed;
	}

	/* Any left-over entries in the index? */
	if (o->merge) {
		while (1) {
			struct cache_entry *ce = next_cache_entry(o);
			if (!ce)
				break;
			if (unpack_index_entry(ce, o) < 0)
				goto return_failed;
		}
	}
	mark_all_ce_unused(o->src_index);

	if (o->trivial_merges_only && o->internal.nontrivial_merge) {
		ret = unpack_failed(o, "Merge requires file-level merging");
		goto done;
	}

	if (!o->skip_sparse_checkout) {
		/*
		 * Sparse checkout loop #2: set NEW_SKIP_WORKTREE on entries not in loop #1
		 * If they will have NEW_SKIP_WORKTREE, also set CE_SKIP_WORKTREE
		 * so apply_sparse_checkout() won't attempt to remove it from worktree
		 */
		mark_new_skip_worktree(o->internal.pl, &o->internal.result,
				       CE_ADDED, CE_SKIP_WORKTREE | CE_NEW_SKIP_WORKTREE,
				       o->verbose_update);

		ret = 0;
		for (i = 0; i < o->internal.result.cache_nr; i++) {
			struct cache_entry *ce = o->internal.result.cache[i];

			/*
			 * Entries marked with CE_ADDED in merged_entry() do not have
			 * verify_absent() check (the check is effectively disabled
			 * because CE_NEW_SKIP_WORKTREE is set unconditionally).
			 *
			 * Do the real check now because we have had
			 * correct CE_NEW_SKIP_WORKTREE
			 */
			if (ce->ce_flags & CE_ADDED &&
			    verify_absent(ce, WARNING_SPARSE_ORPHANED_NOT_OVERWRITTEN, o))
				ret = 1;

			if (apply_sparse_checkout(&o->internal.result, ce, o))
				ret = 1;
		}
		if (ret == 1) {
			/*
			 * Inability to sparsify or de-sparsify individual
			 * paths is not an error, but just a warning.
			 */
			if (o->internal.show_all_errors)
				display_warning_msgs(o);
			ret = 0;
		}
	}

	ret = check_updates(o, &o->internal.result) ? (-2) : 0;
	if (o->dst_index) {
		move_index_extensions(&o->internal.result, o->src_index);
		if (!ret) {
			if (git_env_bool("GIT_TEST_CHECK_CACHE_TREE", 0))
				cache_tree_verify(the_repository,
						  &o->internal.result);
			if (!o->skip_cache_tree_update &&
			    !cache_tree_fully_valid(o->internal.result.cache_tree))
				cache_tree_update(&o->internal.result,
						  WRITE_TREE_SILENT |
						  WRITE_TREE_REPAIR);
		}

		o->internal.result.updated_workdir = 1;
		discard_index(o->dst_index);
		*o->dst_index = o->internal.result;
	} else {
		discard_index(&o->internal.result);
	}
	o->src_index = NULL;

done:
	if (free_pattern_list)
		clear_pattern_list(&pl);
	if (o->internal.dir) {
		dir_clear(o->internal.dir);
		o->internal.dir = NULL;
	}
	trace2_region_leave("unpack_trees", "unpack_trees", the_repository);
	trace_performance_leave("unpack_trees");
	return ret;

return_failed:
	if (o->internal.show_all_errors)
		display_error_msgs(o);
	mark_all_ce_unused(o->src_index);
	ret = unpack_failed(o, NULL);
	if (o->exiting_early)
		ret = 0;
	goto done;
}

/*
 * Update SKIP_WORKTREE bits according to sparsity patterns, and update
 * working directory to match.
 *
 * CE_NEW_SKIP_WORKTREE is used internally.
 */
enum update_sparsity_result update_sparsity(struct unpack_trees_options *o,
					    struct pattern_list *pl)
{
	enum update_sparsity_result ret = UPDATE_SPARSITY_SUCCESS;
	int i;
	unsigned old_show_all_errors;
	int free_pattern_list = 0;

	old_show_all_errors = o->internal.show_all_errors;
	o->internal.show_all_errors = 1;
	index_state_init(&o->internal.result, o->src_index->repo);

	/* Sanity checks */
	if (!o->update || o->index_only || o->skip_sparse_checkout)
		BUG("update_sparsity() is for reflecting sparsity patterns in working directory");
	if (o->src_index != o->dst_index || o->fn)
		BUG("update_sparsity() called wrong");

	trace_performance_enter();

	/* If we weren't given patterns, use the recorded ones */
	if (!pl) {
		free_pattern_list = 1;
		pl = xcalloc(1, sizeof(*pl));
		populate_from_existing_patterns(o, pl);
	}
	o->internal.pl = pl;

	/* Expand sparse directories as needed */
	expand_index(o->src_index, o->internal.pl);

	/* Set NEW_SKIP_WORKTREE on existing entries. */
	mark_all_ce_unused(o->src_index);
	mark_new_skip_worktree(o->internal.pl, o->src_index, 0,
			       CE_NEW_SKIP_WORKTREE, o->verbose_update);

	/* Then loop over entries and update/remove as needed */
	ret = UPDATE_SPARSITY_SUCCESS;
	for (i = 0; i < o->src_index->cache_nr; i++) {
		struct cache_entry *ce = o->src_index->cache[i];


		if (ce_stage(ce)) {
			/* -1 because for loop will increment by 1 */
			i += warn_conflicted_path(o->src_index, i, o) - 1;
			ret = UPDATE_SPARSITY_WARNINGS;
			continue;
		}

		if (apply_sparse_checkout(o->src_index, ce, o))
			ret = UPDATE_SPARSITY_WARNINGS;
	}

	if (check_updates(o, o->src_index))
		ret = UPDATE_SPARSITY_WORKTREE_UPDATE_FAILURES;

	display_warning_msgs(o);
	o->internal.show_all_errors = old_show_all_errors;
	if (free_pattern_list) {
		clear_pattern_list(pl);
		free(pl);
		o->internal.pl = NULL;
	}
	trace_performance_leave("update_sparsity");
	return ret;
}

/* Here come the merge functions */

static int reject_merge(const struct cache_entry *ce,
			struct unpack_trees_options *o)
{
	return add_rejected_path(o, ERROR_WOULD_OVERWRITE, ce->name);
}

static int same(const struct cache_entry *a, const struct cache_entry *b)
{
	if (!!a != !!b)
		return 0;
	if (!a && !b)
		return 1;
	if ((a->ce_flags | b->ce_flags) & CE_CONFLICTED)
		return 0;
	return a->ce_mode == b->ce_mode &&
	       oideq(&a->oid, &b->oid);
}


/*
 * When a CE gets turned into an unmerged entry, we
 * want it to be up-to-date
 */
static int verify_uptodate_1(const struct cache_entry *ce,
			     struct unpack_trees_options *o,
			     enum unpack_trees_error_types error_type)
{
	struct stat st;

	if (o->index_only)
		return 0;

	/*
	 * CE_VALID and CE_SKIP_WORKTREE cheat, we better check again
	 * if this entry is truly up-to-date because this file may be
	 * overwritten.
	 */
	if ((ce->ce_flags & CE_VALID) || ce_skip_worktree(ce))
		; /* keep checking */
	else if (o->reset || ce_uptodate(ce))
		return 0;

	if (!lstat(ce->name, &st)) {
		int flags = CE_MATCH_IGNORE_VALID|CE_MATCH_IGNORE_SKIP_WORKTREE;
		unsigned changed = ie_match_stat(o->src_index, ce, &st, flags);

		if (submodule_from_ce(ce)) {
			int r = check_submodule_move_head(ce,
				"HEAD", oid_to_hex(&ce->oid), o);
			if (r)
				return add_rejected_path(o, error_type, ce->name);
			return 0;
		}

		if (!changed)
			return 0;
		/*
		 * Historic default policy was to allow submodule to be out
		 * of sync wrt the superproject index. If the submodule was
		 * not considered interesting above, we don't care here.
		 */
		if (S_ISGITLINK(ce->ce_mode))
			return 0;

		errno = 0;
	}
	if (errno == ENOENT)
		return 0;
	return add_rejected_path(o, error_type, ce->name);
}

int verify_uptodate(const struct cache_entry *ce,
		    struct unpack_trees_options *o)
{
	if (!o->skip_sparse_checkout &&
	    (ce->ce_flags & CE_SKIP_WORKTREE) &&
	    (ce->ce_flags & CE_NEW_SKIP_WORKTREE))
		return 0;
	return verify_uptodate_1(ce, o, ERROR_NOT_UPTODATE_FILE);
}

static int verify_uptodate_sparse(const struct cache_entry *ce,
				  struct unpack_trees_options *o)
{
	return verify_uptodate_1(ce, o, WARNING_SPARSE_NOT_UPTODATE_FILE);
}

/*
 * TODO: We should actually invalidate o->internal.result, not src_index [1].
 * But since cache tree and untracked cache both are not copied to
 * o->internal.result until unpacking is complete, we invalidate them on
 * src_index instead with the assumption that they will be copied to
 * dst_index at the end.
 *
 * [1] src_index->cache_tree is also used in unpack_callback() so if
 * we invalidate o->internal.result, we need to update it to use
 * o->internal.result.cache_tree as well.
 */
static void invalidate_ce_path(const struct cache_entry *ce,
			       struct unpack_trees_options *o)
{
	if (!ce)
		return;
	cache_tree_invalidate_path(o->src_index, ce->name);
	untracked_cache_invalidate_path(o->src_index, ce->name, 1);
}

/*
 * Check that checking out ce->sha1 in subdir ce->name is not
 * going to overwrite any working files.
 */
static int verify_clean_submodule(const char *old_sha1,
				  const struct cache_entry *ce,
				  struct unpack_trees_options *o)
{
	if (!submodule_from_ce(ce))
		return 0;

	return check_submodule_move_head(ce, old_sha1,
					 oid_to_hex(&ce->oid), o);
}

static int verify_clean_subdirectory(const struct cache_entry *ce,
				     struct unpack_trees_options *o)
{
	/*
	 * we are about to extract "ce->name"; we would not want to lose
	 * anything in the existing directory there.
	 */
	int namelen;
	int i;
	struct dir_struct d;
	char *pathbuf;
	int cnt = 0;

	if (S_ISGITLINK(ce->ce_mode)) {
		struct object_id oid;
		int sub_head = resolve_gitlink_ref(ce->name, "HEAD", &oid);
		/*
		 * If we are not going to update the submodule, then
		 * we don't care.
		 */
		if (!sub_head && oideq(&oid, &ce->oid))
			return 0;
		return verify_clean_submodule(sub_head ? NULL : oid_to_hex(&oid),
					      ce, o);
	}

	/*
	 * First let's make sure we do not have a local modification
	 * in that directory.
	 */
	namelen = ce_namelen(ce);
	for (i = locate_in_src_index(ce, o);
	     i < o->src_index->cache_nr;
	     i++) {
		struct cache_entry *ce2 = o->src_index->cache[i];
		int len = ce_namelen(ce2);
		if (len < namelen ||
		    strncmp(ce->name, ce2->name, namelen) ||
		    ce2->name[namelen] != '/')
			break;
		/*
		 * ce2->name is an entry in the subdirectory to be
		 * removed.
		 */
		if (!ce_stage(ce2)) {
			if (verify_uptodate(ce2, o))
				return -1;
			add_entry(o, ce2, CE_REMOVE, 0);
			invalidate_ce_path(ce, o);
			mark_ce_used(ce2, o);
		}
		cnt++;
	}

	/* Do not lose a locally present file that is not ignored. */
	pathbuf = xstrfmt("%.*s/", namelen, ce->name);

	memset(&d, 0, sizeof(d));
	if (o->internal.dir)
		setup_standard_excludes(&d);
	i = read_directory(&d, o->src_index, pathbuf, namelen+1, NULL);
	dir_clear(&d);
	free(pathbuf);
	if (i)
		return add_rejected_path(o, ERROR_NOT_UPTODATE_DIR, ce->name);

	/* Do not lose startup_info->original_cwd */
	if (startup_info->original_cwd &&
	    !strcmp(startup_info->original_cwd, ce->name))
		return add_rejected_path(o, ERROR_CWD_IN_THE_WAY, ce->name);

	return cnt;
}

/*
 * This gets called when there was no index entry for the tree entry 'dst',
 * but we found a file in the working tree that 'lstat()' said was fine,
 * and we're on a case-insensitive filesystem.
 *
 * See if we can find a case-insensitive match in the index that also
 * matches the stat information, and assume it's that other file!
 */
static int icase_exists(struct unpack_trees_options *o, const char *name, int len, struct stat *st)
{
	const struct cache_entry *src;

	src = index_file_exists(o->src_index, name, len, 1);
	return src && !ie_match_stat(o->src_index, src, st, CE_MATCH_IGNORE_VALID|CE_MATCH_IGNORE_SKIP_WORKTREE);
}

enum absent_checking_type {
	COMPLETELY_ABSENT,
	ABSENT_ANY_DIRECTORY
};

static int check_ok_to_remove(const char *name, int len, int dtype,
			      const struct cache_entry *ce, struct stat *st,
			      enum unpack_trees_error_types error_type,
			      enum absent_checking_type absent_type,
			      struct unpack_trees_options *o)
{
	const struct cache_entry *result;

	/*
	 * It may be that the 'lstat()' succeeded even though
	 * target 'ce' was absent, because there is an old
	 * entry that is different only in case..
	 *
	 * Ignore that lstat() if it matches.
	 */
	if (ignore_case && icase_exists(o, name, len, st))
		return 0;

	if (o->internal.dir &&
	    is_excluded(o->internal.dir, o->src_index, name, &dtype))
		/*
		 * ce->name is explicitly excluded, so it is Ok to
		 * overwrite it.
		 */
		return 0;
	if (S_ISDIR(st->st_mode)) {
		/*
		 * We are checking out path "foo" and
		 * found "foo/." in the working tree.
		 * This is tricky -- if we have modified
		 * files that are in "foo/" we would lose
		 * them.
		 */
		if (verify_clean_subdirectory(ce, o) < 0)
			return -1;
		return 0;
	}

	/* If we only care about directories, then we can remove */
	if (absent_type == ABSENT_ANY_DIRECTORY)
		return 0;

	/*
	 * The previous round may already have decided to
	 * delete this path, which is in a subdirectory that
	 * is being replaced with a blob.
	 */
	result = index_file_exists(&o->internal.result, name, len, 0);
	if (result) {
		if (result->ce_flags & CE_REMOVE)
			return 0;
	}

	return add_rejected_path(o, error_type, name);
}

/*
 * We do not want to remove or overwrite a working tree file that
 * is not tracked, unless it is ignored.
 */
static int verify_absent_1(const struct cache_entry *ce,
			   enum unpack_trees_error_types error_type,
			   enum absent_checking_type absent_type,
			   struct unpack_trees_options *o)
{
	int len;
	struct stat st;

	if (o->index_only || !o->update)
		return 0;

	if (o->reset == UNPACK_RESET_OVERWRITE_UNTRACKED) {
		/* Avoid nuking startup_info->original_cwd... */
		if (startup_info->original_cwd &&
		    !strcmp(startup_info->original_cwd, ce->name))
			return add_rejected_path(o, ERROR_CWD_IN_THE_WAY,
						 ce->name);
		/* ...but nuke anything else. */
		return 0;
	}

	len = check_leading_path(ce->name, ce_namelen(ce), 0);
	if (!len)
		return 0;
	else if (len > 0) {
		char *path;
		int ret;

		path = xmemdupz(ce->name, len);
		if (lstat(path, &st))
			ret = error_errno("cannot stat '%s'", path);
		else {
			if (submodule_from_ce(ce))
				ret = check_submodule_move_head(ce,
								oid_to_hex(&ce->oid),
								NULL, o);
			else
				ret = check_ok_to_remove(path, len, DT_UNKNOWN, NULL,
							 &st, error_type,
							 absent_type, o);
		}
		free(path);
		return ret;
	} else if (lstat(ce->name, &st)) {
		if (errno != ENOENT)
			return error_errno("cannot stat '%s'", ce->name);
		return 0;
	} else {
		if (submodule_from_ce(ce))
			return check_submodule_move_head(ce, oid_to_hex(&ce->oid),
							 NULL, o);

		return check_ok_to_remove(ce->name, ce_namelen(ce),
					  ce_to_dtype(ce), ce, &st,
					  error_type, absent_type, o);
	}
}

static int verify_absent(const struct cache_entry *ce,
			 enum unpack_trees_error_types error_type,
			 struct unpack_trees_options *o)
{
	if (!o->skip_sparse_checkout && (ce->ce_flags & CE_NEW_SKIP_WORKTREE))
		return 0;
	return verify_absent_1(ce, error_type, COMPLETELY_ABSENT, o);
}

static int verify_absent_if_directory(const struct cache_entry *ce,
				      enum unpack_trees_error_types error_type,
				      struct unpack_trees_options *o)
{
	if (!o->skip_sparse_checkout && (ce->ce_flags & CE_NEW_SKIP_WORKTREE))
		return 0;
	return verify_absent_1(ce, error_type, ABSENT_ANY_DIRECTORY, o);
}

static int verify_absent_sparse(const struct cache_entry *ce,
				enum unpack_trees_error_types error_type,
				struct unpack_trees_options *o)
{
	return verify_absent_1(ce, error_type, COMPLETELY_ABSENT, o);
}

static int merged_entry(const struct cache_entry *ce,
			const struct cache_entry *old,
			struct unpack_trees_options *o)
{
	int update = CE_UPDATE;
	struct cache_entry *merge = dup_cache_entry(ce, &o->internal.result);

	if (!old) {
		/*
		 * New index entries. In sparse checkout, the following
		 * verify_absent() will be delayed until after
		 * traverse_trees() finishes in unpack_trees(), then:
		 *
		 *  - CE_NEW_SKIP_WORKTREE will be computed correctly
		 *  - verify_absent() be called again, this time with
		 *    correct CE_NEW_SKIP_WORKTREE
		 *
		 * verify_absent() call here does nothing in sparse
		 * checkout (i.e. o->skip_sparse_checkout == 0)
		 */
		update |= CE_ADDED;
		merge->ce_flags |= CE_NEW_SKIP_WORKTREE;

		if (verify_absent(merge,
				  ERROR_WOULD_LOSE_UNTRACKED_OVERWRITTEN, o)) {
			discard_cache_entry(merge);
			return -1;
		}
		invalidate_ce_path(merge, o);

		if (submodule_from_ce(ce) && file_exists(ce->name)) {
			int ret = check_submodule_move_head(ce, NULL,
							    oid_to_hex(&ce->oid),
							    o);
			if (ret)
				return ret;
		}

	} else if (!(old->ce_flags & CE_CONFLICTED)) {
		/*
		 * See if we can re-use the old CE directly?
		 * That way we get the uptodate stat info.
		 *
		 * This also removes the UPDATE flag on a match; otherwise
		 * we will end up overwriting local changes in the work tree.
		 */
		if (same(old, merge)) {
			copy_cache_entry(merge, old);
			update = 0;
		} else {
			if (verify_uptodate(old, o)) {
				discard_cache_entry(merge);
				return -1;
			}
			/* Migrate old flags over */
			update |= old->ce_flags & (CE_SKIP_WORKTREE | CE_NEW_SKIP_WORKTREE);
			invalidate_ce_path(old, o);
		}

		if (submodule_from_ce(ce) && file_exists(ce->name)) {
			int ret = check_submodule_move_head(ce, oid_to_hex(&old->oid),
							    oid_to_hex(&ce->oid),
							    o);
			if (ret)
				return ret;
		}
	} else {
		/*
		 * Previously unmerged entry left as an existence
		 * marker by read_index_unmerged();
		 */
		if (verify_absent_if_directory(merge,
				  ERROR_WOULD_LOSE_UNTRACKED_OVERWRITTEN, o)) {
			discard_cache_entry(merge);
			return -1;
		}

		invalidate_ce_path(old, o);
	}

	if (do_add_entry(o, merge, update, CE_STAGEMASK) < 0)
		return -1;
	return 1;
}

static int merged_sparse_dir(const struct cache_entry * const *src, int n,
			     struct unpack_trees_options *o)
{
	struct tree_desc t[MAX_UNPACK_TREES + 1];
	void * tree_bufs[MAX_UNPACK_TREES + 1];
	struct traverse_info info;
	int i, ret;

	/*
	 * Create the tree traversal information for traversing into *only* the
	 * sparse directory.
	 */
	setup_traverse_info(&info, src[0]->name);
	info.fn = unpack_sparse_callback;
	info.data = o;
	info.show_all_errors = o->internal.show_all_errors;
	info.pathspec = o->pathspec;

	/* Get the tree descriptors of the sparse directory in each of the merging trees */
	for (i = 0; i < n; i++)
		tree_bufs[i] = fill_tree_descriptor(o->src_index->repo, &t[i],
						    src[i] && !is_null_oid(&src[i]->oid) ? &src[i]->oid : NULL);

	ret = traverse_trees(o->src_index, n, t, &info);

	for (i = 0; i < n; i++)
		free(tree_bufs[i]);

	return ret;
}

static int deleted_entry(const struct cache_entry *ce,
			 const struct cache_entry *old,
			 struct unpack_trees_options *o)
{
	/* Did it exist in the index? */
	if (!old) {
		if (verify_absent(ce, ERROR_WOULD_LOSE_UNTRACKED_REMOVED, o))
			return -1;
		return 0;
	} else if (verify_absent_if_directory(ce, ERROR_WOULD_LOSE_UNTRACKED_REMOVED, o)) {
		return -1;
	}

	if (!(old->ce_flags & CE_CONFLICTED) && verify_uptodate(old, o))
		return -1;
	add_entry(o, ce, CE_REMOVE, 0);
	invalidate_ce_path(ce, o);
	return 1;
}

static int keep_entry(const struct cache_entry *ce,
		      struct unpack_trees_options *o)
{
	add_entry(o, ce, 0, 0);
	if (ce_stage(ce))
		invalidate_ce_path(ce, o);
	return 1;
}

#if DBRT_DEBUG
static void show_stage_entry(FILE *o,
			     const char *label, const struct cache_entry *ce)
{
	if (!ce)
		fprintf(o, "%s (missing)\n", label);
	else
		fprintf(o, "%s%06o %s %d\t%s\n",
			label,
			ce->ce_mode,
			oid_to_hex(&ce->oid),
			ce_stage(ce),
			ce->name);
}
#endif

int threeway_merge(const struct cache_entry * const *stages,
		   struct unpack_trees_options *o)
{
	const struct cache_entry *index;
	const struct cache_entry *head;
	const struct cache_entry *remote = stages[o->head_idx + 1];
	int count;
	int head_match = 0;
	int remote_match = 0;

	int df_conflict_head = 0;
	int df_conflict_remote = 0;

	int any_anc_missing = 0;
	int no_anc_exists = 1;
	int i;

	for (i = 1; i < o->head_idx; i++) {
		if (!stages[i] || stages[i] == o->df_conflict_entry)
			any_anc_missing = 1;
		else
			no_anc_exists = 0;
	}

	index = stages[0];
	head = stages[o->head_idx];

	if (head == o->df_conflict_entry) {
		df_conflict_head = 1;
		head = NULL;
	}

	if (remote == o->df_conflict_entry) {
		df_conflict_remote = 1;
		remote = NULL;
	}

	/*
	 * First, if there's a #16 situation, note that to prevent #13
	 * and #14.
	 */
	if (!same(remote, head)) {
		for (i = 1; i < o->head_idx; i++) {
			if (same(stages[i], head)) {
				head_match = i;
			}
			if (same(stages[i], remote)) {
				remote_match = i;
			}
		}
	}

	/*
	 * We start with cases where the index is allowed to match
	 * something other than the head: #14(ALT) and #2ALT, where it
	 * is permitted to match the result instead.
	 */
	/* #14, #14ALT, #2ALT */
	if (remote && !df_conflict_head && head_match && !remote_match) {
		if (index && !same(index, remote) && !same(index, head)) {
			if (S_ISSPARSEDIR(index->ce_mode))
				return merged_sparse_dir(stages, 4, o);
			else
				return reject_merge(index, o);
		}
		return merged_entry(remote, index, o);
	}
	/*
	 * If we have an entry in the index cache, then we want to
	 * make sure that it matches head.
	 */
	if (index && !same(index, head)) {
		if (S_ISSPARSEDIR(index->ce_mode))
			return merged_sparse_dir(stages, 4, o);
		else
			return reject_merge(index, o);
	}

	if (head) {
		/* #5ALT, #15 */
		if (same(head, remote))
			return merged_entry(head, index, o);
		/* #13, #3ALT */
		if (!df_conflict_remote && remote_match && !head_match)
			return merged_entry(head, index, o);
	}

	/* #1 */
	if (!head && !remote && any_anc_missing)
		return 0;

	/*
	 * Under the "aggressive" rule, we resolve mostly trivial
	 * cases that we historically had git-merge-one-file resolve.
	 */
	if (o->aggressive) {
		int head_deleted = !head;
		int remote_deleted = !remote;
		const struct cache_entry *ce = NULL;

		if (index)
			ce = index;
		else if (head)
			ce = head;
		else if (remote)
			ce = remote;
		else {
			for (i = 1; i < o->head_idx; i++) {
				if (stages[i] && stages[i] != o->df_conflict_entry) {
					ce = stages[i];
					break;
				}
			}
		}

		/*
		 * Deleted in both.
		 * Deleted in one and unchanged in the other.
		 */
		if ((head_deleted && remote_deleted) ||
		    (head_deleted && remote && remote_match) ||
		    (remote_deleted && head && head_match)) {
			if (index)
				return deleted_entry(index, index, o);
			if (ce && !head_deleted) {
				if (verify_absent(ce, ERROR_WOULD_LOSE_UNTRACKED_REMOVED, o))
					return -1;
			}
			return 0;
		}
		/*
		 * Added in both, identically.
		 */
		if (no_anc_exists && head && remote && same(head, remote))
			return merged_entry(head, index, o);

	}

	/* Handle "no merge" cases (see t/t1000-read-tree-m-3way.sh) */
	if (index) {
		/*
		 * If we've reached the "no merge" cases and we're merging
		 * a sparse directory, we may have an "edit/edit" conflict that
		 * can be resolved by individually merging directory contents.
		 */
		if (S_ISSPARSEDIR(index->ce_mode))
			return merged_sparse_dir(stages, 4, o);

		/*
		 * If we're not merging a sparse directory, ensure the index is
		 * up-to-date to avoid files getting overwritten with conflict
		 * resolution files
		 */
		if (verify_uptodate(index, o))
			return -1;
	}

	o->internal.nontrivial_merge = 1;

	/* #2, #3, #4, #6, #7, #9, #10, #11. */
	count = 0;
	if (!head_match || !remote_match) {
		for (i = 1; i < o->head_idx; i++) {
			if (stages[i] && stages[i] != o->df_conflict_entry) {
				keep_entry(stages[i], o);
				count++;
				break;
			}
		}
	}
#if DBRT_DEBUG
	else {
		fprintf(stderr, "read-tree: warning #16 detected\n");
		show_stage_entry(stderr, "head   ", stages[head_match]);
		show_stage_entry(stderr, "remote ", stages[remote_match]);
	}
#endif
	if (head) { count += keep_entry(head, o); }
	if (remote) { count += keep_entry(remote, o); }
	return count;
}

/*
 * Two-way merge.
 *
 * The rule is to "carry forward" what is in the index without losing
 * information across a "fast-forward", favoring a successful merge
 * over a merge failure when it makes sense.  For details of the
 * "carry forward" rule, please see <Documentation/git-read-tree.txt>.
 *
 */
int twoway_merge(const struct cache_entry * const *src,
		 struct unpack_trees_options *o)
{
	const struct cache_entry *current = src[0];
	const struct cache_entry *oldtree = src[1];
	const struct cache_entry *newtree = src[2];

	if (o->internal.merge_size != 2)
		return error("Cannot do a twoway merge of %d trees",
			     o->internal.merge_size);

	if (oldtree == o->df_conflict_entry)
		oldtree = NULL;
	if (newtree == o->df_conflict_entry)
		newtree = NULL;

	if (current) {
		if (current->ce_flags & CE_CONFLICTED) {
			if (same(oldtree, newtree) || o->reset) {
				if (!newtree)
					return deleted_entry(current, current, o);
				else
					return merged_entry(newtree, current, o);
			}
			return reject_merge(current, o);
		} else if ((!oldtree && !newtree) || /* 4 and 5 */
			 (!oldtree && newtree &&
			  same(current, newtree)) || /* 6 and 7 */
			 (oldtree && newtree &&
			  same(oldtree, newtree)) || /* 14 and 15 */
			 (oldtree && newtree &&
			  !same(oldtree, newtree) && /* 18 and 19 */
			  same(current, newtree))) {
			return keep_entry(current, o);
		} else if (oldtree && !newtree && same(current, oldtree)) {
			/* 10 or 11 */
			return deleted_entry(oldtree, current, o);
		} else if (oldtree && newtree &&
			 same(current, oldtree) && !same(current, newtree)) {
			/* 20 or 21 */
			return merged_entry(newtree, current, o);
		} else if (current && !oldtree && newtree &&
			   S_ISSPARSEDIR(current->ce_mode) != S_ISSPARSEDIR(newtree->ce_mode) &&
			   ce_stage(current) == 0) {
			/*
			 * This case is a directory/file conflict across the sparse-index
			 * boundary. When we are changing from one path to another via
			 * 'git checkout', then we want to replace one entry with another
			 * via merged_entry(). If there are staged changes, then we should
			 * reject the merge instead.
			 */
			return merged_entry(newtree, current, o);
		} else if (S_ISSPARSEDIR(current->ce_mode)) {
			/*
			 * The sparse directories differ, but we don't know whether that's
			 * because of two different files in the directory being modified
			 * (can be trivially merged) or if there is a real file conflict.
			 * Merge the sparse directory by OID to compare file-by-file.
			 */
			return merged_sparse_dir(src, 3, o);
		} else
			return reject_merge(current, o);
	}
	else if (newtree) {
		if (oldtree && !o->initial_checkout) {
			/*
			 * deletion of the path was staged;
			 */
			if (same(oldtree, newtree))
				return 1;
			return reject_merge(oldtree, o);
		}
		return merged_entry(newtree, current, o);
	}
	return deleted_entry(oldtree, current, o);
}

/*
 * Bind merge.
 *
 * Keep the index entries at stage0, collapse stage1 but make sure
 * stage0 does not have anything there.
 */
int bind_merge(const struct cache_entry * const *src,
	       struct unpack_trees_options *o)
{
	const struct cache_entry *old = src[0];
	const struct cache_entry *a = src[1];

	if (o->internal.merge_size != 1)
		return error("Cannot do a bind merge of %d trees",
			     o->internal.merge_size);
	if (a && old)
		return o->quiet ? -1 :
			error(ERRORMSG(o, ERROR_BIND_OVERLAP),
			      super_prefixed(a->name, o->super_prefix),
			      super_prefixed(old->name, o->super_prefix));
	if (!a)
		return keep_entry(old, o);
	else
		return merged_entry(a, NULL, o);
}

/*
 * One-way merge.
 *
 * The rule is:
 * - take the stat information from stage0, take the data from stage1
 */
int oneway_merge(const struct cache_entry * const *src,
		 struct unpack_trees_options *o)
{
	const struct cache_entry *old = src[0];
	const struct cache_entry *a = src[1];

	if (o->internal.merge_size != 1)
		return error("Cannot do a oneway merge of %d trees",
			     o->internal.merge_size);

	if (!a || a == o->df_conflict_entry)
		return deleted_entry(old, old, o);

	if (old && same(old, a)) {
		int update = 0;
		if (o->reset && o->update && !ce_uptodate(old) && !ce_skip_worktree(old) &&
			!(old->ce_flags & CE_FSMONITOR_VALID)) {
			struct stat st;
			if (lstat(old->name, &st) ||
			    ie_match_stat(o->src_index, old, &st, CE_MATCH_IGNORE_VALID|CE_MATCH_IGNORE_SKIP_WORKTREE))
				update |= CE_UPDATE;
		}
		if (o->update && S_ISGITLINK(old->ce_mode) &&
		    should_update_submodules() && !verify_uptodate(old, o))
			update |= CE_UPDATE;
		add_entry(o, old, update, CE_STAGEMASK);
		return 0;
	}
	return merged_entry(a, old, o);
}

/*
 * Merge worktree and untracked entries in a stash entry.
 *
 * Ignore all index entries. Collapse remaining trees but make sure that they
 * don't have any conflicting files.
 */
int stash_worktree_untracked_merge(const struct cache_entry * const *src,
				   struct unpack_trees_options *o)
{
	const struct cache_entry *worktree = src[1];
	const struct cache_entry *untracked = src[2];

	if (o->internal.merge_size != 2)
		BUG("invalid merge_size: %d", o->internal.merge_size);

	if (worktree && untracked)
		return error(_("worktree and untracked commit have duplicate entries: %s"),
			     super_prefixed(worktree->name, o->super_prefix));

	return merged_entry(worktree ? worktree : untracked, NULL, o);
}<|MERGE_RESOLUTION|>--- conflicted
+++ resolved
@@ -1925,15 +1925,10 @@
 		 * this function, so just use src_index's split_index to
 		 * avoid having to create a new one.
 		 */
-<<<<<<< HEAD
 		o->internal.result.split_index = o->src_index->split_index;
+		if (o->src_index->cache_changed & SPLIT_INDEX_ORDERED)
+			o->internal.result.cache_changed |= SPLIT_INDEX_ORDERED;
 		o->internal.result.split_index->refcount++;
-=======
-		o->result.split_index = o->src_index->split_index;
-		if (o->src_index->cache_changed & SPLIT_INDEX_ORDERED)
-			o->result.cache_changed |= SPLIT_INDEX_ORDERED;
-		o->result.split_index->refcount++;
->>>>>>> 061dd722
 	} else {
 		o->internal.result.split_index =
 			init_split_index(&o->internal.result);
