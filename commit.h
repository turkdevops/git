--- conflicted
+++ resolved
@@ -193,13 +193,6 @@
 
 struct rev_info; /* in revision.h, it circularly uses enum cmit_fmt */
 
-<<<<<<< HEAD
-const char *logmsg_reencode(const struct commit *commit,
-			    char **commit_encoding,
-			    const char *output_encoding);
-=======
-int has_non_ascii(const char *text);
->>>>>>> 4a93b899
 const char *repo_logmsg_reencode(struct repository *r,
 				 const struct commit *commit,
 				 char **commit_encoding,
