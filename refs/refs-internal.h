--- conflicted
+++ resolved
@@ -203,10 +203,7 @@
 	enum ref_transaction_state state;
 	void *backend_data;
 	unsigned int flags;
-<<<<<<< HEAD
-=======
 	unsigned int max_index;
->>>>>>> bc204b74
 };
 
 /*
