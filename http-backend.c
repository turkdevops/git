--- conflicted
+++ resolved
@@ -601,27 +601,18 @@
 static void get_info_packs(struct strbuf *hdr, char *arg UNUSED)
 {
 	size_t objdirlen = strlen(repo_get_object_directory(the_repository));
-	struct packfile_store *packs = the_repository->objects->packfiles;
 	struct strbuf buf = STRBUF_INIT;
 	struct packed_git *p;
 	size_t cnt = 0;
 
 	select_getanyfile(hdr);
-<<<<<<< HEAD
 	repo_for_each_pack(the_repository, p) {
-=======
-	for (p = packfile_store_get_all_packs(packs); p; p = p->next) {
->>>>>>> 61ac8ba0
 		if (p->pack_local)
 			cnt++;
 	}
 
 	strbuf_grow(&buf, cnt * 53 + 2);
-<<<<<<< HEAD
 	repo_for_each_pack(the_repository, p) {
-=======
-	for (p = packfile_store_get_all_packs(packs); p; p = p->next) {
->>>>>>> 61ac8ba0
 		if (p->pack_local)
 			strbuf_addf(&buf, "P %s\n", p->pack_name + objdirlen + 6);
 	}
