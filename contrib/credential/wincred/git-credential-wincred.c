/*
 * A git credential helper that interface with Windows' Credential Manager
 *
 */
#include <windows.h>
#include <stdio.h>
#include <io.h>
#include <fcntl.h>
#include <wincred.h>

/* common helpers */

#define ARRAY_SIZE(x) (sizeof(x)/sizeof(x[0]))

__attribute__((format (printf, 1, 2)))
static void die(const char *err, ...)
{
	char msg[4096];
	va_list params;
	va_start(params, err);
	vsnprintf(msg, sizeof(msg), err, params);
	fprintf(stderr, "%s\n", msg);
	va_end(params);
	exit(1);
}

static void *xmalloc(size_t size)
{
	void *ret = malloc(size);
	if (!ret && !size)
		ret = malloc(1);
	if (!ret)
		 die("Out of memory");
	return ret;
}

<<<<<<< HEAD
static WCHAR *wusername, *password, *protocol, *host, *path, target[1024];
=======
/* MinGW doesn't have wincred.h, so we need to define stuff */

typedef struct _CREDENTIAL_ATTRIBUTEW {
	LPWSTR Keyword;
	DWORD  Flags;
	DWORD  ValueSize;
	LPBYTE Value;
} CREDENTIAL_ATTRIBUTEW, *PCREDENTIAL_ATTRIBUTEW;

typedef struct _CREDENTIALW {
	DWORD                  Flags;
	DWORD                  Type;
	LPWSTR                 TargetName;
	LPWSTR                 Comment;
	FILETIME               LastWritten;
	DWORD                  CredentialBlobSize;
	LPBYTE                 CredentialBlob;
	DWORD                  Persist;
	DWORD                  AttributeCount;
	PCREDENTIAL_ATTRIBUTEW Attributes;
	LPWSTR                 TargetAlias;
	LPWSTR                 UserName;
} CREDENTIALW, *PCREDENTIALW;

#define CRED_TYPE_GENERIC 1
#define CRED_PERSIST_LOCAL_MACHINE 2
#define CRED_MAX_ATTRIBUTES 64

typedef BOOL (WINAPI *CredWriteWT)(PCREDENTIALW, DWORD);
typedef BOOL (WINAPI *CredEnumerateWT)(LPCWSTR, DWORD, DWORD *,
    PCREDENTIALW **);
typedef VOID (WINAPI *CredFreeT)(PVOID);
typedef BOOL (WINAPI *CredDeleteWT)(LPCWSTR, DWORD, DWORD);

static HMODULE advapi;
static CredWriteWT CredWriteW;
static CredEnumerateWT CredEnumerateW;
static CredFreeT CredFree;
static CredDeleteWT CredDeleteW;

static void load_cred_funcs(void)
{
	/* load DLLs */
	advapi = LoadLibraryExA("advapi32.dll", NULL,
				LOAD_LIBRARY_SEARCH_SYSTEM32);
	if (!advapi)
		die("failed to load advapi32.dll");

	/* get function pointers */
	CredWriteW = (CredWriteWT)GetProcAddress(advapi, "CredWriteW");
	CredEnumerateW = (CredEnumerateWT)GetProcAddress(advapi,
	    "CredEnumerateW");
	CredFree = (CredFreeT)GetProcAddress(advapi, "CredFree");
	CredDeleteW = (CredDeleteWT)GetProcAddress(advapi, "CredDeleteW");
	if (!CredWriteW || !CredEnumerateW || !CredFree || !CredDeleteW)
		die("failed to load functions");
}

static WCHAR *wusername, *password, *protocol, *host, *path, target[1024],
	*password_expiry_utc;
>>>>>>> 488d9d52

static void write_item(const char *what, LPCWSTR wbuf, int wlen)
{
	char *buf;

	if (!wbuf || !wlen) {
		printf("%s=\n", what);
		return;
	}

	int len = WideCharToMultiByte(CP_UTF8, 0, wbuf, wlen, NULL, 0, NULL,
	    FALSE);
	buf = xmalloc(len);

	if (!WideCharToMultiByte(CP_UTF8, 0, wbuf, wlen, buf, len, NULL, FALSE))
		die("WideCharToMultiByte failed!");

	printf("%s=", what);
	fwrite(buf, 1, len, stdout);
	putchar('\n');
	free(buf);
}

/*
 * Match an (optional) expected string and a delimiter in the target string,
 * consuming the matched text by updating the target pointer.
 */

static LPCWSTR wcsstr_last(LPCWSTR str, LPCWSTR find)
{
	LPCWSTR res = NULL, pos;
	for (pos = wcsstr(str, find); pos; pos = wcsstr(pos + 1, find))
		res = pos;
	return res;
}

static int match_part_with_last(LPCWSTR *ptarget, LPCWSTR want, LPCWSTR delim, int last)
{
	LPCWSTR delim_pos, start = *ptarget;
	int len;

	/* find start of delimiter (or end-of-string if delim is empty) */
	if (*delim)
		delim_pos = last ? wcsstr_last(start, delim) : wcsstr(start, delim);
	else
		delim_pos = start + wcslen(start);

	/*
	 * match text up to delimiter, or end of string (e.g. the '/' after
	 * host is optional if not followed by a path)
	 */
	if (delim_pos)
		len = delim_pos - start;
	else
		len = wcslen(start);

	/* update ptarget if we either found a delimiter or need a match */
	if (delim_pos || want)
		*ptarget = delim_pos ? delim_pos + wcslen(delim) : start + len;

	return !want || (!wcsncmp(want, start, len) && !want[len]);
}

static int match_part(LPCWSTR *ptarget, LPCWSTR want, LPCWSTR delim)
{
	return match_part_with_last(ptarget, want, delim, 0);
}

static int match_part_last(LPCWSTR *ptarget, LPCWSTR want, LPCWSTR delim)
{
	return match_part_with_last(ptarget, want, delim, 1);
}

static int match_cred(const CREDENTIALW *cred)
{
	LPCWSTR target = cred->TargetName;
	if (wusername && wcscmp(wusername, cred->UserName ? cred->UserName : L""))
		return 0;

	return match_part(&target, L"git", L":") &&
		match_part(&target, protocol, L"://") &&
		match_part_last(&target, wusername, L"@") &&
		match_part(&target, host, L"/") &&
		match_part(&target, path, L"");
}

static void get_credential(void)
{
	CREDENTIALW **creds;
	DWORD num_creds;
	int i;
	CREDENTIAL_ATTRIBUTEW *attr;

	if (!CredEnumerateW(L"git:*", 0, &num_creds, &creds))
		return;

	/* search for the first credential that matches username */
	for (i = 0; i < num_creds; ++i)
		if (match_cred(creds[i])) {
			write_item("username", creds[i]->UserName,
				creds[i]->UserName ? wcslen(creds[i]->UserName) : 0);
			write_item("password",
				(LPCWSTR)creds[i]->CredentialBlob,
				creds[i]->CredentialBlobSize / sizeof(WCHAR));
			for (int j = 0; j < creds[i]->AttributeCount; j++) {
				attr = creds[i]->Attributes + j;
				if (!wcscmp(attr->Keyword, L"git_password_expiry_utc")) {
					write_item("password_expiry_utc", (LPCWSTR)attr->Value,
					attr->ValueSize / sizeof(WCHAR));
					break;
				}
			}
			break;
		}

	CredFree(creds);
}

static void store_credential(void)
{
	CREDENTIALW cred;
	CREDENTIAL_ATTRIBUTEW expiry_attr;

	if (!wusername || !password)
		return;

	cred.Flags = 0;
	cred.Type = CRED_TYPE_GENERIC;
	cred.TargetName = target;
	cred.Comment = L"saved by git-credential-wincred";
	cred.CredentialBlobSize = (wcslen(password)) * sizeof(WCHAR);
	cred.CredentialBlob = (LPVOID)password;
	cred.Persist = CRED_PERSIST_LOCAL_MACHINE;
	cred.AttributeCount = 0;
	cred.Attributes = NULL;
	if (password_expiry_utc != NULL) {
		expiry_attr.Keyword = L"git_password_expiry_utc";
		expiry_attr.Value = (LPVOID)password_expiry_utc;
		expiry_attr.ValueSize = (wcslen(password_expiry_utc)) * sizeof(WCHAR);
		expiry_attr.Flags = 0;
		cred.Attributes = &expiry_attr;
		cred.AttributeCount = 1;
	}
	cred.TargetAlias = NULL;
	cred.UserName = wusername;

	if (!CredWriteW(&cred, 0))
		die("CredWrite failed");
}

static void erase_credential(void)
{
	CREDENTIALW **creds;
	DWORD num_creds;
	int i;

	if (!CredEnumerateW(L"git:*", 0, &num_creds, &creds))
		return;

	for (i = 0; i < num_creds; ++i) {
		if (match_cred(creds[i]))
			CredDeleteW(creds[i]->TargetName, creds[i]->Type, 0);
	}

	CredFree(creds);
}

static WCHAR *utf8_to_utf16_dup(const char *str)
{
	int wlen = MultiByteToWideChar(CP_UTF8, 0, str, -1, NULL, 0);
	WCHAR *wstr = xmalloc(sizeof(WCHAR) * wlen);
	MultiByteToWideChar(CP_UTF8, 0, str, -1, wstr, wlen);
	return wstr;
}

#define KB (1024)

static void read_credential(void)
{
	size_t alloc = 100 * KB;
	char *buf = calloc(alloc, sizeof(*buf));

	while (fgets(buf, alloc, stdin)) {
		char *v;
		size_t len = strlen(buf);
		int ends_in_newline = 0;
		/* strip trailing CR / LF */
		if (len && buf[len - 1] == '\n') {
			buf[--len] = 0;
			ends_in_newline = 1;
		}
		if (len && buf[len - 1] == '\r')
			buf[--len] = 0;

		if (!ends_in_newline)
			die("bad input: %s", buf);

		if (!*buf)
			break;

		v = strchr(buf, '=');
		if (!v)
			die("bad input: %s", buf);
		*v++ = '\0';

		if (!strcmp(buf, "protocol"))
			protocol = utf8_to_utf16_dup(v);
		else if (!strcmp(buf, "host"))
			host = utf8_to_utf16_dup(v);
		else if (!strcmp(buf, "path"))
			path = utf8_to_utf16_dup(v);
		else if (!strcmp(buf, "username")) {
			wusername = utf8_to_utf16_dup(v);
		} else if (!strcmp(buf, "password"))
			password = utf8_to_utf16_dup(v);
		else if (!strcmp(buf, "password_expiry_utc"))
			password_expiry_utc = utf8_to_utf16_dup(v);
		/*
		 * Ignore other lines; we don't know what they mean, but
		 * this future-proofs us when later versions of git do
		 * learn new lines, and the helpers are updated to match.
		 */
	}

	free(buf);
}

int main(int argc, char *argv[])
{
	const char *usage =
	    "usage: git credential-wincred <get|store|erase>\n";

	if (!argv[1])
		die("%s", usage);

	/* git use binary pipes to avoid CRLF-issues */
	_setmode(_fileno(stdin), _O_BINARY);
	_setmode(_fileno(stdout), _O_BINARY);

	read_credential();

	if (!protocol || !(host || path))
		return 0;

	/* prepare 'target', the unique key for the credential */
	wcscpy(target, L"git:");
	wcsncat(target, protocol, ARRAY_SIZE(target));
	wcsncat(target, L"://", ARRAY_SIZE(target));
	if (wusername) {
		wcsncat(target, wusername, ARRAY_SIZE(target));
		wcsncat(target, L"@", ARRAY_SIZE(target));
	}
	if (host)
		wcsncat(target, host, ARRAY_SIZE(target));
	if (path) {
		wcsncat(target, L"/", ARRAY_SIZE(target));
		wcsncat(target, path, ARRAY_SIZE(target));
	}

	if (!strcmp(argv[1], "get"))
		get_credential();
	else if (!strcmp(argv[1], "store"))
		store_credential();
	else if (!strcmp(argv[1], "erase"))
		erase_credential();
	/* otherwise, ignore unknown action */
	return 0;
}<|MERGE_RESOLUTION|>--- conflicted
+++ resolved
@@ -34,70 +34,8 @@
 	return ret;
 }
 
-<<<<<<< HEAD
-static WCHAR *wusername, *password, *protocol, *host, *path, target[1024];
-=======
-/* MinGW doesn't have wincred.h, so we need to define stuff */
-
-typedef struct _CREDENTIAL_ATTRIBUTEW {
-	LPWSTR Keyword;
-	DWORD  Flags;
-	DWORD  ValueSize;
-	LPBYTE Value;
-} CREDENTIAL_ATTRIBUTEW, *PCREDENTIAL_ATTRIBUTEW;
-
-typedef struct _CREDENTIALW {
-	DWORD                  Flags;
-	DWORD                  Type;
-	LPWSTR                 TargetName;
-	LPWSTR                 Comment;
-	FILETIME               LastWritten;
-	DWORD                  CredentialBlobSize;
-	LPBYTE                 CredentialBlob;
-	DWORD                  Persist;
-	DWORD                  AttributeCount;
-	PCREDENTIAL_ATTRIBUTEW Attributes;
-	LPWSTR                 TargetAlias;
-	LPWSTR                 UserName;
-} CREDENTIALW, *PCREDENTIALW;
-
-#define CRED_TYPE_GENERIC 1
-#define CRED_PERSIST_LOCAL_MACHINE 2
-#define CRED_MAX_ATTRIBUTES 64
-
-typedef BOOL (WINAPI *CredWriteWT)(PCREDENTIALW, DWORD);
-typedef BOOL (WINAPI *CredEnumerateWT)(LPCWSTR, DWORD, DWORD *,
-    PCREDENTIALW **);
-typedef VOID (WINAPI *CredFreeT)(PVOID);
-typedef BOOL (WINAPI *CredDeleteWT)(LPCWSTR, DWORD, DWORD);
-
-static HMODULE advapi;
-static CredWriteWT CredWriteW;
-static CredEnumerateWT CredEnumerateW;
-static CredFreeT CredFree;
-static CredDeleteWT CredDeleteW;
-
-static void load_cred_funcs(void)
-{
-	/* load DLLs */
-	advapi = LoadLibraryExA("advapi32.dll", NULL,
-				LOAD_LIBRARY_SEARCH_SYSTEM32);
-	if (!advapi)
-		die("failed to load advapi32.dll");
-
-	/* get function pointers */
-	CredWriteW = (CredWriteWT)GetProcAddress(advapi, "CredWriteW");
-	CredEnumerateW = (CredEnumerateWT)GetProcAddress(advapi,
-	    "CredEnumerateW");
-	CredFree = (CredFreeT)GetProcAddress(advapi, "CredFree");
-	CredDeleteW = (CredDeleteWT)GetProcAddress(advapi, "CredDeleteW");
-	if (!CredWriteW || !CredEnumerateW || !CredFree || !CredDeleteW)
-		die("failed to load functions");
-}
-
 static WCHAR *wusername, *password, *protocol, *host, *path, target[1024],
 	*password_expiry_utc;
->>>>>>> 488d9d52
 
 static void write_item(const char *what, LPCWSTR wbuf, int wlen)
 {
