# Library of functions shared by all CI scripts

if test true != "$GITHUB_ACTIONS"
then
	begin_group () { :; }
	end_group () { :; }

	group () {
		shift
		"$@"
	}
	set -x
else
	begin_group () {
		need_to_end_group=t
		echo "::group::$1" >&2
		set -x
	}

	end_group () {
		test -n "$need_to_end_group" || return 0
		set +x
		need_to_end_group=
		echo '::endgroup::' >&2
	}
	trap end_group EXIT

	group () {
		set +x
		begin_group "$1"
		shift
		# work around `dash` not supporting `set -o pipefail`
		(
			"$@" 2>&1
			echo $? >exit.status
		) |
		sed 's/^\(\([^ ]*\):\([0-9]*\):\([0-9]*:\) \)\(error\|warning\): /::\5 file=\2,line=\3::\1/'
		res=$(cat exit.status)
		rm exit.status
		end_group
		return $res
	}

	begin_group "CI setup"
fi

# Set 'exit on error' for all CI scripts to let the caller know that
# something went wrong.
#
# We already enabled tracing executed commands earlier. This helps by showing
# how # environment variables are set and and dependencies are installed.
set -e

skip_branch_tip_with_tag () {
	# Sometimes, a branch is pushed at the same time the tag that points
	# at the same commit as the tip of the branch is pushed, and building
	# both at the same time is a waste.
	#
	# When the build is triggered by a push to a tag, $CI_BRANCH will
	# have that tagname, e.g. v2.14.0.  Let's see if $CI_BRANCH is
	# exactly at a tag, and if so, if it is different from $CI_BRANCH.
	# That way, we can tell if we are building the tip of a branch that
	# is tagged and we can skip the build because we won't be skipping a
	# build of a tag.

	if TAG=$(git describe --exact-match "$CI_BRANCH" 2>/dev/null) &&
		test "$TAG" != "$CI_BRANCH"
	then
		echo "$(tput setaf 2)Tip of $CI_BRANCH is exactly at $TAG$(tput sgr0)"
		exit 0
	fi
}

# Save some info about the current commit's tree, so we can skip the build
# job if we encounter the same tree again and can provide a useful info
# message.
save_good_tree () {
	echo "$(git rev-parse $CI_COMMIT^{tree}) $CI_COMMIT $CI_JOB_NUMBER $CI_JOB_ID" >>"$good_trees_file"
	# limit the file size
	tail -1000 "$good_trees_file" >"$good_trees_file".tmp
	mv "$good_trees_file".tmp "$good_trees_file"
}

# Skip the build job if the same tree has already been built and tested
# successfully before (e.g. because the branch got rebased, changing only
# the commit messages).
skip_good_tree () {
	if test true = "$GITHUB_ACTIONS"
	then
		return
	fi

	if ! good_tree_info="$(grep "^$(git rev-parse $CI_COMMIT^{tree}) " "$good_trees_file")"
	then
		# Haven't seen this tree yet, or no cached good trees file yet.
		# Continue the build job.
		return
	fi

	echo "$good_tree_info" | {
		read tree prev_good_commit prev_good_job_number prev_good_job_id

		if test "$CI_JOB_ID" = "$prev_good_job_id"
		then
			cat <<-EOF
			$(tput setaf 2)Skipping build job for commit $CI_COMMIT.$(tput sgr0)
			This commit has already been built and tested successfully by this build job.
			To force a re-build delete the branch's cache and then hit 'Restart job'.
			EOF
		else
			cat <<-EOF
			$(tput setaf 2)Skipping build job for commit $CI_COMMIT.$(tput sgr0)
			This commit's tree has already been built and tested successfully in build job $prev_good_job_number for commit $prev_good_commit.
			The log of that build job is available at $SYSTEM_TASKDEFINITIONSURI$SYSTEM_TEAMPROJECT/_build/results?buildId=$prev_good_job_id
			To force a re-build delete the branch's cache and then hit 'Restart job'.
			EOF
		fi
	}

	exit 0
}

check_unignored_build_artifacts () {
	! git ls-files --other --exclude-standard --error-unmatch \
		-- ':/*' 2>/dev/null ||
	{
		echo "$(tput setaf 1)error: found unignored build artifacts$(tput sgr0)"
		false
	}
}

handle_failed_tests () {
	return 1
}

# GitHub Action doesn't set TERM, which is required by tput
export TERM=${TERM:-dumb}

# Clear MAKEFLAGS that may come from the outside world.
export MAKEFLAGS=

if test -n "$SYSTEM_COLLECTIONURI" || test -n "$SYSTEM_TASKDEFINITIONSURI"
then
	CI_TYPE=azure-pipelines
	# We are running in Azure Pipelines
	CI_BRANCH="$BUILD_SOURCEBRANCH"
	CI_COMMIT="$BUILD_SOURCEVERSION"
	CI_JOB_ID="$BUILD_BUILDID"
	CI_JOB_NUMBER="$BUILD_BUILDNUMBER"
	CI_OS_NAME="$(echo "$AGENT_OS" | tr A-Z a-z)"
	test darwin != "$CI_OS_NAME" || CI_OS_NAME=osx
	CI_REPO_SLUG="$(expr "$BUILD_REPOSITORY_URI" : '.*/\([^/]*/[^/]*\)$')"
	CC="${CC:-gcc}"

	# use a subdirectory of the cache dir (because the file share is shared
	# among *all* phases)
	cache_dir="$HOME/test-cache/$SYSTEM_PHASENAME"

	export GIT_PROVE_OPTS="--timer --jobs 10 --state=failed,slow,save"
	export GIT_TEST_OPTS="--verbose-log -x --write-junit-xml"
	MAKEFLAGS="$MAKEFLAGS --jobs=10"
	test windows_nt != "$CI_OS_NAME" ||
	GIT_TEST_OPTS="--no-chain-lint --no-bin-wrappers $GIT_TEST_OPTS"
elif test true = "$GITHUB_ACTIONS"
then
	CI_TYPE=github-actions
	CI_BRANCH="$GITHUB_REF"
	CI_COMMIT="$GITHUB_SHA"
	CI_OS_NAME="$(echo "$RUNNER_OS" | tr A-Z a-z)"
	test macos != "$CI_OS_NAME" || CI_OS_NAME=osx
	CI_REPO_SLUG="$GITHUB_REPOSITORY"
	CI_JOB_ID="$GITHUB_RUN_ID"
	CC="${CC_PACKAGE:-${CC:-gcc}}"
	DONT_SKIP_TAGS=t
	handle_failed_tests () {
		mkdir -p t/failed-test-artifacts
		echo "FAILED_TEST_ARTIFACTS=t/failed-test-artifacts" >>$GITHUB_ENV

		for test_exit in t/test-results/*.exit
		do
			test 0 != "$(cat "$test_exit")" || continue

			test_name="${test_exit%.exit}"
			test_name="${test_name##*/}"
			printf "\\e[33m\\e[1m=== Failed test: ${test_name} ===\\e[m\\n"
			echo "The full logs are in the 'print test failures' step below."
			echo "See also the 'failed-tests-*' artifacts attached to this run."
			cat "t/test-results/$test_name.markup"

			trash_dir="t/trash directory.$test_name"
			cp "t/test-results/$test_name.out" t/failed-test-artifacts/
			tar czf t/failed-test-artifacts/"$test_name".trash.tar.gz "$trash_dir"
		done
		return 1
	}

	cache_dir="$HOME/none"

	export GIT_PROVE_OPTS="--timer --jobs 10"
	export GIT_TEST_OPTS="--verbose-log -x --github-workflow-markup"
	MAKEFLAGS="$MAKEFLAGS --jobs=10"
	test windows != "$CI_OS_NAME" ||
	GIT_TEST_OPTS="--no-chain-lint --no-bin-wrappers $GIT_TEST_OPTS"
else
	echo "Could not identify CI type" >&2
	env >&2
	exit 1
fi

good_trees_file="$cache_dir/good-trees"

mkdir -p "$cache_dir"

test -n "${DONT_SKIP_TAGS-}" ||
skip_branch_tip_with_tag
skip_good_tree

if test -z "$jobname"
then
	jobname="$CI_OS_NAME-$CC"
fi

export DEVELOPER=1
export DEFAULT_TEST_TARGET=prove
export GIT_TEST_CLONE_2GB=true
export SKIP_DASHED_BUILT_INS=YesPlease

case "$runs_on_pool" in
ubuntu-*)
	if test "$jobname" = "linux-gcc-default"
	then
		break
	fi

	PYTHON_PACKAGE=python2
	if test "$jobname" = linux-gcc
	then
		PYTHON_PACKAGE=python3
	fi
	MAKEFLAGS="$MAKEFLAGS PYTHON_PATH=/usr/bin/$PYTHON_PACKAGE"

	export GIT_TEST_HTTPD=true

	# The Linux build installs the defined dependency versions below.
	# The OS X build installs much more recent versions, whichever
	# were recorded in the Homebrew database upon creating the OS X
	# image.
	# Keep that in mind when you encounter a broken OS X build!
	export LINUX_GIT_LFS_VERSION="1.5.2"

	P4_PATH="$HOME/custom/p4"
	GIT_LFS_PATH="$HOME/custom/git-lfs"
	export PATH="$GIT_LFS_PATH:$P4_PATH:$PATH"
	;;
macos-*)
	MAKEFLAGS="$MAKEFLAGS PYTHON_PATH=$(which python3)"
	if [ "$jobname" != osx-gcc ]
	then
<<<<<<< HEAD
		MAKEFLAGS="$MAKEFLAGS PYTHON_PATH=$(which python3)"
	else
		MAKEFLAGS="$MAKEFLAGS PYTHON_PATH=$(which python2)"
		MAKEFLAGS="$MAKEFLAGS APPLE_COMMON_CRYPTO_SHA1=Yes"
=======
		MAKEFLAGS="$MAKEFLAGS NO_APPLE_COMMON_CRYPTO=NoThanks"
		MAKEFLAGS="$MAKEFLAGS NO_OPENSSL=NoThanks"
>>>>>>> 47b6d90e
	fi
	;;
esac

case "$jobname" in
linux32)
	CC=gcc
	;;
linux-musl)
	CC=gcc
	MAKEFLAGS="$MAKEFLAGS PYTHON_PATH=/usr/bin/python3 USE_LIBPCRE2=Yes"
	MAKEFLAGS="$MAKEFLAGS NO_REGEX=Yes ICONV_OMITS_BOM=Yes"
	MAKEFLAGS="$MAKEFLAGS GIT_TEST_UTF8_LOCALE=C.UTF-8"
	;;
linux-leaks)
	export SANITIZE=leak
	export GIT_TEST_PASSING_SANITIZE_LEAK=true
	export GIT_TEST_SANITIZE_LEAK_LOG=true
	;;
linux-asan)
	export SANITIZE=address
	export NO_SVN_TESTS=LetsSaveSomeTime
	MAKEFLAGS="$MAKEFLAGS NO_PYTHON=YepBecauseP4FlakesTooOften"
	;;
linux-ubsan)
	export SANITIZE=undefined
	export NO_SVN_TESTS=LetsSaveSomeTime
	MAKEFLAGS="$MAKEFLAGS NO_PYTHON=YepBecauseP4FlakesTooOften"
	;;
esac

MAKEFLAGS="$MAKEFLAGS CC=${CC:-cc}"

end_group
set -x<|MERGE_RESOLUTION|>--- conflicted
+++ resolved
@@ -256,15 +256,7 @@
 	MAKEFLAGS="$MAKEFLAGS PYTHON_PATH=$(which python3)"
 	if [ "$jobname" != osx-gcc ]
 	then
-<<<<<<< HEAD
-		MAKEFLAGS="$MAKEFLAGS PYTHON_PATH=$(which python3)"
-	else
-		MAKEFLAGS="$MAKEFLAGS PYTHON_PATH=$(which python2)"
 		MAKEFLAGS="$MAKEFLAGS APPLE_COMMON_CRYPTO_SHA1=Yes"
-=======
-		MAKEFLAGS="$MAKEFLAGS NO_APPLE_COMMON_CRYPTO=NoThanks"
-		MAKEFLAGS="$MAKEFLAGS NO_OPENSSL=NoThanks"
->>>>>>> 47b6d90e
 	fi
 	;;
 esac
