--- conflicted
+++ resolved
@@ -7,14 +7,11 @@
 
 ln -s $HOME/travis-cache/.prove t/.prove
 make --quiet test
-<<<<<<< HEAD
-
-check_unignored_build_artifacts
-
-save_good_tree
-=======
 if test "$jobname" = "linux-gcc"
 then
 	GIT_TEST_SPLIT_INDEX=YesPlease make --quiet test
 fi
->>>>>>> ae59a4e4
+
+check_unignored_build_artifacts
+
+save_good_tree