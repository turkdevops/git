--- conflicted
+++ resolved
@@ -1230,31 +1230,20 @@
 	} else if (!strcmp(value, "*")) {
 		data->is_safe = 1;
 	} else {
-<<<<<<< HEAD
-		char *interpolated = NULL;
-
-		if (!git_config_pathname(&interpolated, key, value) &&
-		    !fspathcmp(data->path, interpolated ? interpolated : value))
-			data->is_safe = 1;
-
-		free(interpolated);
-=======
-		const char *allowed = NULL;
+		char *allowed = NULL;
 
 		if (!git_config_pathname(&allowed, key, value)) {
-			if (!allowed)
-				allowed = value;
-			if (ends_with(allowed, "/*")) {
-				size_t len = strlen(allowed);
-				if (!fspathncmp(allowed, data->path, len - 1))
+			const char *check = allowed ? allowed : value;
+			if (ends_with(check, "/*")) {
+				size_t len = strlen(check);
+				if (!fspathncmp(check, data->path, len - 1))
 					data->is_safe = 1;
-			} else if (!fspathcmp(data->path, allowed)) {
+			} else if (!fspathcmp(data->path, check)) {
 				data->is_safe = 1;
 			}
 		}
 		if (allowed != value)
-			free((char *)allowed);
->>>>>>> 313eec17
+			free(allowed);
 	}
 
 	return 0;
