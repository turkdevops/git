--- conflicted
+++ resolved
@@ -7,18 +7,6 @@
 linkgit:git-clone[1].  Trying to change it after initialization will not
 work and will produce hard-to-diagnose issues.
 
-<<<<<<< HEAD
-extensions.refStorage::
-	Specify the ref storage format to use. The acceptable values are:
-+
-include::../ref-storage-format.txt[]
-+
-It is an error to specify this key unless `core.repositoryFormatVersion` is 1.
-+
-Note that this setting should only be set by linkgit:git-init[1] or
-linkgit:git-clone[1]. Trying to change it after initialization will not
-work and will produce hard-to-diagnose issues.
-=======
 extensions.compatObjectFormat::
 
 	Specify a compatitbility hash algorithm to use.  The acceptable values
@@ -30,7 +18,17 @@
 	compatObjectFormat.  As well as being able to use oids encoded in
 	compatObjectFormat in addition to oids encoded with objectFormat to
 	locally specify objects.
->>>>>>> 7673ecd2
+
+extensions.refStorage::
+	Specify the ref storage format to use. The acceptable values are:
++
+include::../ref-storage-format.txt[]
++
+It is an error to specify this key unless `core.repositoryFormatVersion` is 1.
++
+Note that this setting should only be set by linkgit:git-init[1] or
+linkgit:git-clone[1]. Trying to change it after initialization will not
+work and will produce hard-to-diagnose issues.
 
 extensions.worktreeConfig::
 	If enabled, then worktrees will load config settings from the
