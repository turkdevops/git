--- conflicted
+++ resolved
@@ -12,10 +12,6 @@
 	struct lock_file *lk;
 	unsigned char old_sha1[20];
 	int lock_fd;
-<<<<<<< HEAD
-	int force_write;
-=======
->>>>>>> 423c688b
 };
 
 /*
@@ -3694,15 +3690,10 @@
 			   unsigned int flags, const char *msg,
 			   struct strbuf *err)
 {
-<<<<<<< HEAD
 	if (!new_sha1 || is_null_sha1(new_sha1))
 		die("BUG: create called without valid new_sha1");
 	return ref_transaction_update(transaction, refname, new_sha1,
 				      null_sha1, flags, msg, err);
-=======
-	return ref_transaction_update(transaction, refname, new_sha1,
-				      null_sha1, flags, 1, msg, err);
->>>>>>> 423c688b
 }
 
 int ref_transaction_delete(struct ref_transaction *transaction,
@@ -3711,7 +3702,6 @@
 			   unsigned int flags, const char *msg,
 			   struct strbuf *err)
 {
-<<<<<<< HEAD
 	if (old_sha1 && is_null_sha1(old_sha1))
 		die("BUG: delete called with old_sha1 set to zeros");
 	return ref_transaction_update(transaction, refname,
@@ -3730,10 +3720,6 @@
 	return ref_transaction_update(transaction, refname,
 				      NULL, old_sha1,
 				      flags, NULL, err);
-=======
-	return ref_transaction_update(transaction, refname, null_sha1,
-				      old_sha1, flags, have_old, msg, err);
->>>>>>> 423c688b
 }
 
 int update_ref(const char *msg, const char *refname,
@@ -3848,12 +3834,7 @@
 		struct ref_update *update = updates[i];
 		int flags = update->flags;
 
-<<<<<<< HEAD
 		if ((flags & REF_HAVE_NEW) && !is_null_sha1(update->new_sha1)) {
-			if (write_ref_sha1(update->lock, update->new_sha1,
-					   update->msg)) {
-=======
-		if (!is_null_sha1(update->new_sha1)) {
 			int overwriting_symref = ((update->type & REF_ISSYMREF) &&
 						  (update->flags & REF_NODEREF));
 
@@ -3867,7 +3848,6 @@
 				update->lock = NULL;
 			} else if (write_ref_sha1(update->lock, update->new_sha1,
 						  update->msg)) {
->>>>>>> 423c688b
 				update->lock = NULL; /* freed by write_ref_sha1 */
 				strbuf_addf(err, "Cannot update the ref '%s'.",
 					    update->refname);
@@ -4100,10 +4080,7 @@
 	struct ref_lock *lock;
 	char *log_file;
 	int status = 0;
-<<<<<<< HEAD
-=======
 	int type;
->>>>>>> 423c688b
 
 	memset(&cb, 0, sizeof(cb));
 	cb.flags = flags;
@@ -4115,11 +4092,7 @@
 	 * reference itself, plus we might need to update the
 	 * reference if --updateref was specified:
 	 */
-<<<<<<< HEAD
-	lock = lock_ref_sha1_basic(refname, sha1, NULL, 0, NULL);
-=======
 	lock = lock_ref_sha1_basic(refname, sha1, NULL, 0, &type);
->>>>>>> 423c688b
 	if (!lock)
 		return error("cannot lock ref '%s'", refname);
 	if (!reflog_exists(refname)) {
@@ -4156,12 +4129,6 @@
 	(*cleanup_fn)(cb.policy_cb);
 
 	if (!(flags & EXPIRE_REFLOGS_DRY_RUN)) {
-<<<<<<< HEAD
-		if (close_lock_file(&reflog_lock)) {
-			status |= error("couldn't write %s: %s", log_file,
-					strerror(errno));
-		} else if ((flags & EXPIRE_REFLOGS_UPDATE_REF) &&
-=======
 		/*
 		 * It doesn't make sense to adjust a reference pointed
 		 * to by a symbolic ref based on expiring entries in
@@ -4177,7 +4144,6 @@
 			status |= error("couldn't write %s: %s", log_file,
 					strerror(errno));
 		} else if (update &&
->>>>>>> 423c688b
 			(write_in_full(lock->lock_fd,
 				sha1_to_hex(cb.last_kept_sha1), 40) != 40 ||
 			 write_str_in_full(lock->lock_fd, "\n") != 1 ||
@@ -4188,11 +4154,7 @@
 		} else if (commit_lock_file(&reflog_lock)) {
 			status |= error("unable to commit reflog '%s' (%s)",
 					log_file, strerror(errno));
-<<<<<<< HEAD
-		} else if ((flags & EXPIRE_REFLOGS_UPDATE_REF) && commit_ref(lock)) {
-=======
 		} else if (update && commit_ref(lock)) {
->>>>>>> 423c688b
 			status |= error("couldn't set %s", lock->ref_name);
 		}
 	}
