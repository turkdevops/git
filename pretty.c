#include "cache.h"
#include "commit.h"
#include "utf8.h"
#include "diff.h"
#include "revision.h"
#include "string-list.h"
#include "mailmap.h"
#include "log-tree.h"
#include "notes.h"
#include "color.h"
#include "reflog-walk.h"

static char *user_format;

static void save_user_format(struct rev_info *rev, const char *cp, int is_tformat)
{
	free(user_format);
	user_format = xstrdup(cp);
	if (is_tformat)
		rev->use_terminator = 1;
	rev->commit_format = CMIT_FMT_USERFORMAT;
}

void get_commit_format(const char *arg, struct rev_info *rev)
{
	int i;
	static struct cmt_fmt_map {
		const char *n;
		size_t cmp_len;
		enum cmit_fmt v;
	} cmt_fmts[] = {
		{ "raw",	1,	CMIT_FMT_RAW },
		{ "medium",	1,	CMIT_FMT_MEDIUM },
		{ "short",	1,	CMIT_FMT_SHORT },
		{ "email",	1,	CMIT_FMT_EMAIL },
		{ "full",	5,	CMIT_FMT_FULL },
		{ "fuller",	5,	CMIT_FMT_FULLER },
		{ "oneline",	1,	CMIT_FMT_ONELINE },
	};

	rev->use_terminator = 0;
	if (!arg || !*arg) {
		rev->commit_format = CMIT_FMT_DEFAULT;
		return;
	}
	if (!prefixcmp(arg, "format:") || !prefixcmp(arg, "tformat:")) {
		save_user_format(rev, strchr(arg, ':') + 1, arg[0] == 't');
		return;
	}
	for (i = 0; i < ARRAY_SIZE(cmt_fmts); i++) {
		if (!strncmp(arg, cmt_fmts[i].n, cmt_fmts[i].cmp_len) &&
		    !strncmp(arg, cmt_fmts[i].n, strlen(arg))) {
			if (cmt_fmts[i].v == CMIT_FMT_ONELINE)
				rev->use_terminator = 1;
			rev->commit_format = cmt_fmts[i].v;
			return;
		}
	}
	if (strchr(arg, '%')) {
		save_user_format(rev, arg, 1);
		return;
	}

	die("invalid --pretty format: %s", arg);
}

/*
 * Generic support for pretty-printing the header
 */
static int get_one_line(const char *msg)
{
	int ret = 0;

	for (;;) {
		char c = *msg++;
		if (!c)
			break;
		ret++;
		if (c == '\n')
			break;
	}
	return ret;
}

/* High bit set, or ISO-2022-INT */
int non_ascii(int ch)
{
	return !isascii(ch) || ch == '\033';
}

int has_non_ascii(const char *s)
{
	int ch;
	if (!s)
		return 0;
	while ((ch = *s++) != '\0') {
		if (non_ascii(ch))
			return 1;
	}
	return 0;
}

static int is_rfc2047_special(char ch)
{
	return (non_ascii(ch) || (ch == '=') || (ch == '?') || (ch == '_'));
}

static void add_rfc2047(struct strbuf *sb, const char *line, int len,
		       const char *encoding)
{
	int i, last;

	for (i = 0; i < len; i++) {
		int ch = line[i];
		if (non_ascii(ch))
			goto needquote;
		if ((i + 1 < len) && (ch == '=' && line[i+1] == '?'))
			goto needquote;
	}
	strbuf_add(sb, line, len);
	return;

needquote:
	strbuf_grow(sb, len * 3 + strlen(encoding) + 100);
	strbuf_addf(sb, "=?%s?q?", encoding);
	for (i = last = 0; i < len; i++) {
		unsigned ch = line[i] & 0xFF;
		/*
		 * We encode ' ' using '=20' even though rfc2047
		 * allows using '_' for readability.  Unfortunately,
		 * many programs do not understand this and just
		 * leave the underscore in place.
		 */
		if (is_rfc2047_special(ch) || ch == ' ') {
			strbuf_add(sb, line + last, i - last);
			strbuf_addf(sb, "=%02X", ch);
			last = i + 1;
		}
	}
	strbuf_add(sb, line + last, len - last);
	strbuf_addstr(sb, "?=");
}

void pp_user_info(const char *what, enum cmit_fmt fmt, struct strbuf *sb,
		  const char *line, enum date_mode dmode,
		  const char *encoding)
{
	char *date;
	int namelen;
	unsigned long time;
	int tz;

	if (fmt == CMIT_FMT_ONELINE)
		return;
	date = strchr(line, '>');
	if (!date)
		return;
	namelen = ++date - line;
	time = strtoul(date, &date, 10);
	tz = strtol(date, NULL, 10);

	if (fmt == CMIT_FMT_EMAIL) {
		char *name_tail = strchr(line, '<');
		int display_name_length;
		if (!name_tail)
			return;
		while (line < name_tail && isspace(name_tail[-1]))
			name_tail--;
		display_name_length = name_tail - line;
		strbuf_addstr(sb, "From: ");
		add_rfc2047(sb, line, display_name_length, encoding);
		strbuf_add(sb, name_tail, namelen - display_name_length);
		strbuf_addch(sb, '\n');
	} else {
		strbuf_addf(sb, "%s: %.*s%.*s\n", what,
			      (fmt == CMIT_FMT_FULLER) ? 4 : 0,
			      "    ", namelen, line);
	}
	switch (fmt) {
	case CMIT_FMT_MEDIUM:
		strbuf_addf(sb, "Date:   %s\n", show_date(time, tz, dmode));
		break;
	case CMIT_FMT_EMAIL:
		strbuf_addf(sb, "Date: %s\n", show_date(time, tz, DATE_RFC2822));
		break;
	case CMIT_FMT_FULLER:
		strbuf_addf(sb, "%sDate: %s\n", what, show_date(time, tz, dmode));
		break;
	default:
		/* notin' */
		break;
	}
}

static int is_empty_line(const char *line, int *len_p)
{
	int len = *len_p;
	while (len && isspace(line[len-1]))
		len--;
	*len_p = len;
	return !len;
}

static const char *skip_empty_lines(const char *msg)
{
	for (;;) {
		int linelen = get_one_line(msg);
		int ll = linelen;
		if (!linelen)
			break;
		if (!is_empty_line(msg, &ll))
			break;
		msg += linelen;
	}
	return msg;
}

static void add_merge_info(enum cmit_fmt fmt, struct strbuf *sb,
			const struct commit *commit, int abbrev)
{
	struct commit_list *parent = commit->parents;

	if ((fmt == CMIT_FMT_ONELINE) || (fmt == CMIT_FMT_EMAIL) ||
	    !parent || !parent->next)
		return;

	strbuf_addstr(sb, "Merge:");

	while (parent) {
		struct commit *p = parent->item;
		const char *hex = NULL;
		if (abbrev)
			hex = find_unique_abbrev(p->object.sha1, abbrev);
		if (!hex)
			hex = sha1_to_hex(p->object.sha1);
		parent = parent->next;

		strbuf_addf(sb, " %s", hex);
	}
	strbuf_addch(sb, '\n');
}

static char *get_header(const struct commit *commit, const char *key)
{
	int key_len = strlen(key);
	const char *line = commit->buffer;

	for (;;) {
		const char *eol = strchr(line, '\n'), *next;

		if (line == eol)
			return NULL;
		if (!eol) {
			eol = line + strlen(line);
			next = NULL;
		} else
			next = eol + 1;
		if (eol - line > key_len &&
		    !strncmp(line, key, key_len) &&
		    line[key_len] == ' ') {
			return xmemdupz(line + key_len + 1, eol - line - key_len - 1);
		}
		line = next;
	}
}

static char *replace_encoding_header(char *buf, const char *encoding)
{
	struct strbuf tmp = STRBUF_INIT;
	size_t start, len;
	char *cp = buf;

	/* guess if there is an encoding header before a \n\n */
	while (strncmp(cp, "encoding ", strlen("encoding "))) {
		cp = strchr(cp, '\n');
		if (!cp || *++cp == '\n')
			return buf;
	}
	start = cp - buf;
	cp = strchr(cp, '\n');
	if (!cp)
		return buf; /* should not happen but be defensive */
	len = cp + 1 - (buf + start);

	strbuf_attach(&tmp, buf, strlen(buf), strlen(buf) + 1);
	if (is_encoding_utf8(encoding)) {
		/* we have re-coded to UTF-8; drop the header */
		strbuf_remove(&tmp, start, len);
	} else {
		/* just replaces XXXX in 'encoding XXXX\n' */
		strbuf_splice(&tmp, start + strlen("encoding "),
					  len - strlen("encoding \n"),
					  encoding, strlen(encoding));
	}
	return strbuf_detach(&tmp, NULL);
}

static char *logmsg_reencode(const struct commit *commit,
			     const char *output_encoding)
{
	static const char *utf8 = "UTF-8";
	const char *use_encoding;
	char *encoding;
	char *out;

	if (!*output_encoding)
		return NULL;
	encoding = get_header(commit, "encoding");
	use_encoding = encoding ? encoding : utf8;
	if (!strcmp(use_encoding, output_encoding))
		if (encoding) /* we'll strip encoding header later */
			out = xstrdup(commit->buffer);
		else
			return NULL; /* nothing to do */
	else
		out = reencode_string(commit->buffer,
				      output_encoding, use_encoding);
	if (out)
		out = replace_encoding_header(out, output_encoding);

	free(encoding);
	return out;
}

static int mailmap_name(char *email, int email_len, char *name, int name_len)
{
	static struct string_list *mail_map;
	if (!mail_map) {
		mail_map = xcalloc(1, sizeof(*mail_map));
		read_mailmap(mail_map, NULL);
	}
	return mail_map->nr && map_user(mail_map, email, email_len, name, name_len);
}

static size_t format_person_part(struct strbuf *sb, char part,
				 const char *msg, int len, enum date_mode dmode)
{
	/* currently all placeholders have same length */
	const int placeholder_len = 2;
	int start, end, tz = 0;
	unsigned long date = 0;
	char *ep;
	const char *name_start, *name_end, *mail_start, *mail_end, *msg_end = msg+len;
	char person_name[1024];
	char person_mail[1024];

	/* advance 'end' to point to email start delimiter */
	for (end = 0; end < len && msg[end] != '<'; end++)
		; /* do nothing */

	/*
	 * When end points at the '<' that we found, it should have
	 * matching '>' later, which means 'end' must be strictly
	 * below len - 1.
	 */
	if (end >= len - 2)
		goto skip;

	/* Seek for both name and email part */
	name_start = msg;
	name_end = msg+end;
	while (name_end > name_start && isspace(*(name_end-1)))
		name_end--;
	mail_start = msg+end+1;
	mail_end = mail_start;
	while (mail_end < msg_end && *mail_end != '>')
		mail_end++;
	if (mail_end == msg_end)
		goto skip;
	end = mail_end-msg;

	if (part == 'N' || part == 'E') { /* mailmap lookup */
		strlcpy(person_name, name_start, name_end-name_start+1);
		strlcpy(person_mail, mail_start, mail_end-mail_start+1);
		mailmap_name(person_mail, sizeof(person_mail), person_name, sizeof(person_name));
		name_start = person_name;
		name_end = name_start + strlen(person_name);
		mail_start = person_mail;
		mail_end = mail_start +  strlen(person_mail);
	}
	if (part == 'n' || part == 'N') {	/* name */
		strbuf_add(sb, name_start, name_end-name_start);
		return placeholder_len;
	}
	if (part == 'e' || part == 'E') {	/* email */
		strbuf_add(sb, mail_start, mail_end-mail_start);
		return placeholder_len;
	}

	/* advance 'start' to point to date start delimiter */
	for (start = end + 1; start < len && isspace(msg[start]); start++)
		; /* do nothing */
	if (start >= len)
		goto skip;
	date = strtoul(msg + start, &ep, 10);
	if (msg + start == ep)
		goto skip;

	if (part == 't') {	/* date, UNIX timestamp */
		strbuf_add(sb, msg + start, ep - (msg + start));
		return placeholder_len;
	}

	/* parse tz */
	for (start = ep - msg + 1; start < len && isspace(msg[start]); start++)
		; /* do nothing */
	if (start + 1 < len) {
		tz = strtoul(msg + start + 1, NULL, 10);
		if (msg[start] == '-')
			tz = -tz;
	}

	switch (part) {
	case 'd':	/* date */
		strbuf_addstr(sb, show_date(date, tz, dmode));
		return placeholder_len;
	case 'D':	/* date, RFC2822 style */
		strbuf_addstr(sb, show_date(date, tz, DATE_RFC2822));
		return placeholder_len;
	case 'r':	/* date, relative */
		strbuf_addstr(sb, show_date(date, tz, DATE_RELATIVE));
		return placeholder_len;
	case 'i':	/* date, ISO 8601 */
		strbuf_addstr(sb, show_date(date, tz, DATE_ISO8601));
		return placeholder_len;
	}

skip:
	/*
	 * bogus commit, 'sb' cannot be updated, but we still need to
	 * compute a valid return value.
	 */
	if (part == 'n' || part == 'e' || part == 't' || part == 'd'
	    || part == 'D' || part == 'r' || part == 'i')
		return placeholder_len;

	return 0; /* unknown placeholder */
}

struct chunk {
	size_t off;
	size_t len;
};

struct format_commit_context {
	const struct commit *commit;
	const struct pretty_print_context *pretty_ctx;
	unsigned commit_header_parsed:1;
	unsigned commit_message_parsed:1;
	size_t width, indent1, indent2;

	/* These offsets are relative to the start of the commit message. */
	struct chunk author;
	struct chunk committer;
	struct chunk encoding;
	size_t message_off;
	size_t subject_off;
	size_t body_off;

	/* The following ones are relative to the result struct strbuf. */
	struct chunk abbrev_commit_hash;
	struct chunk abbrev_tree_hash;
	struct chunk abbrev_parent_hashes;
	size_t wrap_start;
};

static int add_again(struct strbuf *sb, struct chunk *chunk)
{
	if (chunk->len) {
		strbuf_adddup(sb, chunk->off, chunk->len);
		return 1;
	}

	/*
	 * We haven't seen this chunk before.  Our caller is surely
	 * going to add it the hard way now.  Remember the most likely
	 * start of the to-be-added chunk: the current end of the
	 * struct strbuf.
	 */
	chunk->off = sb->len;
	return 0;
}

static void parse_commit_header(struct format_commit_context *context)
{
	const char *msg = context->commit->buffer;
	int i;

	for (i = 0; msg[i]; i++) {
		int eol;
		for (eol = i; msg[eol] && msg[eol] != '\n'; eol++)
			; /* do nothing */

		if (i == eol) {
			break;
		} else if (!prefixcmp(msg + i, "author ")) {
			context->author.off = i + 7;
			context->author.len = eol - i - 7;
		} else if (!prefixcmp(msg + i, "committer ")) {
			context->committer.off = i + 10;
			context->committer.len = eol - i - 10;
		} else if (!prefixcmp(msg + i, "encoding ")) {
			context->encoding.off = i + 9;
			context->encoding.len = eol - i - 9;
		}
		i = eol;
	}
	context->message_off = i;
	context->commit_header_parsed = 1;
}

static int istitlechar(char c)
{
	return (c >= 'a' && c <= 'z') || (c >= 'A' && c <= 'Z') ||
		(c >= '0' && c <= '9') || c == '.' || c == '_';
}

static void format_sanitized_subject(struct strbuf *sb, const char *msg)
{
	size_t trimlen;
	size_t start_len = sb->len;
	int space = 2;

	for (; *msg && *msg != '\n'; msg++) {
		if (istitlechar(*msg)) {
			if (space == 1)
				strbuf_addch(sb, '-');
			space = 0;
			strbuf_addch(sb, *msg);
			if (*msg == '.')
				while (*(msg+1) == '.')
					msg++;
		} else
			space |= 1;
	}

	/* trim any trailing '.' or '-' characters */
	trimlen = 0;
	while (sb->len - trimlen > start_len &&
		(sb->buf[sb->len - 1 - trimlen] == '.'
		|| sb->buf[sb->len - 1 - trimlen] == '-'))
		trimlen++;
	strbuf_remove(sb, sb->len - trimlen, trimlen);
}

const char *format_subject(struct strbuf *sb, const char *msg,
			   const char *line_separator)
{
	int first = 1;

	for (;;) {
		const char *line = msg;
		int linelen = get_one_line(line);

		msg += linelen;
		if (!linelen || is_empty_line(line, &linelen))
			break;

		if (!sb)
			continue;
		strbuf_grow(sb, linelen + 2);
		if (!first)
			strbuf_addstr(sb, line_separator);
		strbuf_add(sb, line, linelen);
		first = 0;
	}
	return msg;
}

static void parse_commit_message(struct format_commit_context *c)
{
	const char *msg = c->commit->buffer + c->message_off;
	const char *start = c->commit->buffer;

	msg = skip_empty_lines(msg);
	c->subject_off = msg - start;

	msg = format_subject(NULL, msg, NULL);
	msg = skip_empty_lines(msg);
	c->body_off = msg - start;

	c->commit_message_parsed = 1;
}

static void format_decoration(struct strbuf *sb, const struct commit *commit)
{
	struct name_decoration *d;
	const char *prefix = " (";

	load_ref_decorations(DECORATE_SHORT_REFS);
	d = lookup_decoration(&name_decoration, &commit->object);
	while (d) {
		strbuf_addstr(sb, prefix);
		prefix = ", ";
		strbuf_addstr(sb, d->name);
		d = d->next;
	}
	if (prefix[0] == ',')
		strbuf_addch(sb, ')');
}

<<<<<<< HEAD
static void strbuf_wrap(struct strbuf *sb, size_t pos,
			size_t width, size_t indent1, size_t indent2)
{
	struct strbuf tmp = STRBUF_INIT;

	if (pos)
		strbuf_add(&tmp, sb->buf, pos);
	strbuf_add_wrapped_text(&tmp, sb->buf + pos,
				(int) indent1, (int) indent2, (int) width);
	strbuf_swap(&tmp, sb);
	strbuf_release(&tmp);
}

static void rewrap_message_tail(struct strbuf *sb,
				struct format_commit_context *c,
				size_t new_width, size_t new_indent1,
				size_t new_indent2)
{
	if (c->width == new_width && c->indent1 == new_indent1 &&
	    c->indent2 == new_indent2)
		return;
	if (c->wrap_start < sb->len)
		strbuf_wrap(sb, c->wrap_start, c->width, c->indent1, c->indent2);
	c->wrap_start = sb->len;
	c->width = new_width;
	c->indent1 = new_indent1;
	c->indent2 = new_indent2;
}

static size_t format_commit_item(struct strbuf *sb, const char *placeholder,
                               void *context)
=======
static size_t format_commit_one(struct strbuf *sb, const char *placeholder,
				void *context)
>>>>>>> 9fa708da
{
	struct format_commit_context *c = context;
	const struct commit *commit = c->commit;
	const char *msg = commit->buffer;
	struct commit_list *p;
	int h1, h2;

	/* these are independent of the commit */
	switch (placeholder[0]) {
	case 'C':
		if (placeholder[1] == '(') {
			const char *end = strchr(placeholder + 2, ')');
			char color[COLOR_MAXLEN];
			if (!end)
				return 0;
			color_parse_mem(placeholder + 2,
					end - (placeholder + 2),
					"--pretty format", color);
			strbuf_addstr(sb, color);
			return end - placeholder + 1;
		}
		if (!prefixcmp(placeholder + 1, "red")) {
			strbuf_addstr(sb, GIT_COLOR_RED);
			return 4;
		} else if (!prefixcmp(placeholder + 1, "green")) {
			strbuf_addstr(sb, GIT_COLOR_GREEN);
			return 6;
		} else if (!prefixcmp(placeholder + 1, "blue")) {
			strbuf_addstr(sb, GIT_COLOR_BLUE);
			return 5;
		} else if (!prefixcmp(placeholder + 1, "reset")) {
			strbuf_addstr(sb, GIT_COLOR_RESET);
			return 6;
		} else
			return 0;
	case 'n':		/* newline */
		strbuf_addch(sb, '\n');
		return 1;
	case 'x':
		/* %x00 == NUL, %x0a == LF, etc. */
		if (0 <= (h1 = hexval_table[0xff & placeholder[1]]) &&
		    h1 <= 16 &&
		    0 <= (h2 = hexval_table[0xff & placeholder[2]]) &&
		    h2 <= 16) {
			strbuf_addch(sb, (h1<<4)|h2);
			return 3;
		} else
			return 0;
	case 'w':
		if (placeholder[1] == '(') {
			unsigned long width = 0, indent1 = 0, indent2 = 0;
			char *next;
			const char *start = placeholder + 2;
			const char *end = strchr(start, ')');
			if (!end)
				return 0;
			if (end > start) {
				width = strtoul(start, &next, 10);
				if (*next == ',') {
					indent1 = strtoul(next + 1, &next, 10);
					if (*next == ',') {
						indent2 = strtoul(next + 1,
								 &next, 10);
					}
				}
				if (*next != ')')
					return 0;
			}
			rewrap_message_tail(sb, c, width, indent1, indent2);
			return end - placeholder + 1;
		} else
			return 0;
	}

	/* these depend on the commit */
	if (!commit->object.parsed)
		parse_object(commit->object.sha1);

	switch (placeholder[0]) {
	case 'H':		/* commit hash */
		strbuf_addstr(sb, sha1_to_hex(commit->object.sha1));
		return 1;
	case 'h':		/* abbreviated commit hash */
		if (add_again(sb, &c->abbrev_commit_hash))
			return 1;
		strbuf_addstr(sb, find_unique_abbrev(commit->object.sha1,
		                                     DEFAULT_ABBREV));
		c->abbrev_commit_hash.len = sb->len - c->abbrev_commit_hash.off;
		return 1;
	case 'T':		/* tree hash */
		strbuf_addstr(sb, sha1_to_hex(commit->tree->object.sha1));
		return 1;
	case 't':		/* abbreviated tree hash */
		if (add_again(sb, &c->abbrev_tree_hash))
			return 1;
		strbuf_addstr(sb, find_unique_abbrev(commit->tree->object.sha1,
		                                     DEFAULT_ABBREV));
		c->abbrev_tree_hash.len = sb->len - c->abbrev_tree_hash.off;
		return 1;
	case 'P':		/* parent hashes */
		for (p = commit->parents; p; p = p->next) {
			if (p != commit->parents)
				strbuf_addch(sb, ' ');
			strbuf_addstr(sb, sha1_to_hex(p->item->object.sha1));
		}
		return 1;
	case 'p':		/* abbreviated parent hashes */
		if (add_again(sb, &c->abbrev_parent_hashes))
			return 1;
		for (p = commit->parents; p; p = p->next) {
			if (p != commit->parents)
				strbuf_addch(sb, ' ');
			strbuf_addstr(sb, find_unique_abbrev(
					p->item->object.sha1, DEFAULT_ABBREV));
		}
		c->abbrev_parent_hashes.len = sb->len -
		                              c->abbrev_parent_hashes.off;
		return 1;
	case 'm':		/* left/right/bottom */
		strbuf_addch(sb, (commit->object.flags & BOUNDARY)
		                 ? '-'
		                 : (commit->object.flags & SYMMETRIC_LEFT)
		                 ? '<'
		                 : '>');
		return 1;
	case 'd':
		format_decoration(sb, commit);
		return 1;
	case 'g':		/* reflog info */
		switch(placeholder[1]) {
		case 'd':	/* reflog selector */
		case 'D':
			if (c->pretty_ctx->reflog_info)
				get_reflog_selector(sb,
						    c->pretty_ctx->reflog_info,
						    c->pretty_ctx->date_mode,
						    (placeholder[1] == 'd'));
			return 2;
		case 's':	/* reflog message */
			if (c->pretty_ctx->reflog_info)
				get_reflog_message(sb, c->pretty_ctx->reflog_info);
			return 2;
		}
		return 0;	/* unknown %g placeholder */
	case 'N':
		get_commit_notes(commit, sb, git_log_output_encoding ?
			     git_log_output_encoding : git_commit_encoding, 0);
		return 1;
	}

	/* For the rest we have to parse the commit header. */
	if (!c->commit_header_parsed)
		parse_commit_header(c);

	switch (placeholder[0]) {
	case 'a':	/* author ... */
		return format_person_part(sb, placeholder[1],
				   msg + c->author.off, c->author.len,
				   c->pretty_ctx->date_mode);
	case 'c':	/* committer ... */
		return format_person_part(sb, placeholder[1],
				   msg + c->committer.off, c->committer.len,
				   c->pretty_ctx->date_mode);
	case 'e':	/* encoding */
		strbuf_add(sb, msg + c->encoding.off, c->encoding.len);
		return 1;
	}

	/* Now we need to parse the commit message. */
	if (!c->commit_message_parsed)
		parse_commit_message(c);

	switch (placeholder[0]) {
	case 's':	/* subject */
		format_subject(sb, msg + c->subject_off, " ");
		return 1;
	case 'f':	/* sanitized subject */
		format_sanitized_subject(sb, msg + c->subject_off);
		return 1;
	case 'b':	/* body */
		strbuf_addstr(sb, msg + c->body_off);
		return 1;
	}
	return 0;	/* unknown placeholder */
}

static size_t format_commit_item(struct strbuf *sb, const char *placeholder,
				 void *context)
{
	int consumed;
	size_t orig_len;
	enum {
		NO_MAGIC,
		ADD_LF_BEFORE_NON_EMPTY,
		DEL_LF_BEFORE_EMPTY,
	} magic = NO_MAGIC;

	switch (placeholder[0]) {
	case '-':
		magic = DEL_LF_BEFORE_EMPTY;
		break;
	case '+':
		magic = ADD_LF_BEFORE_NON_EMPTY;
		break;
	default:
		break;
	}
	if (magic != NO_MAGIC)
		placeholder++;

	orig_len = sb->len;
	consumed = format_commit_one(sb, placeholder, context);
	if (magic == NO_MAGIC)
		return consumed;

	if ((orig_len == sb->len) && magic == DEL_LF_BEFORE_EMPTY) {
		while (sb->len && sb->buf[sb->len - 1] == '\n')
			strbuf_setlen(sb, sb->len - 1);
	} else if ((orig_len != sb->len) && magic == ADD_LF_BEFORE_NON_EMPTY) {
		strbuf_insert(sb, orig_len, "\n", 1);
	}
	return consumed + 1;
}

void format_commit_message(const struct commit *commit,
			   const char *format, struct strbuf *sb,
			   const struct pretty_print_context *pretty_ctx)
{
	struct format_commit_context context;

	memset(&context, 0, sizeof(context));
	context.commit = commit;
	context.pretty_ctx = pretty_ctx;
	context.wrap_start = sb->len;
	strbuf_expand(sb, format, format_commit_item, &context);
	rewrap_message_tail(sb, &context, 0, 0, 0);
}

static void pp_header(enum cmit_fmt fmt,
		      int abbrev,
		      enum date_mode dmode,
		      const char *encoding,
		      const struct commit *commit,
		      const char **msg_p,
		      struct strbuf *sb)
{
	int parents_shown = 0;

	for (;;) {
		const char *line = *msg_p;
		int linelen = get_one_line(*msg_p);

		if (!linelen)
			return;
		*msg_p += linelen;

		if (linelen == 1)
			/* End of header */
			return;

		if (fmt == CMIT_FMT_RAW) {
			strbuf_add(sb, line, linelen);
			continue;
		}

		if (!memcmp(line, "parent ", 7)) {
			if (linelen != 48)
				die("bad parent line in commit");
			continue;
		}

		if (!parents_shown) {
			struct commit_list *parent;
			int num;
			for (parent = commit->parents, num = 0;
			     parent;
			     parent = parent->next, num++)
				;
			/* with enough slop */
			strbuf_grow(sb, num * 50 + 20);
			add_merge_info(fmt, sb, commit, abbrev);
			parents_shown = 1;
		}

		/*
		 * MEDIUM == DEFAULT shows only author with dates.
		 * FULL shows both authors but not dates.
		 * FULLER shows both authors and dates.
		 */
		if (!memcmp(line, "author ", 7)) {
			strbuf_grow(sb, linelen + 80);
			pp_user_info("Author", fmt, sb, line + 7, dmode, encoding);
		}
		if (!memcmp(line, "committer ", 10) &&
		    (fmt == CMIT_FMT_FULL || fmt == CMIT_FMT_FULLER)) {
			strbuf_grow(sb, linelen + 80);
			pp_user_info("Commit", fmt, sb, line + 10, dmode, encoding);
		}
	}
}

void pp_title_line(enum cmit_fmt fmt,
		   const char **msg_p,
		   struct strbuf *sb,
		   const char *subject,
		   const char *after_subject,
		   const char *encoding,
		   int need_8bit_cte)
{
	const char *line_separator = (fmt == CMIT_FMT_EMAIL) ? "\n " : " ";
	struct strbuf title;

	strbuf_init(&title, 80);
	*msg_p = format_subject(&title, *msg_p, line_separator);

	strbuf_grow(sb, title.len + 1024);
	if (subject) {
		strbuf_addstr(sb, subject);
		add_rfc2047(sb, title.buf, title.len, encoding);
	} else {
		strbuf_addbuf(sb, &title);
	}
	strbuf_addch(sb, '\n');

	if (need_8bit_cte > 0) {
		const char *header_fmt =
			"MIME-Version: 1.0\n"
			"Content-Type: text/plain; charset=%s\n"
			"Content-Transfer-Encoding: 8bit\n";
		strbuf_addf(sb, header_fmt, encoding);
	}
	if (after_subject) {
		strbuf_addstr(sb, after_subject);
	}
	if (fmt == CMIT_FMT_EMAIL) {
		strbuf_addch(sb, '\n');
	}
	strbuf_release(&title);
}

void pp_remainder(enum cmit_fmt fmt,
		  const char **msg_p,
		  struct strbuf *sb,
		  int indent)
{
	int first = 1;
	for (;;) {
		const char *line = *msg_p;
		int linelen = get_one_line(line);
		*msg_p += linelen;

		if (!linelen)
			break;

		if (is_empty_line(line, &linelen)) {
			if (first)
				continue;
			if (fmt == CMIT_FMT_SHORT)
				break;
		}
		first = 0;

		strbuf_grow(sb, linelen + indent + 20);
		if (indent) {
			memset(sb->buf + sb->len, ' ', indent);
			strbuf_setlen(sb, sb->len + indent);
		}
		strbuf_add(sb, line, linelen);
		strbuf_addch(sb, '\n');
	}
}

char *reencode_commit_message(const struct commit *commit, const char **encoding_p)
{
	const char *encoding;

	encoding = (git_log_output_encoding
		    ? git_log_output_encoding
		    : git_commit_encoding);
	if (!encoding)
		encoding = "UTF-8";
	if (encoding_p)
		*encoding_p = encoding;
	return logmsg_reencode(commit, encoding);
}

void pretty_print_commit(enum cmit_fmt fmt, const struct commit *commit,
			 struct strbuf *sb,
			 const struct pretty_print_context *context)
{
	unsigned long beginning_of_body;
	int indent = 4;
	const char *msg = commit->buffer;
	char *reencoded;
	const char *encoding;
	int need_8bit_cte = context->need_8bit_cte;

	if (fmt == CMIT_FMT_USERFORMAT) {
		format_commit_message(commit, user_format, sb, context);
		return;
	}

	reencoded = reencode_commit_message(commit, &encoding);
	if (reencoded) {
		msg = reencoded;
	}

	if (fmt == CMIT_FMT_ONELINE || fmt == CMIT_FMT_EMAIL)
		indent = 0;

	/*
	 * We need to check and emit Content-type: to mark it
	 * as 8-bit if we haven't done so.
	 */
	if (fmt == CMIT_FMT_EMAIL && need_8bit_cte == 0) {
		int i, ch, in_body;

		for (in_body = i = 0; (ch = msg[i]); i++) {
			if (!in_body) {
				/* author could be non 7-bit ASCII but
				 * the log may be so; skip over the
				 * header part first.
				 */
				if (ch == '\n' && msg[i+1] == '\n')
					in_body = 1;
			}
			else if (non_ascii(ch)) {
				need_8bit_cte = 1;
				break;
			}
		}
	}

	pp_header(fmt, context->abbrev, context->date_mode, encoding,
		  commit, &msg, sb);
	if (fmt != CMIT_FMT_ONELINE && !context->subject) {
		strbuf_addch(sb, '\n');
	}

	/* Skip excess blank lines at the beginning of body, if any... */
	msg = skip_empty_lines(msg);

	/* These formats treat the title line specially. */
	if (fmt == CMIT_FMT_ONELINE || fmt == CMIT_FMT_EMAIL)
		pp_title_line(fmt, &msg, sb, context->subject,
			      context->after_subject, encoding, need_8bit_cte);

	beginning_of_body = sb->len;
	if (fmt != CMIT_FMT_ONELINE)
		pp_remainder(fmt, &msg, sb, indent);
	strbuf_rtrim(sb);

	/* Make sure there is an EOLN for the non-oneline case */
	if (fmt != CMIT_FMT_ONELINE)
		strbuf_addch(sb, '\n');

	/*
	 * The caller may append additional body text in e-mail
	 * format.  Make sure we did not strip the blank line
	 * between the header and the body.
	 */
	if (fmt == CMIT_FMT_EMAIL && sb->len <= beginning_of_body)
		strbuf_addch(sb, '\n');

	if (fmt != CMIT_FMT_ONELINE)
		get_commit_notes(commit, sb, encoding,
				 NOTES_SHOW_HEADER | NOTES_INDENT);

	free(reencoded);
}<|MERGE_RESOLUTION|>--- conflicted
+++ resolved
@@ -599,7 +599,6 @@
 		strbuf_addch(sb, ')');
 }
 
-<<<<<<< HEAD
 static void strbuf_wrap(struct strbuf *sb, size_t pos,
 			size_t width, size_t indent1, size_t indent2)
 {
@@ -629,12 +628,8 @@
 	c->indent2 = new_indent2;
 }
 
-static size_t format_commit_item(struct strbuf *sb, const char *placeholder,
-                               void *context)
-=======
 static size_t format_commit_one(struct strbuf *sb, const char *placeholder,
 				void *context)
->>>>>>> 9fa708da
 {
 	struct format_commit_context *c = context;
 	const struct commit *commit = c->commit;
