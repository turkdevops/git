--- conflicted
+++ resolved
@@ -164,11 +164,7 @@
   extends: .msvc-meson
   stage: build
   script:
-<<<<<<< HEAD
-    - meson setup build -Dperl=disabled
-=======
     - meson setup build -Dperl=disabled -Dbackend_max_links=1
->>>>>>> 93504239
     - meson compile -C build
   artifacts:
     paths:
