#ifndef ODB_H
#define ODB_H

#include "hashmap.h"
#include "object.h"
#include "oidset.h"
#include "oidmap.h"
#include "string-list.h"
#include "thread-utils.h"

struct oidmap;
struct oidtree;
struct strbuf;
struct repository;
struct multi_pack_index;

/*
 * Compute the exact path an alternate is at and returns it. In case of
 * error NULL is returned and the human readable error is added to `err`
 * `path` may be relative and should point to $GIT_DIR.
 * `err` must not be null.
 */
char *compute_alternate_path(const char *path, struct strbuf *err);

/*
 * The source is the part of the object database that stores the actual
 * objects. It thus encapsulates the logic to read and write the specific
 * on-disk format. An object database can have multiple sources:
 *
 *   - The primary source, which is typically located in "$GIT_DIR/objects".
 *     This is where new objects are usually written to.
 *
 *   - Alternate sources, which are configured via "objects/info/alternates" or
 *     via the GIT_ALTERNATE_OBJECT_DIRECTORIES environment variable. These
 *     alternate sources are only used to read objects.
 */
struct odb_source {
	struct odb_source *next;

	/* Object database that owns this object source. */
	struct object_database *odb;

	/*
	 * Used to store the results of readdir(3) calls when we are OK
	 * sacrificing accuracy due to races for speed. That includes
	 * object existence with OBJECT_INFO_QUICK, as well as
	 * our search for unique abbreviated hashes. Don't use it for tasks
	 * requiring greater accuracy!
	 *
	 * Be sure to call odb_load_loose_cache() before using.
	 */
	uint32_t loose_objects_subdir_seen[8]; /* 256 bits */
	struct oidtree *loose_objects_cache;

	/* Map between object IDs for loose objects. */
	struct loose_object_map *loose_map;

	/*
	 * private data
	 *
	 * should only be accessed directly by packfile.c and midx.c
	 */
	struct multi_pack_index *midx;

	/*
	 * Figure out whether this is the local source of the owning
	 * repository, which would typically be its ".git/objects" directory.
	 * This local object directory is usually where objects would be
	 * written to.
	 */
	bool local;

	/*
	 * This is a temporary object store created by the tmp_objdir
	 * facility. Disable ref updates since the objects in the store
	 * might be discarded on rollback.
	 */
	int disable_ref_updates;

	/*
	 * This object store is ephemeral, so there is no need to fsync.
	 */
	int will_destroy;

	/*
	 * Path to the source. If this is a relative path, it is relative to
	 * the current working directory.
	 */
	char *path;
};

struct packed_git;
struct packfile_store;
struct cached_object_entry;
struct odb_transaction;

/*
 * The object database encapsulates access to objects in a repository. It
 * manages one or more sources that store the actual objects which are
 * configured via alternates.
 */
struct object_database {
	/* Repository that owns this database. */
	struct repository *repo;

	/*
	 * State of current current object database transaction. Only one
	 * transaction may be pending at a time. Is NULL when no transaction is
	 * configured.
	 */
	struct odb_transaction *transaction;

	/*
	 * Set of all object directories; the main directory is first (and
	 * cannot be NULL after initialization). Subsequent directories are
	 * alternates.
	 */
	struct odb_source *sources;
	struct odb_source **sources_tail;
	struct kh_odb_path_map *source_by_path;

	int loaded_alternates;

	/*
	 * A list of alternate object directories loaded from the environment;
	 * this should not generally need to be accessed directly, but will
	 * populate the "sources" list when odb_prepare_alternates() is run.
	 */
	char *alternate_db;

	/*
	 * Objects that should be substituted by other objects
	 * (see git-replace(1)).
	 */
	struct oidmap replace_map;
	unsigned replace_map_initialized : 1;
	pthread_mutex_t replace_mutex; /* protect object replace functions */

	struct commit_graph *commit_graph;
	unsigned commit_graph_attempted : 1; /* if loading has been attempted */

	/* Should only be accessed directly by packfile.c and midx.c. */
	struct packfile_store *packfiles;

	/*
	 * This is meant to hold a *small* number of objects that you would
	 * want odb_read_object() to be able to return, but yet you do not want
	 * to write them into the object store (e.g. a browse-only
	 * application).
	 */
	struct cached_object_entry *cached_objects;
	size_t cached_object_nr, cached_object_alloc;

	/*
	 * A fast, rough count of the number of objects in the repository.
	 * These two fields are not meant for direct access. Use
	 * repo_approximate_object_count() instead.
	 */
	unsigned long approximate_object_count;
	unsigned approximate_object_count_valid : 1;

	/*
	 * Submodule source paths that will be added as additional sources to
	 * allow lookup of submodule objects via the main object database.
	 */
	struct string_list submodule_source_paths;
};

struct object_database *odb_new(struct repository *repo);
void odb_clear(struct object_database *o);

/*
<<<<<<< HEAD
=======
 * Clear caches, reload alternates and then reload object sources so that new
 * objects may become accessible.
 */
void odb_reprepare(struct object_database *o);

/*
>>>>>>> dd52a29b
 * Find source by its object directory path. Returns a `NULL` pointer in case
 * the source could not be found.
 */
struct odb_source *odb_find_source(struct object_database *odb, const char *obj_dir);

/* Same as `odb_find_source()`, but dies in case the source doesn't exist. */
struct odb_source *odb_find_source_or_die(struct object_database *odb, const char *obj_dir);

/*
 * Replace the current writable object directory with the specified temporary
 * object directory; returns the former primary source.
 */
struct odb_source *odb_set_temporary_primary_source(struct object_database *odb,
						    const char *dir, int will_destroy);

/*
 * Restore the primary source that was previously replaced by
 * `odb_set_temporary_primary_source()`.
 */
void odb_restore_primary_source(struct object_database *odb,
				struct odb_source *restore_source,
				const char *old_path);

/*
 * Call odb_add_submodule_source_by_path() to add the submodule at the given
 * path to a list. The object stores of all submodules in that list will be
 * added as additional sources in the object store when looking up objects.
 */
void odb_add_submodule_source_by_path(struct object_database *odb,
				      const char *path);

/*
 * Iterate through all alternates of the database and execute the provided
 * callback function for each of them. Stop iterating once the callback
 * function returns a non-zero value, in which case the value is bubbled up
 * from the callback.
 */
typedef int odb_for_each_alternate_fn(struct odb_source *, void *);
int odb_for_each_alternate(struct object_database *odb,
			   odb_for_each_alternate_fn cb, void *payload);

/*
 * Iterate through all alternates of the database and yield their respective
 * references.
 */
typedef void odb_for_each_alternate_ref_fn(const struct object_id *oid, void *);
void odb_for_each_alternate_ref(struct object_database *odb,
				odb_for_each_alternate_ref_fn cb, void *payload);

/*
 * Create a temporary file rooted in the primary alternate's directory, or die
 * on failure. The filename is taken from "pattern", which should have the
 * usual "XXXXXX" trailer, and the resulting filename is written into the
 * "template" buffer. Returns the open descriptor.
 */
int odb_mkstemp(struct object_database *odb,
		struct strbuf *temp_filename, const char *pattern);

/*
 * Prepare alternate object sources for the given database by reading
 * "objects/info/alternates" and opening the respective sources.
 */
void odb_prepare_alternates(struct object_database *odb);

/*
 * Check whether the object database has any alternates. The primary object
 * source does not count as alternate.
 */
int odb_has_alternates(struct object_database *odb);

/*
 * Add the directory to the on-disk alternates file; the new entry will also
 * take effect in the current process.
 */
void odb_add_to_alternates_file(struct object_database *odb,
				const char *dir);

/*
 * Add the directory to the in-memory list of alternate sources (along with any
 * recursive alternates it points to), but do not modify the on-disk alternates
 * file.
 */
struct odb_source *odb_add_to_alternates_memory(struct object_database *odb,
						const char *dir);

/*
 * Read an object from the database. Returns the object data and assigns object
 * type and size to the `type` and `size` pointers, if these pointers are
 * non-NULL. Returns a `NULL` pointer in case the object does not exist.
 *
 * This function dies on corrupt objects; the callers who want to deal with
 * them should arrange to call odb_read_object_info_extended() and give error
 * messages themselves.
 */
void *odb_read_object(struct object_database *odb,
		      const struct object_id *oid,
		      enum object_type *type,
		      unsigned long *size);

void *odb_read_object_peeled(struct object_database *odb,
			     const struct object_id *oid,
			     enum object_type required_type,
			     unsigned long *size,
			     struct object_id *oid_ret);

/*
 * Add an object file to the in-memory object store, without writing it
 * to disk.
 *
 * Callers are responsible for calling write_object_file to record the
 * object in persistent storage before writing any other new objects
 * that reference it.
 */
int odb_pretend_object(struct object_database *odb,
		       void *buf, unsigned long len, enum object_type type,
		       struct object_id *oid);

struct object_info {
	/* Request */
	enum object_type *typep;
	unsigned long *sizep;
	off_t *disk_sizep;
	struct object_id *delta_base_oid;
	void **contentp;

	/* Response */
	enum {
		OI_CACHED,
		OI_LOOSE,
		OI_PACKED,
		OI_DBCACHED
	} whence;
	union {
		/*
		 * struct {
		 * 	... Nothing to expose in this case
		 * } cached;
		 * struct {
		 * 	... Nothing to expose in this case
		 * } loose;
		 */
		struct {
			struct packed_git *pack;
			off_t offset;
			unsigned int is_delta;
		} packed;
	} u;
};

/*
 * Initializer for a "struct object_info" that wants no items. You may
 * also memset() the memory to all-zeroes.
 */
#define OBJECT_INFO_INIT { 0 }

/* Invoke lookup_replace_object() on the given hash */
#define OBJECT_INFO_LOOKUP_REPLACE 1
/* Do not retry packed storage after checking packed and loose storage */
#define OBJECT_INFO_QUICK 8
/*
 * Do not attempt to fetch the object if missing (even if fetch_is_missing is
 * nonzero).
 */
#define OBJECT_INFO_SKIP_FETCH_OBJECT 16
/*
 * This is meant for bulk prefetching of missing blobs in a partial
 * clone. Implies OBJECT_INFO_SKIP_FETCH_OBJECT and OBJECT_INFO_QUICK
 */
#define OBJECT_INFO_FOR_PREFETCH (OBJECT_INFO_SKIP_FETCH_OBJECT | OBJECT_INFO_QUICK)

/* Die if object corruption (not just an object being missing) was detected. */
#define OBJECT_INFO_DIE_IF_CORRUPT 32

/*
 * Read object info from the object database and populate the `object_info`
 * structure. Returns 0 on success, a negative error code otherwise.
 */
int odb_read_object_info_extended(struct object_database *odb,
				  const struct object_id *oid,
				  struct object_info *oi,
				  unsigned flags);

/*
 * Read a subset of object info for the given object ID. Returns an `enum
 * object_type` on success, a negative error code otherwise. If successful and
 * `sizep` is non-NULL, then the size of the object will be written to the
 * pointer.
 */
int odb_read_object_info(struct object_database *odb,
			 const struct object_id *oid,
			 unsigned long *sizep);

enum {
	/* Retry packed storage after checking packed and loose storage */
	HAS_OBJECT_RECHECK_PACKED = (1 << 0),
	/* Allow fetching the object in case the repository has a promisor remote. */
	HAS_OBJECT_FETCH_PROMISOR = (1 << 1),
};

/*
 * Returns 1 if the object exists. This function will not lazily fetch objects
 * in a partial clone by default.
 */
int odb_has_object(struct object_database *odb,
		   const struct object_id *oid,
		   unsigned flags);

void odb_assert_oid_type(struct object_database *odb,
			 const struct object_id *oid, enum object_type expect);

/*
 * Enabling the object read lock allows multiple threads to safely call the
 * following functions in parallel: odb_read_object(),
 * odb_read_object_peeled(), odb_read_object_info() and odb().
 *
 * obj_read_lock() and obj_read_unlock() may also be used to protect other
 * section which cannot execute in parallel with object reading. Since the used
 * lock is a recursive mutex, these sections can even contain calls to object
 * reading functions. However, beware that in these cases zlib inflation won't
 * be performed in parallel, losing performance.
 *
 * TODO: odb_read_object_info_extended()'s call stack has a recursive behavior. If
 * any of its callees end up calling it, this recursive call won't benefit from
 * parallel inflation.
 */
void enable_obj_read_lock(void);
void disable_obj_read_lock(void);

extern int obj_read_use_lock;
extern pthread_mutex_t obj_read_mutex;

static inline void obj_read_lock(void)
{
	if(obj_read_use_lock)
		pthread_mutex_lock(&obj_read_mutex);
}

static inline void obj_read_unlock(void)
{
	if(obj_read_use_lock)
		pthread_mutex_unlock(&obj_read_mutex);
}
/* Flags for for_each_*_object(). */
enum for_each_object_flags {
	/* Iterate only over local objects, not alternates. */
	FOR_EACH_OBJECT_LOCAL_ONLY = (1<<0),

	/* Only iterate over packs obtained from the promisor remote. */
	FOR_EACH_OBJECT_PROMISOR_ONLY = (1<<1),

	/*
	 * Visit objects within a pack in packfile order rather than .idx order
	 */
	FOR_EACH_OBJECT_PACK_ORDER = (1<<2),

	/* Only iterate over packs that are not marked as kept in-core. */
	FOR_EACH_OBJECT_SKIP_IN_CORE_KEPT_PACKS = (1<<3),

	/* Only iterate over packs that do not have .keep files. */
	FOR_EACH_OBJECT_SKIP_ON_DISK_KEPT_PACKS = (1<<4),
};

enum {
	/*
	 * By default, `odb_write_object()` does not actually write anything
	 * into the object store, but only computes the object ID. This flag
	 * changes that so that the object will be written as a loose object
	 * and persisted.
	 */
	WRITE_OBJECT_PERSIST = (1 << 0),

	/*
	 * Do not print an error in case something goes wrong.
	 */
	WRITE_OBJECT_SILENT = (1 << 1),
};

/*
 * Write an object into the object database. The object is being written into
 * the local alternate of the repository. If provided, the converted object ID
 * as well as the compatibility object ID are written to the respective
 * pointers.
 *
 * Returns 0 on success, a negative error code otherwise.
 */
int odb_write_object_ext(struct object_database *odb,
			 const void *buf, unsigned long len,
			 enum object_type type,
			 struct object_id *oid,
			 struct object_id *compat_oid,
			 unsigned flags);

static inline int odb_write_object(struct object_database *odb,
				   const void *buf, unsigned long len,
				   enum object_type type,
				   struct object_id *oid)
{
	return odb_write_object_ext(odb, buf, len, type, oid, NULL, 0);
}

/* Compatibility wrappers, to be removed once Git 2.51 has been released. */
#include "repository.h"

static inline int oid_object_info_extended(struct repository *r,
					   const struct object_id *oid,
					   struct object_info *oi,
					   unsigned flags)
{
	return odb_read_object_info_extended(r->objects, oid, oi, flags);
}

static inline int oid_object_info(struct repository *r,
				  const struct object_id *oid,
				  unsigned long *sizep)
{
	return odb_read_object_info(r->objects, oid, sizep);
}

static inline void *repo_read_object_file(struct repository *r,
					  const struct object_id *oid,
					  enum object_type *type,
					  unsigned long *size)
{
	return odb_read_object(r->objects, oid, type, size);
}

static inline int has_object(struct repository *r,
			     const struct object_id *oid,
			     unsigned flags)
{
	return odb_has_object(r->objects, oid, flags);
}

#endif /* ODB_H */<|MERGE_RESOLUTION|>--- conflicted
+++ resolved
@@ -170,15 +170,12 @@
 void odb_clear(struct object_database *o);
 
 /*
-<<<<<<< HEAD
-=======
  * Clear caches, reload alternates and then reload object sources so that new
  * objects may become accessible.
  */
 void odb_reprepare(struct object_database *o);
 
 /*
->>>>>>> dd52a29b
  * Find source by its object directory path. Returns a `NULL` pointer in case
  * the source could not be found.
  */
